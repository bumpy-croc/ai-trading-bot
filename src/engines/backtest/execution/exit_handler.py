"""ExitHandler processes exit signals and coordinates exit execution.

Handles all exit conditions including signal exits, stop loss, take profit,
trailing stops, time-based exits, and partial operations.
"""

from __future__ import annotations

import logging
from dataclasses import dataclass
from datetime import UTC, datetime
from typing import TYPE_CHECKING, Any

import pandas as pd

<<<<<<< HEAD
from src.data_providers.exchange_interface import OrderSide, OrderType
=======
from src.config.constants import (
    DEFAULT_BASIS_BALANCE_FALLBACK,
    DEFAULT_MAX_PARTIAL_EXITS_PER_CYCLE,
)
>>>>>>> 4003f61b
from src.engines.backtest.models import Trade
from src.engines.shared.execution.execution_model import ExecutionModel
from src.engines.shared.execution.market_snapshot import MarketSnapshot
from src.engines.shared.execution.order_intent import OrderIntent
from src.engines.shared.execution.snapshot_builder import (
    build_snapshot_from_candle,
    coerce_float,
    map_exit_order_side_from_trade,
)
from src.engines.shared.partial_operations_manager import (
    EPSILON,
    PartialOperationsManager,
)
from src.engines.shared.side_utils import to_side_string
from src.engines.shared.strategy_exit_checker import StrategyExitChecker
from src.engines.shared.trailing_stop_manager import TrailingStopManager
from src.engines.shared.validation import (
    convert_exit_fraction_to_current,
    is_position_fully_closed,
)

if TYPE_CHECKING:
    from src.engines.backtest.execution.execution_engine import ExecutionEngine
    from src.engines.backtest.execution.position_tracker import PositionTracker
    from src.position_management.time_exits import TimeExitPolicy
    from src.position_management.trailing_stops import TrailingStopPolicy
    from src.risk.risk_manager import RiskManager

logger = logging.getLogger(__name__)

<<<<<<< HEAD
# Maximum partial exits to process per candle (defense-in-depth against malformed policies)
MAX_PARTIAL_EXITS_PER_CYCLE = 10
ZERO_VALUE = 0.0
=======
# Use centralized constant for partial exits limit
MAX_PARTIAL_EXITS_PER_CYCLE = DEFAULT_MAX_PARTIAL_EXITS_PER_CYCLE
>>>>>>> 4003f61b


@dataclass
class ExitCheckResult:
    """Result of checking exit conditions."""

    should_exit: bool
    exit_reason: str
    exit_price: float
    is_stop_loss: bool = False
    is_take_profit: bool = False
    is_time_limit: bool = False
    is_signal: bool = False


@dataclass
class PartialOpsResult:
    """Result of partial operations processing."""

    realized_pnl: float
    partial_exits: list[dict]
    scale_ins: list[dict]


class ExitHandler:
    """Processes exit signals and coordinates exit execution.

    This class encapsulates all exit-related logic including:
    - Runtime exit signal processing
    - Stop loss and take profit checks
    - Trailing stop updates
    - Time-based exit checks
    - Partial exit and scale-in processing
    """

    def __init__(
        self,
        execution_engine: ExecutionEngine,
        position_tracker: PositionTracker,
        risk_manager: RiskManager,
        execution_model: ExecutionModel,
        trailing_stop_policy: TrailingStopPolicy | None = None,
        time_exit_policy: TimeExitPolicy | None = None,
        partial_manager: PartialOperationsManager | None = None,
        enable_engine_risk_exits: bool = True,
        use_high_low_for_stops: bool = True,
    ) -> None:
        """Initialize exit handler.

        Args:
            execution_engine: Engine for executing exits.
            position_tracker: Tracker for position state.
            risk_manager: Risk manager for position updates.
            execution_model: Execution model for fill decisions.
            trailing_stop_policy: Policy for trailing stops.
            time_exit_policy: Policy for time-based exits.
            partial_manager: Unified partial operations manager.
            enable_engine_risk_exits: Enable SL/TP checks.
            use_high_low_for_stops: Use high/low for SL/TP detection.
        """
        self.execution_engine = execution_engine
        self.position_tracker = position_tracker
        self.risk_manager = risk_manager
        self.execution_model = execution_model
        self.trailing_stop_policy = trailing_stop_policy
        self.time_exit_policy = time_exit_policy
        self.partial_manager = partial_manager
        self.enable_engine_risk_exits = enable_engine_risk_exits
        self.use_high_low_for_stops = use_high_low_for_stops
        # Use shared managers for consistent logic across engines
        self._trailing_stop_manager = TrailingStopManager(trailing_stop_policy)
        self._strategy_exit_checker = StrategyExitChecker()

    def _build_snapshot(
        self,
        symbol: str,
        current_time: datetime,
        current_price: float,
        candle: pd.Series | None,
    ) -> MarketSnapshot:
        """Build a MarketSnapshot from the available candle data."""
        return build_snapshot_from_candle(
            symbol=symbol,
            current_time=current_time,
            current_price=current_price,
            candle=candle,
            default_volume=ZERO_VALUE,
        )

    def _map_exit_order_side(self, trade: Trade) -> OrderSide:
        """Map a position side to an exit order side."""
        return map_exit_order_side_from_trade(trade)

    def _build_exit_intent(
        self,
        trade: Trade,
        exit_reason: str,
        order_side: OrderSide,
    ) -> OrderIntent:
        """Build an OrderIntent for the exit based on the exit reason."""
        order_type = OrderType.MARKET
        limit_price = None
        stop_price = None

        if "Stop loss" in exit_reason:
            order_type = OrderType.STOP_LOSS
            stop_price = trade.stop_loss
        elif "Take profit" in exit_reason:
            order_type = OrderType.TAKE_PROFIT
            limit_price = trade.take_profit

        quantity = trade.current_size if trade.current_size is not None else trade.size
        return OrderIntent(
            symbol=trade.symbol,
            side=order_side,
            order_type=order_type,
            quantity=quantity,
            limit_price=limit_price,
            stop_price=stop_price,
            exit_reason=exit_reason,
        )

    def update_trailing_stop(
        self,
        current_price: float,
        df: pd.DataFrame,
        index: int,
    ) -> tuple[bool, str | None]:
        """Update trailing stop for active position.

        Uses shared TrailingStopManager for consistent logic across engines.

        Args:
            current_price: Current market price.
            df: DataFrame with market data.
            index: Current candle index.

        Returns:
            Tuple of (was_updated, log_message).
        """
        trade = self.position_tracker.current_trade
        if trade is None:
            return False, None

        # Use shared trailing stop manager for calculation
        result = self._trailing_stop_manager.update(
            position=trade,
            current_price=current_price,
            df=df,
            index=index,
        )

        if not result.updated:
            return False, None

        # Determine new activation states
        # If breakeven just triggered, set both flags
        new_activated = result.trailing_activated or trade.trailing_stop_activated
        new_breakeven = result.breakeven_triggered or trade.breakeven_triggered

        # Apply update via position tracker
        changed = self.position_tracker.update_trailing_stop(
            new_stop_loss=result.new_stop_price,
            activated=new_activated,
            breakeven_triggered=new_breakeven,
        )

        if changed:
            log_msg = (
                f"sl_updated={trade.stop_loss}, "
                f"activated={trade.trailing_stop_activated}, "
                f"breakeven={trade.breakeven_triggered}"
            )
            return True, log_msg

        return False, None

    def check_partial_operations(
        self,
        current_price: float,
        df: pd.DataFrame,
        index: int,
        indicators: dict | None = None,
    ) -> PartialOpsResult:
        """Check and execute partial exits and scale-ins.

        Uses unified PartialOperationsManager for consistent logic.

        Args:
            current_price: Current market price.
            df: DataFrame with market data.
            index: Current candle index.
            indicators: Extracted indicators (unused, kept for compatibility).

        Returns:
            PartialOpsResult with realized PnL and actions taken.
        """
        if self.partial_manager is None:
            return PartialOpsResult(realized_pnl=0.0, partial_exits=[], scale_ins=[])

        trade = self.position_tracker.current_trade
        if trade is None:
            return PartialOpsResult(realized_pnl=0.0, partial_exits=[], scale_ins=[])

        realized_pnl = 0.0
        partial_exits = []
        scale_ins = []

        try:
            # Check partial exits (loop until no more triggers)
            iteration_count = 0
            while iteration_count < MAX_PARTIAL_EXITS_PER_CYCLE:
                result = self.partial_manager.check_partial_exit(
                    position=trade,
                    current_price=current_price,
                )

                if not result.should_exit:
                    break

                # Calculate exit size from fraction of original
                exit_size_of_original = result.exit_fraction
                # Convert from fraction-of-original to fraction-of-current
                if is_position_fully_closed(
                    trade.current_size,
                    trade.original_size,
                    epsilon=EPSILON,
                ):
                    logger.debug("Position fully closed, skipping further partial exits")
                    break

                exit_size_of_current = convert_exit_fraction_to_current(
                    exit_fraction_of_original=exit_size_of_original,
                    current_size=trade.current_size,
                    original_size=trade.original_size,
                    epsilon=EPSILON,
                )
                if exit_size_of_current is None:
                    break

                iteration_count += 1

                # Get basis balance for PnL calculation
                entry_balance = getattr(trade, "entry_balance", None)
                basis_balance = (
                    float(entry_balance)
                    if entry_balance is not None and entry_balance > 0
                    else DEFAULT_BASIS_BALANCE_FALLBACK
                )

                # Execute partial exit via position tracker
                pnl = self.position_tracker.apply_partial_exit(
                    exit_fraction=exit_size_of_current,
                    current_price=current_price,
                    basis_balance=basis_balance,
                )
                realized_pnl += pnl

                partial_exits.append(
                    {
                        "size": exit_size_of_current,
                        "price": current_price,
                        "pnl": pnl,
                    }
                )

                # Update risk manager
                try:
                    self.risk_manager.adjust_position_after_partial_exit(
                        trade.symbol, exit_size_of_current
                    )
                except Exception:
                    pass

            # Check scale-in opportunity
            scale_result = self.partial_manager.check_scale_in(
                position=trade,
                current_price=current_price,
                balance=0.0,  # Unused by manager but required
            )

            if scale_result.should_scale:
                add_size_of_original = scale_result.scale_fraction

                if add_size_of_original > 0:
                    # Calculate effective size respecting risk limits
                    delta_add = add_size_of_original * trade.original_size
                    remaining_daily = max(
                        0.0,
                        self.risk_manager.params.max_daily_risk - self.risk_manager.daily_risk_used,
                    )
                    add_effective = min(delta_add, remaining_daily)

                    if add_effective > 0:
                        self.position_tracker.apply_scale_in(add_effective)

                        scale_ins.append(
                            {
                                "size": add_effective,
                                "price": current_price,
                            }
                        )

                        try:
                            self.risk_manager.adjust_position_after_scale_in(
                                trade.symbol, add_effective
                            )
                        except Exception:
                            pass

        except (AttributeError, ValueError, KeyError, ZeroDivisionError) as e:
            logger.warning("Partial ops evaluation failed: %s", e)
        except Exception as e:
            logger.warning("Unexpected error in partial ops: %s", e)

        return PartialOpsResult(
            realized_pnl=realized_pnl,
            partial_exits=partial_exits,
            scale_ins=scale_ins,
        )

    def check_exit_conditions(
        self,
        runtime_decision: Any,
        candle: pd.Series,
        current_price: float,
        symbol: str,
        component_strategy: Any | None = None,
    ) -> ExitCheckResult:
        """Check all exit conditions for the current position.

        Checks in priority order:
        1. Runtime/signal exit
        2. Stop loss (using high/low)
        3. Take profit (using high/low)
        4. Time limit exit

        Args:
            runtime_decision: Current runtime decision from strategy.
            candle: Current candle data.
            current_price: Current close price.
            symbol: Trading symbol.
            component_strategy: Strategy for exit signal checks.

        Returns:
            ExitCheckResult with exit decision and details.
        """
        trade = self.position_tracker.current_trade
        if trade is None:
            return ExitCheckResult(
                should_exit=False,
                exit_reason="Hold",
                exit_price=current_price,
            )

        # Check runtime exit signal
        exit_signal, runtime_reason = self._check_runtime_exit(
            runtime_decision, symbol, candle, current_price, component_strategy
        )

        # Get high/low for stop checks
        if self.use_high_low_for_stops:
            candle_high = float(candle["high"])
            candle_low = float(candle["low"])
        else:
            candle_high = current_price
            candle_low = current_price

        # Convert PositionSide enum to string for comparisons
        side_str = to_side_string(trade.side)

        # Check stop loss
        hit_stop_loss = False
        sl_exit_price = current_price
        if self.enable_engine_risk_exits and trade.stop_loss is not None:
            stop_loss_val = float(trade.stop_loss)
            if side_str == "long":
                hit_stop_loss = candle_low <= stop_loss_val
                if hit_stop_loss:
                    # Use candle low for worst-case gap-through execution.
                    sl_exit_price = candle_low
            else:
                hit_stop_loss = candle_high >= stop_loss_val
                if hit_stop_loss:
                    # Use candle high for worst-case gap-through execution.
                    sl_exit_price = candle_high

        # Check take profit
        hit_take_profit = False
        tp_exit_price = current_price
        if self.enable_engine_risk_exits and trade.take_profit is not None:
            take_profit_val = float(trade.take_profit)
            if side_str == "long":
                hit_take_profit = candle_high >= take_profit_val
            else:
                hit_take_profit = candle_low <= take_profit_val
            if hit_take_profit:
                tp_exit_price = take_profit_val

        # Check time limit
        hit_time_limit = False
        if self.time_exit_policy is not None:
            try:
                current_time = candle.name if hasattr(candle, "name") else datetime.now(UTC)
                should_time_exit, _ = self.time_exit_policy.check_time_exit_conditions(
                    trade.entry_time, current_time
                )
                hit_time_limit = should_time_exit
            except Exception:
                pass

        # Determine final exit decision
        should_exit = exit_signal or hit_stop_loss or hit_take_profit or hit_time_limit

        # Determine exit reason and price (priority: SL > TP > Time/Signal)
        if hit_stop_loss:
            exit_reason = "Stop loss"
            exit_price = sl_exit_price
        elif hit_take_profit:
            exit_reason = "Take profit"
            exit_price = tp_exit_price
        elif hit_time_limit:
            exit_reason = "Time limit"
            exit_price = current_price
        elif exit_signal:
            exit_reason = runtime_reason
            exit_price = current_price
        else:
            exit_reason = "Hold"
            exit_price = current_price

        return ExitCheckResult(
            should_exit=should_exit,
            exit_reason=exit_reason,
            exit_price=exit_price,
            is_stop_loss=hit_stop_loss,
            is_take_profit=hit_take_profit,
            is_time_limit=hit_time_limit,
            is_signal=exit_signal and not (hit_stop_loss or hit_take_profit or hit_time_limit),
        )

    def _check_runtime_exit(
        self,
        decision: Any,
        symbol: str,
        candle: pd.Series,
        current_price: float,
        component_strategy: Any | None,
    ) -> tuple[bool, str]:
        """Check if runtime decision indicates exit.

        Uses shared StrategyExitChecker for consistent logic across engines.

        Args:
            decision: Runtime decision from strategy.
            symbol: Trading symbol.
            candle: Current candle data.
            current_price: Current close price.
            component_strategy: Strategy for should_exit_position check.

        Returns:
            Tuple of (should_exit, reason).
        """
        trade = self.position_tracker.current_trade
        if decision is None or trade is None:
            return False, "Hold"

        # Extract volume and timestamp from candle for the shared checker
        volume = float(candle.get("volume", 0.0) if hasattr(candle, "get") else 0.0)
        timestamp = candle.name if hasattr(candle, "name") else None

        # Use shared strategy exit checker for consistent logic
        result = self._strategy_exit_checker.check_exit(
            position=trade,
            current_price=current_price,
            runtime_decision=decision,
            component_strategy=component_strategy,
            volume=volume,
            timestamp=timestamp,
        )

        return result.should_exit, result.exit_reason

    def execute_exit(
        self,
        exit_price: float,
        exit_reason: str,
        current_time: datetime,
        current_price: float,
        balance: float,
        symbol: str,
        candle: pd.Series | None = None,
    ) -> tuple[Trade, float, float, float]:
        """Execute exit and close position.

        Args:
            exit_price: Base exit price (before slippage).
            exit_reason: Reason for exit.
            current_time: Current timestamp.
            current_price: Current market price.
            balance: Current account balance.
            symbol: Trading symbol.
            candle: Optional candle data for execution modeling.

        Returns:
            Tuple of (completed_trade, pnl_cash, exit_fee, slippage_cost).
        """
        trade = self.position_tracker.current_trade
        if trade is None:
            raise ValueError("No active position to exit")
        if trade.entry_price <= 0:
            raise ValueError(
                f"Invalid entry_price {trade.entry_price} - cannot calculate exit fees"
            )

        order_side = self._map_exit_order_side(trade)
        snapshot = self._build_snapshot(
            symbol=symbol,
            current_time=current_time,
            current_price=current_price,
            candle=candle,
        )
        order_intent = self._build_exit_intent(trade, exit_reason, order_side)
        decision = self.execution_model.decide_fill(order_intent, snapshot)

        base_exit_price = exit_price
        liquidity = None
        if decision.should_fill and decision.fill_price is not None:
            liquidity = decision.liquidity
            if order_intent.order_type != OrderType.STOP_LOSS:
                base_exit_price = decision.fill_price
        else:
            logger.warning(
                "Exit fill decision fallback for %s: %s",
                symbol,
                decision.reason,
            )

        # Get position notional for fee calculation
        # IMPORTANT: Use exit notional (accounting for price change) for accurate fee calculation.
        # This correctly models real exchange behavior where fees are charged on the actual
        # value at trade time:
        # - Winning positions: selling more valuable assets → higher fee
        # - Losing positions: selling less valuable assets → lower fee
        # This differs from entry fees which use the original notional value.
        entry_balance = getattr(trade, "entry_balance", None)
        basis_balance = (
            float(entry_balance)
            if entry_balance is not None and entry_balance > 0
            else float(balance)
        )
        fraction = float(getattr(trade, "current_size", trade.size))
        entry_notional = basis_balance * fraction
        # Scale by price change to get exit notional (this is intentional and correct)
        position_notional = entry_notional * (base_exit_price / trade.entry_price)

        # Convert PositionSide enum to string for cost calculation
<<<<<<< HEAD
        side_str = trade.side.value if hasattr(trade.side, "value") else trade.side
        apply_slippage = True
        if (
            order_intent.order_type == OrderType.STOP_LOSS
            and self.use_high_low_for_stops
            and candle is not None
            and hasattr(candle, "get")
        ):
            candle_low = coerce_float(candle.get("low"), base_exit_price)
            candle_high = coerce_float(candle.get("high"), base_exit_price)
            if side_str == "long" and base_exit_price <= candle_low:
                apply_slippage = False
            elif side_str == "short" and base_exit_price >= candle_high:
                apply_slippage = False

        # Calculate exit costs
=======
        side_str = to_side_string(trade.side)
>>>>>>> 4003f61b
        final_exit_price, exit_fee, slippage_cost = self.execution_engine.calculate_exit_costs(
            base_price=base_exit_price,
            side=side_str,
            position_notional=position_notional,
            liquidity=liquidity,
            apply_slippage=apply_slippage,
        )

        # Close position and get completed trade
        close_result = self.position_tracker.close_position(
            exit_price=final_exit_price,
            exit_time=current_time,
            exit_reason=exit_reason,
            basis_balance=basis_balance,
        )

        # Subtract exit fee from PnL
        net_pnl = close_result.pnl_cash - exit_fee

        # Close position in risk manager
        try:
            self.risk_manager.close_position(symbol)
        except Exception as e:
            logger.warning("Failed to update risk manager on close for %s: %s", symbol, e)

        return close_result.trade, net_pnl, exit_fee, slippage_cost

    def calculate_current_pnl_pct(self, current_price: float) -> float:
        """Calculate current unrealized PnL percentage.

        Args:
            current_price: Current market price.

        Returns:
            PnL as percentage of entry price.
        """
        trade = self.position_tracker.current_trade
        if trade is None:
            return 0.0

        pnl_pct = (current_price - trade.entry_price) / trade.entry_price
        if trade.side != "long":
            pnl_pct = -pnl_pct

        return pnl_pct<|MERGE_RESOLUTION|>--- conflicted
+++ resolved
@@ -13,14 +13,11 @@
 
 import pandas as pd
 
-<<<<<<< HEAD
-from src.data_providers.exchange_interface import OrderSide, OrderType
-=======
 from src.config.constants import (
     DEFAULT_BASIS_BALANCE_FALLBACK,
     DEFAULT_MAX_PARTIAL_EXITS_PER_CYCLE,
 )
->>>>>>> 4003f61b
+from src.data_providers.exchange_interface import OrderSide, OrderType
 from src.engines.backtest.models import Trade
 from src.engines.shared.execution.execution_model import ExecutionModel
 from src.engines.shared.execution.market_snapshot import MarketSnapshot
@@ -51,14 +48,9 @@
 
 logger = logging.getLogger(__name__)
 
-<<<<<<< HEAD
-# Maximum partial exits to process per candle (defense-in-depth against malformed policies)
-MAX_PARTIAL_EXITS_PER_CYCLE = 10
+# Use centralized constant for partial exits limit (defense-in-depth against malformed policies)
+MAX_PARTIAL_EXITS_PER_CYCLE = DEFAULT_MAX_PARTIAL_EXITS_PER_CYCLE
 ZERO_VALUE = 0.0
-=======
-# Use centralized constant for partial exits limit
-MAX_PARTIAL_EXITS_PER_CYCLE = DEFAULT_MAX_PARTIAL_EXITS_PER_CYCLE
->>>>>>> 4003f61b
 
 
 @dataclass
@@ -616,8 +608,7 @@
         position_notional = entry_notional * (base_exit_price / trade.entry_price)
 
         # Convert PositionSide enum to string for cost calculation
-<<<<<<< HEAD
-        side_str = trade.side.value if hasattr(trade.side, "value") else trade.side
+        side_str = to_side_string(trade.side)
         apply_slippage = True
         if (
             order_intent.order_type == OrderType.STOP_LOSS
@@ -633,9 +624,6 @@
                 apply_slippage = False
 
         # Calculate exit costs
-=======
-        side_str = to_side_string(trade.side)
->>>>>>> 4003f61b
         final_exit_price, exit_fee, slippage_cost = self.execution_engine.calculate_exit_costs(
             base_price=base_exit_price,
             side=side_str,
