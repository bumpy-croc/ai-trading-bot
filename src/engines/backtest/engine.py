--- conflicted
+++ resolved
@@ -22,6 +22,7 @@
     DEFAULT_CONFIDENCE_SCORE,
     DEFAULT_DYNAMIC_RISK_ENABLED,
     DEFAULT_END_OF_DAY_FLAT,
+    DEFAULT_EXECUTION_FILL_POLICY,
     DEFAULT_FEE_RATE,
     DEFAULT_INITIAL_BALANCE,
     DEFAULT_MARKET_TIMEZONE,
@@ -55,22 +56,6 @@
     build_trailing_stop_policy,
     merge_dynamic_risk_config,
 )
-<<<<<<< HEAD
-from src.config.config_manager import get_config
-from src.config.constants import (
-    DEFAULT_DYNAMIC_RISK_ENABLED,
-    DEFAULT_EXECUTION_FILL_POLICY,
-    DEFAULT_END_OF_DAY_FLAT,
-    DEFAULT_INITIAL_BALANCE,
-    DEFAULT_MARKET_TIMEZONE,
-    DEFAULT_MAX_HOLDING_HOURS,
-    DEFAULT_MFE_MAE_PRECISION_DECIMALS,
-    DEFAULT_TIME_RESTRICTIONS,
-    DEFAULT_WEEKEND_FLAT,
-)
-from src.database.models import TradeSource
-=======
->>>>>>> 4003f61b
 from src.infrastructure.logging.context import set_context, update_context
 from src.infrastructure.logging.events import log_engine_event
 from src.position_management.correlation_engine import CorrelationConfig, CorrelationEngine
