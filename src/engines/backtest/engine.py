--- conflicted
+++ resolved
@@ -863,23 +863,7 @@
                     balance=self.balance,
                 )
                 if entry_result.executed:
-<<<<<<< HEAD
-                    # Validate fee does not exceed balance (safety check for position sizing bugs)
-                    if entry_result.entry_fee > self.balance:
-                        logger.critical(
-                            "Entry fee %.2f exceeds balance %.2f - position sizing error!",
-                            entry_result.entry_fee,
-                            self.balance,
-                        )
-                        raise RuntimeError(
-                            f"Critical error: Entry fee {entry_result.entry_fee:.2f} "
-                            f"exceeds balance {self.balance:.2f}. Aborting to prevent corruption."
-                        )
-
-                    self.balance -= entry_result.entry_fee
-=======
                     self._deduct_entry_fee(entry_result.entry_fee)
->>>>>>> 76d28041
 
                     # Final validation: ensure balance is still positive
                     if self.balance < 0:
@@ -1150,23 +1134,7 @@
         )
 
         if entry_result.executed:
-<<<<<<< HEAD
-            # Validate fee does not exceed balance (safety check for position sizing bugs)
-            if entry_result.entry_fee > self.balance:
-                logger.critical(
-                    "Entry fee %.2f exceeds balance %.2f - position sizing error!",
-                    entry_result.entry_fee,
-                    self.balance,
-                )
-                raise RuntimeError(
-                    f"Critical error: Entry fee {entry_result.entry_fee:.2f} "
-                    f"exceeds balance {self.balance:.2f}. Aborting to prevent corruption."
-                )
-
-            self.balance -= entry_result.entry_fee
-=======
             self._deduct_entry_fee(entry_result.entry_fee)
->>>>>>> 76d28041
 
             # Final validation: ensure balance is still positive
             if self.balance < 0:
