"""LiveExitHandler processes exit conditions for live trading.

Handles exit condition checking including stop loss, take profit,
trailing stops, time-based exits, and partial operations.
"""

from __future__ import annotations

import logging
from dataclasses import dataclass
from datetime import UTC, datetime
from typing import TYPE_CHECKING, Any

import pandas as pd

<<<<<<< HEAD
from src.data_providers.exchange_interface import OrderSide, OrderType
=======
from src.config.constants import (
    DEFAULT_MAX_FILLED_PRICE_DEVIATION,
    DEFAULT_MAX_PARTIAL_EXITS_PER_CYCLE,
    DEFAULT_MAX_POSITION_SIZE,
)
>>>>>>> 4003f61b
from src.engines.live.execution.execution_engine import LiveExecutionEngine
from src.engines.live.execution.position_tracker import (
    LivePosition,
    LivePositionTracker,
    PositionSide,
)
from src.engines.shared.execution.execution_model import ExecutionModel
from src.engines.shared.execution.market_snapshot import MarketSnapshot
from src.engines.shared.execution.order_intent import OrderIntent
from src.engines.shared.execution.snapshot_builder import (
    build_snapshot_from_ohlc,
    map_exit_order_side_from_position,
)
from src.engines.shared.partial_operations_manager import (
    EPSILON,
    PartialOperationsManager,
)
from src.engines.shared.strategy_exit_checker import StrategyExitChecker
from src.engines.shared.trailing_stop_manager import TrailingStopManager
from src.engines.shared.validation import (
    convert_exit_fraction_to_current,
    is_position_fully_closed,
)

if TYPE_CHECKING:
    from src.position_management.time_exits import TimeExitPolicy
    from src.position_management.trailing_stops import TrailingStopPolicy
    from src.risk.risk_manager import RiskManager
    from src.strategies.components import Strategy as ComponentStrategy

logger = logging.getLogger(__name__)

<<<<<<< HEAD
# Maximum partial exits to process per cycle (defense-in-depth against malformed policies).
# Ten caps worst-case overhead while still supporting typical multi-target exit ladders.
MAX_PARTIAL_EXITS_PER_CYCLE = 10
# Maximum acceptable filled-price deviation from entry price before logging a critical warning.
MAX_FILLED_PRICE_DEVIATION = 0.5
ZERO_VALUE = 0.0
=======
# Use centralized constant for partial exits limit (defense-in-depth against malformed policies)
MAX_PARTIAL_EXITS_PER_CYCLE = DEFAULT_MAX_PARTIAL_EXITS_PER_CYCLE
>>>>>>> 4003f61b


@dataclass
class LiveExitCheck:
    """Result of exit condition check."""

    should_exit: bool
    exit_reason: str = ""
    limit_price: float | None = None  # For SL/TP pricing


@dataclass
class LiveExitResult:
    """Result of executing an exit."""

    success: bool
    realized_pnl: float = 0.0
    realized_pnl_percent: float = 0.0
    exit_price: float = 0.0
    exit_fee: float = 0.0
    slippage_cost: float = 0.0
    exit_reason: str = ""
    error: str | None = None


class LiveExitHandler:
    """Processes exit conditions for live trading.

    This class encapsulates exit-related logic including:
    - Stop loss detection
    - Take profit detection
    - Trailing stop updates
    - Time-based exits
    - Partial exit operations
    - Strategy signal exits
    """

    def __init__(
        self,
        execution_engine: LiveExecutionEngine,
        position_tracker: LivePositionTracker,
        execution_model: ExecutionModel,
        risk_manager: RiskManager | None = None,
        trailing_stop_policy: TrailingStopPolicy | None = None,
        time_exit_policy: TimeExitPolicy | None = None,
        partial_manager: PartialOperationsManager | None = None,
        use_high_low_for_stops: bool = True,
        max_position_size: float = DEFAULT_MAX_POSITION_SIZE,
        max_filled_price_deviation: float = DEFAULT_MAX_FILLED_PRICE_DEVIATION,
    ) -> None:
        """Initialize exit handler.

        Args:
            execution_engine: Engine for executing exits.
            position_tracker: Tracker for position state.
            execution_model: Execution model for fill decisions.
            risk_manager: Risk manager for position updates.
            trailing_stop_policy: Policy for trailing stops.
            time_exit_policy: Policy for time-based exits.
            partial_manager: Unified partial operations manager.
            use_high_low_for_stops: Use candle high/low for SL/TP detection.
            max_position_size: Maximum position size for scale-ins.
            max_filled_price_deviation: Threshold for logging suspicious fill prices.
        """
        self.execution_engine = execution_engine
        self.position_tracker = position_tracker
        self.execution_model = execution_model
        self.risk_manager = risk_manager
        self.trailing_stop_policy = trailing_stop_policy
        self.time_exit_policy = time_exit_policy
        self.partial_manager = partial_manager
        self.use_high_low_for_stops = use_high_low_for_stops
        self.max_position_size = max_position_size
        self.max_filled_price_deviation = max_filled_price_deviation
        # Use shared managers for consistent logic across engines
        self._trailing_stop_manager = TrailingStopManager(trailing_stop_policy)
        self._strategy_exit_checker = StrategyExitChecker()

    def _build_snapshot(
        self,
        symbol: str,
        current_price: float,
        candle_high: float | None,
        candle_low: float | None,
    ) -> MarketSnapshot:
        """Build a MarketSnapshot from current price and candle extremes."""
        return build_snapshot_from_ohlc(
            symbol=symbol,
            current_price=current_price,
            candle_high=candle_high,
            candle_low=candle_low,
            volume=ZERO_VALUE,
        )

    def _map_exit_order_side(self, position: LivePosition) -> OrderSide:
        """Map a position side to the exit order side."""
        return map_exit_order_side_from_position(position)

    def _is_stop_loss_reason(self, exit_reason: str) -> bool:
        """Return True when the exit reason indicates a stop loss."""
        reason_lower = exit_reason.lower()
        return (
            "stop loss" in reason_lower
            or "stop_loss" in reason_lower
            or "stop-loss" in reason_lower
        )

    def _build_exit_intent(
        self,
        position: LivePosition,
        exit_reason: str,
        limit_price: float | None,
    ) -> OrderIntent:
        """Build an OrderIntent for an exit based on the reason."""
        reason_lower = exit_reason.lower()
        order_type = OrderType.MARKET
        stop_price = None
        effective_limit = limit_price

        if self._is_stop_loss_reason(exit_reason):
            order_type = OrderType.STOP_LOSS
            stop_price = limit_price if limit_price is not None else position.stop_loss
        elif "take profit" in reason_lower or "take_profit" in reason_lower:
            order_type = OrderType.TAKE_PROFIT
            if effective_limit is None:
                effective_limit = position.take_profit

        quantity = (
            float(position.current_size)
            if position.current_size is not None
            else float(position.size)
        )

        return OrderIntent(
            symbol=position.symbol,
            side=self._map_exit_order_side(position),
            order_type=order_type,
            quantity=quantity,
            limit_price=effective_limit,
            stop_price=stop_price,
            exit_reason=exit_reason,
        )

    def _apply_stop_loss_gap_pricing(
        self,
        position: LivePosition,
        exit_reason: str,
        base_exit_price: float,
        limit_price: float | None,
        candle_high: float | None,
        candle_low: float | None,
    ) -> float:
        """Adjust stop-loss exit pricing for adverse gap-through moves."""
        if not self.use_high_low_for_stops:
            return base_exit_price
        if not self._is_stop_loss_reason(exit_reason):
            return base_exit_price

        stop_price = limit_price if limit_price is not None else position.stop_loss
        if stop_price is None:
            return base_exit_price

        if position.side == PositionSide.LONG:
            if candle_low is None:
                return base_exit_price
            return min(base_exit_price, candle_low)

        if position.side == PositionSide.SHORT:
            if candle_high is None:
                return base_exit_price
            return max(base_exit_price, candle_high)

        return base_exit_price

    def check_exit_conditions(
        self,
        position: LivePosition,
        current_price: float,
        candle_high: float | None = None,
        candle_low: float | None = None,
        runtime_decision: Any = None,
        component_strategy: ComponentStrategy | None = None,
    ) -> LiveExitCheck:
        """Check all exit conditions for a position.

        Evaluation order mirrors backtest engine for parity:
        1. Strategy signal (exit signal evaluation)
        2. Stop loss
        3. Take profit
        4. Time limit

        Exit reason priority remains: stop loss, take profit, time, strategy.

        Args:
            position: Position to check.
            current_price: Current market price.
            candle_high: Candle high price for realistic detection.
            candle_low: Candle low price for realistic detection.
            runtime_decision: Decision from strategy runtime.
            component_strategy: Component strategy for exit signals.

        Returns:
            LiveExitCheck with exit decision and reason.
        """
        # Check strategy exit signal first (parity with backtest evaluation order)
        exit_signal = False
        signal_reason = ""
        if runtime_decision is not None and component_strategy is not None:
            exit_signal, signal_reason = self._check_strategy_exit(
                position, current_price, runtime_decision, component_strategy
            )

        hit_stop_loss = False
        if position.stop_loss is not None:
            hit_stop_loss = self._check_stop_loss(position, current_price, candle_high, candle_low)

        hit_take_profit = False
        if position.take_profit is not None:
            hit_take_profit = self._check_take_profit(
                position, current_price, candle_high, candle_low
            )

        hit_time_exit = False
        time_reason = ""
        if self.time_exit_policy is not None:
            hit_time_exit, time_reason = self.time_exit_policy.check_time_exit_conditions(
                position.entry_time, datetime.now(UTC)
            )

        should_exit = exit_signal or hit_stop_loss or hit_take_profit or hit_time_exit
        if not should_exit:
            return LiveExitCheck(should_exit=False)

        if hit_stop_loss:
            return LiveExitCheck(
                should_exit=True,
                exit_reason="Stop loss",
                limit_price=position.stop_loss,
            )
        if hit_take_profit:
            return LiveExitCheck(
                should_exit=True,
                exit_reason="Take profit",
                limit_price=position.take_profit,
            )
        if hit_time_exit:
            return LiveExitCheck(
                should_exit=True,
                exit_reason=time_reason or "Time exit",
                limit_price=None,
            )
        return LiveExitCheck(
            should_exit=True,
            exit_reason=signal_reason,
            limit_price=None,
        )

    def execute_exit(
        self,
        position: LivePosition,
        exit_reason: str,
        current_price: float,
        limit_price: float | None,
        current_balance: float,
        candle_high: float | None = None,
        candle_low: float | None = None,
        data_provider: Any = None,
    ) -> LiveExitResult:
        """Execute an exit for a position.

        Args:
            position: Position to close.
            exit_reason: Reason for exit.
            current_price: Current market price.
            limit_price: Limit price for SL/TP exits.
            current_balance: Current account balance.
            candle_high: Candle high for realistic execution modeling.
            candle_low: Candle low for realistic execution modeling.
            data_provider: Data provider for price fallback.

        Returns:
            LiveExitResult with execution details.
        """
        if position.order_id is None:
            return LiveExitResult(
                success=False,
                error="Position has no order_id",
            )

        snapshot = self._build_snapshot(
            symbol=position.symbol,
            current_price=current_price,
            candle_high=candle_high,
            candle_low=candle_low,
        )
        order_intent = self._build_exit_intent(position, exit_reason, limit_price)
        decision = self.execution_model.decide_fill(order_intent, snapshot)

        base_exit_price = limit_price if limit_price is not None else current_price
        liquidity = None
        if decision.should_fill and decision.fill_price is not None:
            base_exit_price = decision.fill_price
            liquidity = decision.liquidity
        else:
            logger.warning(
                "Exit fill decision fallback for %s: %s",
                position.symbol,
                decision.reason,
            )

        base_exit_price = self._apply_stop_loss_gap_pricing(
            position=position,
            exit_reason=exit_reason,
            base_exit_price=base_exit_price,
            limit_price=limit_price,
            candle_high=candle_high,
            candle_low=candle_low,
        )

        apply_slippage = True
        if self.use_high_low_for_stops and self._is_stop_loss_reason(exit_reason):
            if (
                position.side == PositionSide.LONG
                and candle_low is not None
                and base_exit_price <= candle_low
            ):
                apply_slippage = False
            elif (
                position.side == PositionSide.SHORT
                and candle_high is not None
                and base_exit_price >= candle_high
            ):
                apply_slippage = False

        # IMPORTANT: Use exit notional (accounting for price change) for accurate fee calculation.
        # This correctly models real exchange behavior where fees are charged on the actual
        # value at trade time:
        # - Winning positions: selling more valuable assets → higher fee
        # - Losing positions: selling less valuable assets → lower fee
        # This differs from entry fees which use the original notional value.
        position_notional = self._calculate_position_notional(
            position=position,
            current_balance=current_balance,
            exit_price=base_exit_price,
        )

        # Execute via execution engine
        execution_result = self.execution_engine.execute_exit(
            symbol=position.symbol,
            side=position.side,
            order_id=position.order_id,
            base_price=base_exit_price,
            position_notional=position_notional,
            liquidity=liquidity,
            apply_slippage=apply_slippage,
        )

        if not execution_result.success:
            return LiveExitResult(
                success=False,
                error=execution_result.error,
            )

        # Close position in tracker
        close_result = self.position_tracker.close_position(
            order_id=position.order_id,
            exit_price=execution_result.executed_price,
            exit_reason=exit_reason,
            basis_balance=current_balance,
        )

        if close_result is None:
            return LiveExitResult(
                success=False,
                error="Failed to close position in tracker",
            )

        # Update risk manager
        if self.risk_manager is not None:
            try:
                self.risk_manager.close_position(position.symbol)
            except (AttributeError, ValueError, KeyError) as e:
                logger.warning(
                    "Failed to update risk manager for closed position %s: %s",
                    position.symbol,
                    e,
                )

        return LiveExitResult(
            success=True,
            realized_pnl=close_result.realized_pnl,
            realized_pnl_percent=close_result.realized_pnl_percent,
            exit_price=close_result.exit_price,
            exit_fee=execution_result.exit_fee,
            slippage_cost=execution_result.slippage_cost,
            exit_reason=exit_reason,
        )

    def execute_filled_exit(
        self,
        position: LivePosition,
        exit_reason: str,
        filled_price: float,
        current_balance: float,
    ) -> LiveExitResult:
        """Finalize an exit where the exchange already filled the order.

        Args:
            position: Position to close.
            exit_reason: Reason for exit.
            filled_price: Exchange-reported fill price.
            current_balance: Current account balance.

        Returns:
            LiveExitResult with execution details.
        """
        if position.order_id is None:
            return LiveExitResult(
                success=False,
                error="Position has no order_id",
            )

        if not self.position_tracker.has_position(position.order_id):
            logger.warning(
                "Filled exit received for already closed position %s",
                position.order_id,
            )
            return LiveExitResult(
                success=False,
                error="Position already closed",
            )

        if filled_price <= 0:
            return LiveExitResult(
                success=False,
                error="Invalid filled price",
            )

        # Validate filled price against entry price for flash crash detection
        if position.entry_price > 0:
            price_change = abs(filled_price - position.entry_price) / position.entry_price
            if price_change > self.max_filled_price_deviation:
                logger.critical(
                    "Suspicious fill price for %s exceeds deviation threshold. "
                    "Entry=%.2f Filled=%.2f (%.1f%% move, max allowed: %.1f%%). "
                    "Recording exit to preserve live state. MANUAL REVIEW REQUIRED.",
                    position.symbol,
                    position.entry_price,
                    filled_price,
                    price_change * 100,
                    self.max_filled_price_deviation * 100,
                )

<<<<<<< HEAD
        # Filled exits use the exchange-reported price without simulated slippage.
=======
        # For filled orders, use the exchange-reported price directly.
        # Slippage already occurred on the exchange - we don't apply additional slippage
        # to avoid double-counting. This matches backtest behavior for parity.
>>>>>>> 4003f61b
        executed_price = filled_price

        position_notional = self._calculate_position_notional(
            position=position,
            current_balance=current_balance,
            exit_price=executed_price,
        )

        exit_fee = self.execution_engine.calculate_exit_fee(position_notional)
<<<<<<< HEAD
        slippage_cost = ZERO_VALUE
=======
        # No slippage cost reported for filled orders - slippage already occurred
        slippage_cost = 0.0
>>>>>>> 4003f61b

        close_result = self.position_tracker.close_position(
            order_id=position.order_id,
            exit_price=executed_price,
            exit_reason=exit_reason,
            basis_balance=current_balance,
        )
        if close_result is None:
            return LiveExitResult(
                success=False,
                error="Failed to close position in tracker",
            )

        if self.risk_manager is not None:
            try:
                self.risk_manager.close_position(position.symbol)
            except (AttributeError, ValueError, KeyError) as e:
                logger.warning(
                    "Failed to update risk manager for closed position %s: %s",
                    position.symbol,
                    e,
                )

        return LiveExitResult(
            success=True,
            realized_pnl=close_result.realized_pnl,
            realized_pnl_percent=close_result.realized_pnl_percent,
            exit_price=close_result.exit_price,
            exit_fee=exit_fee,
            slippage_cost=slippage_cost,
            exit_reason=exit_reason,
        )

    def _check_strategy_exit(
        self,
        position: LivePosition,
        current_price: float,
        runtime_decision: Any,
        component_strategy: ComponentStrategy,
    ) -> tuple[bool, str]:
        """Check if strategy signals an exit.

        Uses shared StrategyExitChecker for consistent logic across engines.

        Args:
            position: Position to check.
            current_price: Current market price.
            runtime_decision: Decision from strategy runtime.
            component_strategy: Component strategy.

        Returns:
            Tuple of (should_exit, reason).
        """
        result = self._strategy_exit_checker.check_exit(
            position=position,
            current_price=current_price,
            runtime_decision=runtime_decision,
            component_strategy=component_strategy,
        )

        return result.should_exit, result.exit_reason

    def _check_stop_loss(
        self,
        position: LivePosition,
        current_price: float,
        candle_high: float | None = None,
        candle_low: float | None = None,
    ) -> bool:
        """Check if stop loss should be triggered.

        Uses candle high/low for more realistic stop detection.

        Args:
            position: Position to check.
            current_price: Current (close) price.
            candle_high: Candle high price.
            candle_low: Candle low price.

        Returns:
            True if stop loss was triggered.
        """
        if position.stop_loss is None:
            return False

        # Use high/low for more realistic detection
        if self.use_high_low_for_stops and candle_low is not None and candle_high is not None:
            if position.side == PositionSide.LONG:
                # For long SL, check if candle_low breached the stop
                return candle_low <= position.stop_loss
            else:
                # For short SL, check if candle_high breached the stop
                return candle_high >= position.stop_loss
        else:
            # Fallback to close price only
            if position.side == PositionSide.LONG:
                return current_price <= position.stop_loss
            else:
                return current_price >= position.stop_loss

    def _check_take_profit(
        self,
        position: LivePosition,
        current_price: float,
        candle_high: float | None = None,
        candle_low: float | None = None,
    ) -> bool:
        """Check if take profit should be triggered.

        Args:
            position: Position to check.
            current_price: Current (close) price.
            candle_high: Candle high price.
            candle_low: Candle low price.

        Returns:
            True if take profit was triggered.
        """
        if position.take_profit is None:
            return False

        # Use high/low for more realistic detection
        if self.use_high_low_for_stops and candle_high is not None and candle_low is not None:
            if position.side == PositionSide.LONG:
                return candle_high >= position.take_profit
            else:
                return candle_low <= position.take_profit
        else:
            # Fallback to close price only
            if position.side == PositionSide.LONG:
                return current_price >= position.take_profit
            else:
                return current_price <= position.take_profit

    def _calculate_position_notional(
        self,
        position: LivePosition,
        current_balance: float,
        exit_price: float,
    ) -> float:
        """Calculate exit notional accounting for price movement."""
        fraction = float(
            position.current_size if position.current_size is not None else position.size
        )
        basis_balance = (
            float(position.entry_balance)
            if position.entry_balance is not None and position.entry_balance > 0
            else current_balance
        )
        price_adjustment = exit_price / position.entry_price if position.entry_price > 0 else 1.0
        return basis_balance * fraction * price_adjustment

    def update_trailing_stops(
        self,
        df: pd.DataFrame,
        current_index: int,
        current_price: float,
    ) -> None:
        """Update trailing stops for all positions.

        Uses shared TrailingStopManager for consistent logic across engines.

        Args:
            df: DataFrame with market data.
            current_index: Current candle index.
            current_price: Current market price.
        """
        if self._trailing_stop_manager.policy is None:
            return

        for order_id, position in self.position_tracker.positions.items():
            # Use shared trailing stop manager for calculation
            result = self._trailing_stop_manager.update(
                position=position,
                current_price=current_price,
                df=df,
                index=current_index,
            )

            if not result.updated:
                continue

            # Determine new activation states
            new_activated = result.trailing_activated or position.trailing_stop_activated
            new_breakeven = result.breakeven_triggered or position.breakeven_triggered

            # Update position via tracker
            changed = self.position_tracker.update_trailing_stop(
                order_id=order_id,
                new_stop_loss=result.new_stop_price,
                activated=new_activated,
                breakeven_triggered=new_breakeven,
            )

            if changed:
                logger.info(
                    "Trailing stop updated for %s %s: SL=%.4f (activated=%s, BE=%s)",
                    position.symbol,
                    position.side.value,
                    position.stop_loss or 0.0,
                    position.trailing_stop_activated,
                    position.breakeven_triggered,
                )

    def check_partial_operations(
        self,
        df: pd.DataFrame,
        current_index: int,
        current_price: float,
        current_balance: float,
    ) -> None:
        """Check and execute partial exits and scale-ins.

        Uses unified PartialOperationsManager for consistent logic.

        Threading Safety:
        - position_tracker.positions property returns a copy with internal locking
        - All position_tracker methods are protected by _positions_lock
        - Safe for concurrent access from OrderTracker callbacks and main trading loop
        - list() creates snapshot of the copy for iteration safety
        - No additional locking needed at this level

        Args:
            df: DataFrame with market data.
            current_index: Current candle index.
            current_price: Current market price.
            current_balance: Current account balance.
        """
        if self.partial_manager is None:
            return

        # Defensive iteration: list() creates snapshot to prevent concurrent modification errors
        for order_id, position in list(self.position_tracker.positions.items()):
            try:
                # Check for partial exits (loop to handle multiple exits in same cycle)
                iteration_count = 0
                while iteration_count < MAX_PARTIAL_EXITS_PER_CYCLE:
                    exit_result = self.partial_manager.check_partial_exit(
                        position=position,
                        current_price=current_price,
                    )

                    if not exit_result.should_exit:
                        break

                    # Convert from fraction of original to fraction of current
                    exit_size_of_original = exit_result.exit_fraction
                    if is_position_fully_closed(
                        position.current_size,
                        position.original_size,
                        epsilon=EPSILON,
                    ):
                        logger.debug(
                            "Position %s fully closed, skipping further partial exits",
                            position.symbol,
                        )
                        break

                    exit_size_of_current = convert_exit_fraction_to_current(
                        exit_fraction_of_original=exit_size_of_original,
                        current_size=position.current_size,
                        original_size=position.original_size,
                        epsilon=EPSILON,
                    )
                    if exit_size_of_current is None:
                        break

                    self._execute_partial_exit(
                        order_id=order_id,
                        position=position,
                        delta_fraction=exit_size_of_current,
                        price=current_price,
                        target_level=exit_result.target_index,
                        fraction_of_original=exit_size_of_original,
                        current_balance=current_balance,
                    )

                    iteration_count += 1

                # Check for scale-ins
                scale_result = self.partial_manager.check_scale_in(
                    position=position,
                    current_price=current_price,
                    balance=current_balance,
                )

                if scale_result.should_scale:
                    add_size_of_original = scale_result.scale_fraction

                    self._execute_scale_in(
                        order_id=order_id,
                        position=position,
                        delta_fraction=add_size_of_original,
                        price=current_price,
                        threshold_level=scale_result.target_index,
                        fraction_of_original=add_size_of_original,
                    )

            except (AttributeError, ValueError, KeyError, ZeroDivisionError) as e:
                logger.warning("Partial ops evaluation failed for %s: %s", position.symbol, e)
            except Exception as e:
                logger.warning("Unexpected error in partial ops for %s: %s", position.symbol, e)

    def _execute_partial_exit(
        self,
        order_id: str,
        position: LivePosition,
        delta_fraction: float,
        price: float,
        target_level: int,
        fraction_of_original: float,
        current_balance: float,
    ) -> None:
        """Execute a partial exit.

        Args:
            order_id: Order ID of position.
            position: Position to partially exit.
            delta_fraction: Fraction of current position to exit.
            price: Current market price.
            target_level: Profit target level.
            fraction_of_original: Fraction of original position.
            current_balance: Current account balance.
        """
        result = self.position_tracker.apply_partial_exit(
            order_id=order_id,
            delta_fraction=delta_fraction,
            price=price,
            target_level=target_level,
            fraction_of_original=fraction_of_original,
            basis_balance=current_balance,
            fee_rate=self.execution_engine.fee_rate,
            slippage_rate=self.execution_engine.slippage_rate,
        )

        if result is not None:
            # Update risk manager
            if self.risk_manager is not None:
                try:
                    self.risk_manager.adjust_position_after_partial_exit(
                        position.symbol, delta_fraction
                    )
                except (AttributeError, ValueError, KeyError) as e:
                    logger.debug("Risk manager partial-exit accounting failed: %s", e)

            # If fully closed by partials, close position
            if result.new_current_size <= EPSILON:
                self.execute_exit(
                    position=position,
                    exit_reason=f"Partial exits complete @ level {target_level}",
                    current_price=price,
                    limit_price=None,
                    current_balance=current_balance,
                )

    def _execute_scale_in(
        self,
        order_id: str,
        position: LivePosition,
        delta_fraction: float,
        price: float,
        threshold_level: int,
        fraction_of_original: float,
    ) -> None:
        """Execute a scale-in.

        Args:
            order_id: Order ID of position.
            position: Position to scale into.
            delta_fraction: Fraction to add.
            price: Current market price.
            threshold_level: Threshold level.
            fraction_of_original: Fraction of original position.
        """
        result = self.position_tracker.apply_scale_in(
            order_id=order_id,
            delta_fraction=delta_fraction,
            price=price,
            threshold_level=threshold_level,
            fraction_of_original=fraction_of_original,
            max_position_size=self.max_position_size,
        )

        if result is not None:
            # Update risk manager
            if self.risk_manager is not None:
                try:
                    self.risk_manager.adjust_position_after_scale_in(
                        position.symbol, delta_fraction
                    )
                except (AttributeError, ValueError, KeyError) as e:
                    logger.debug("Risk manager scale-in accounting failed: %s", e)<|MERGE_RESOLUTION|>--- conflicted
+++ resolved
@@ -13,15 +13,12 @@
 
 import pandas as pd
 
-<<<<<<< HEAD
-from src.data_providers.exchange_interface import OrderSide, OrderType
-=======
 from src.config.constants import (
     DEFAULT_MAX_FILLED_PRICE_DEVIATION,
     DEFAULT_MAX_PARTIAL_EXITS_PER_CYCLE,
     DEFAULT_MAX_POSITION_SIZE,
 )
->>>>>>> 4003f61b
+from src.data_providers.exchange_interface import OrderSide, OrderType
 from src.engines.live.execution.execution_engine import LiveExecutionEngine
 from src.engines.live.execution.position_tracker import (
     LivePosition,
@@ -54,17 +51,9 @@
 
 logger = logging.getLogger(__name__)
 
-<<<<<<< HEAD
-# Maximum partial exits to process per cycle (defense-in-depth against malformed policies).
-# Ten caps worst-case overhead while still supporting typical multi-target exit ladders.
-MAX_PARTIAL_EXITS_PER_CYCLE = 10
-# Maximum acceptable filled-price deviation from entry price before logging a critical warning.
-MAX_FILLED_PRICE_DEVIATION = 0.5
-ZERO_VALUE = 0.0
-=======
 # Use centralized constant for partial exits limit (defense-in-depth against malformed policies)
 MAX_PARTIAL_EXITS_PER_CYCLE = DEFAULT_MAX_PARTIAL_EXITS_PER_CYCLE
->>>>>>> 4003f61b
+ZERO_VALUE = 0.0
 
 
 @dataclass
@@ -518,13 +507,9 @@
                     self.max_filled_price_deviation * 100,
                 )
 
-<<<<<<< HEAD
         # Filled exits use the exchange-reported price without simulated slippage.
-=======
-        # For filled orders, use the exchange-reported price directly.
         # Slippage already occurred on the exchange - we don't apply additional slippage
         # to avoid double-counting. This matches backtest behavior for parity.
->>>>>>> 4003f61b
         executed_price = filled_price
 
         position_notional = self._calculate_position_notional(
@@ -534,12 +519,8 @@
         )
 
         exit_fee = self.execution_engine.calculate_exit_fee(position_notional)
-<<<<<<< HEAD
+        # No slippage cost reported for filled orders - slippage already occurred
         slippage_cost = ZERO_VALUE
-=======
-        # No slippage cost reported for filled orders - slippage already occurred
-        slippage_cost = 0.0
->>>>>>> 4003f61b
 
         close_result = self.position_tracker.close_position(
             order_id=position.order_id,
