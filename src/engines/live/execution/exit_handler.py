"""LiveExitHandler processes exit conditions for live trading.

Handles exit condition checking including stop loss, take profit,
trailing stops, time-based exits, and partial operations.
"""

from __future__ import annotations

import logging
import math
from dataclasses import dataclass
from datetime import UTC, datetime
from typing import TYPE_CHECKING, Any

import pandas as pd

from src.data_providers.exchange_interface import OrderSide, OrderType
from src.engines.live.execution.execution_engine import LiveExecutionEngine
from src.engines.live.execution.position_tracker import (
    LivePosition,
    LivePositionTracker,
    PositionSide,
)
from src.engines.shared.execution.execution_model import ExecutionModel
from src.engines.shared.execution.market_snapshot import MarketSnapshot
from src.engines.shared.execution.order_intent import OrderIntent
from src.engines.shared.partial_operations_manager import (
    EPSILON,
    PartialOperationsManager,
)
from src.engines.shared.trailing_stop_manager import TrailingStopManager

if TYPE_CHECKING:
    from src.position_management.time_exits import TimeExitPolicy
    from src.position_management.trailing_stops import TrailingStopPolicy
    from src.risk.risk_manager import RiskManager
    from src.strategies.components import Strategy as ComponentStrategy

logger = logging.getLogger(__name__)

# Maximum partial exits to process per cycle (defense-in-depth against malformed policies).
# Ten caps worst-case overhead while still supporting typical multi-target exit ladders.
MAX_PARTIAL_EXITS_PER_CYCLE = 10
# Maximum acceptable filled-price deviation from entry price before logging a critical warning.
MAX_FILLED_PRICE_DEVIATION = 0.5
ZERO_VALUE = 0.0


@dataclass
class LiveExitCheck:
    """Result of exit condition check."""

    should_exit: bool
    exit_reason: str = ""
    limit_price: float | None = None  # For SL/TP pricing


@dataclass
class LiveExitResult:
    """Result of executing an exit."""

    success: bool
    realized_pnl: float = 0.0
    realized_pnl_percent: float = 0.0
    exit_price: float = 0.0
    exit_fee: float = 0.0
    slippage_cost: float = 0.0
    exit_reason: str = ""
    error: str | None = None


class LiveExitHandler:
    """Processes exit conditions for live trading.

    This class encapsulates exit-related logic including:
    - Stop loss detection
    - Take profit detection
    - Trailing stop updates
    - Time-based exits
    - Partial exit operations
    - Strategy signal exits
    """

    def __init__(
        self,
        execution_engine: LiveExecutionEngine,
        position_tracker: LivePositionTracker,
        execution_model: ExecutionModel,
        risk_manager: RiskManager | None = None,
        trailing_stop_policy: TrailingStopPolicy | None = None,
        time_exit_policy: TimeExitPolicy | None = None,
        partial_manager: PartialOperationsManager | None = None,
        use_high_low_for_stops: bool = True,
        max_position_size: float = 0.1,
        max_filled_price_deviation: float = MAX_FILLED_PRICE_DEVIATION,
    ) -> None:
        """Initialize exit handler.

        Args:
            execution_engine: Engine for executing exits.
            position_tracker: Tracker for position state.
            execution_model: Execution model for fill decisions.
            risk_manager: Risk manager for position updates.
            trailing_stop_policy: Policy for trailing stops.
            time_exit_policy: Policy for time-based exits.
            partial_manager: Unified partial operations manager.
            use_high_low_for_stops: Use candle high/low for SL/TP detection.
            max_position_size: Maximum position size for scale-ins.
            max_filled_price_deviation: Threshold for logging suspicious fill prices.
        """
        self.execution_engine = execution_engine
        self.position_tracker = position_tracker
        self.execution_model = execution_model
        self.risk_manager = risk_manager
        self.trailing_stop_policy = trailing_stop_policy
        self.time_exit_policy = time_exit_policy
        self.partial_manager = partial_manager
        self.use_high_low_for_stops = use_high_low_for_stops
        self.max_position_size = max_position_size
        self.max_filled_price_deviation = max_filled_price_deviation
        # Use shared managers for consistent logic across engines
        self._trailing_stop_manager = TrailingStopManager(trailing_stop_policy)

    def _build_snapshot(
        self,
        symbol: str,
        current_price: float,
        candle_high: float | None,
        candle_low: float | None,
    ) -> MarketSnapshot:
        """Build a MarketSnapshot from current price and candle extremes."""
        high = candle_high if candle_high is not None else current_price
        low = candle_low if candle_low is not None else current_price
        return MarketSnapshot(
            symbol=symbol,
            timestamp=datetime.utcnow(),
            last_price=current_price,
            high=float(high),
            low=float(low),
            close=current_price,
            volume=ZERO_VALUE,
        )

    def _map_exit_order_side(self, position: LivePosition) -> OrderSide:
        """Map a position side to the exit order side."""
        if position.side == PositionSide.LONG:
            return OrderSide.SELL
        if position.side == PositionSide.SHORT:
            return OrderSide.BUY
        raise ValueError(f"Unsupported position side: {position.side}")

    def _build_exit_intent(
        self,
        position: LivePosition,
        exit_reason: str,
        limit_price: float | None,
    ) -> OrderIntent:
        """Build an OrderIntent for an exit based on the reason."""
        reason_lower = exit_reason.lower()
        order_type = OrderType.MARKET
        stop_price = None
        effective_limit = limit_price

        if (
            "stop loss" in reason_lower
            or "stop_loss" in reason_lower
            or "stop-loss" in reason_lower
        ):
            order_type = OrderType.STOP_LOSS
            stop_price = limit_price if limit_price is not None else position.stop_loss
        elif "take profit" in reason_lower or "take_profit" in reason_lower:
            order_type = OrderType.TAKE_PROFIT
            if effective_limit is None:
                effective_limit = position.take_profit

        quantity = (
            float(position.current_size)
            if position.current_size is not None
            else float(position.size)
        )

        return OrderIntent(
            symbol=position.symbol,
            side=self._map_exit_order_side(position),
            order_type=order_type,
            quantity=quantity,
            limit_price=effective_limit,
            stop_price=stop_price,
            exit_reason=exit_reason,
        )

    def check_exit_conditions(
        self,
        position: LivePosition,
        current_price: float,
        candle_high: float | None = None,
        candle_low: float | None = None,
        runtime_decision: Any = None,
        component_strategy: ComponentStrategy | None = None,
    ) -> LiveExitCheck:
        """Check all exit conditions for a position.

        Args:
            position: Position to check.
            current_price: Current market price.
            candle_high: Candle high price for realistic detection.
            candle_low: Candle low price for realistic detection.
            runtime_decision: Decision from strategy runtime.
            component_strategy: Component strategy for exit signals.

        Returns:
            LiveExitCheck with exit decision and reason.
        """
        # Check strategy exit signal first
        if runtime_decision is not None and component_strategy is not None:
            should_exit, reason = self._check_strategy_exit(
                position, current_price, runtime_decision, component_strategy
            )
            if should_exit:
                return LiveExitCheck(
                    should_exit=True,
                    exit_reason=reason,
                    limit_price=None,
                )

        # Check stop loss (priority over take profit)
        if position.stop_loss is not None:
            if self._check_stop_loss(position, current_price, candle_high, candle_low):
                return LiveExitCheck(
                    should_exit=True,
                    exit_reason="Stop loss",
                    limit_price=position.stop_loss,
                )

        # Check take profit
        if position.take_profit is not None:
            if self._check_take_profit(position, current_price, candle_high, candle_low):
                return LiveExitCheck(
                    should_exit=True,
                    exit_reason="Take profit",
                    limit_price=position.take_profit,
                )

        # Check time-based exit
        if self.time_exit_policy is not None:
            hit_time_exit, time_reason = self.time_exit_policy.check_time_exit_conditions(
                position.entry_time, datetime.now(UTC)
            )
            if hit_time_exit:
                return LiveExitCheck(
                    should_exit=True,
                    exit_reason=time_reason or "Time exit",
                    limit_price=None,
                )

        return LiveExitCheck(should_exit=False)

    def execute_exit(
        self,
        position: LivePosition,
        exit_reason: str,
        current_price: float,
        limit_price: float | None,
        current_balance: float,
        candle_high: float | None = None,
        candle_low: float | None = None,
        data_provider: Any = None,
    ) -> LiveExitResult:
        """Execute an exit for a position.

        Args:
            position: Position to close.
            exit_reason: Reason for exit.
            current_price: Current market price.
            limit_price: Limit price for SL/TP exits.
            current_balance: Current account balance.
            candle_high: Candle high for realistic execution modeling.
            candle_low: Candle low for realistic execution modeling.
            data_provider: Data provider for price fallback.

        Returns:
            LiveExitResult with execution details.
        """
        if position.order_id is None:
            return LiveExitResult(
                success=False,
                error="Position has no order_id",
            )

<<<<<<< HEAD
        snapshot = self._build_snapshot(
            symbol=position.symbol,
            current_price=current_price,
            candle_high=candle_high,
            candle_low=candle_low,
        )
        order_intent = self._build_exit_intent(position, exit_reason, limit_price)
        decision = self.execution_model.decide_fill(order_intent, snapshot)

        base_exit_price = limit_price if limit_price is not None else current_price
        liquidity = None
        if decision.should_fill and decision.fill_price is not None:
            base_exit_price = decision.fill_price
            liquidity = decision.liquidity
=======
        # Determine base exit price with realistic execution modeling
        if limit_price is not None:
            # For SL/TP, use worst-case execution price from candle high/low
            if self.use_high_low_for_stops and candle_high is not None and candle_low is not None:
                if "Stop loss" in exit_reason:
                    # Stop losses execute at worst price
                    if position.side == PositionSide.LONG:
                        # Long SL: use max(stop_loss, candle_low) for realistic worst-case
                        base_exit_price = max(limit_price, candle_low)
                    else:
                        # Short SL: use min(stop_loss, candle_high) for realistic worst-case
                        base_exit_price = min(limit_price, candle_high)
                elif "Take profit" in exit_reason:
                    # Take profits execute at the limit price or worse (never better than limit)
                    base_exit_price = limit_price
                else:
                    base_exit_price = limit_price
            else:
                base_exit_price = limit_price
>>>>>>> 10659f0b
        else:
            logger.warning(
                "Exit fill decision fallback for %s: %s",
                position.symbol,
                decision.reason,
            )

        # IMPORTANT: Use exit notional (accounting for price change) for accurate fee calculation.
        # This correctly models real exchange behavior where fees are charged on the actual
        # value at trade time:
        # - Winning positions: selling more valuable assets → higher fee
        # - Losing positions: selling less valuable assets → lower fee
        # This differs from entry fees which use the original notional value.
        position_notional = self._calculate_position_notional(
            position=position,
            current_balance=current_balance,
            exit_price=base_exit_price,
        )

        # Execute via execution engine
        execution_result = self.execution_engine.execute_exit(
            symbol=position.symbol,
            side=position.side,
            order_id=position.order_id,
            base_price=base_exit_price,
            position_notional=position_notional,
            liquidity=liquidity,
        )

        if not execution_result.success:
            return LiveExitResult(
                success=False,
                error=execution_result.error,
            )

        # Close position in tracker
        close_result = self.position_tracker.close_position(
            order_id=position.order_id,
            exit_price=execution_result.executed_price,
            exit_reason=exit_reason,
            basis_balance=current_balance,
        )

        if close_result is None:
            return LiveExitResult(
                success=False,
                error="Failed to close position in tracker",
            )

        # Update risk manager
        if self.risk_manager is not None:
            try:
                self.risk_manager.close_position(position.symbol)
            except (AttributeError, ValueError, KeyError) as e:
                logger.warning(
                    "Failed to update risk manager for closed position %s: %s",
                    position.symbol,
                    e,
                )

        return LiveExitResult(
            success=True,
            realized_pnl=close_result.realized_pnl,
            realized_pnl_percent=close_result.realized_pnl_percent,
            exit_price=close_result.exit_price,
            exit_fee=execution_result.exit_fee,
            slippage_cost=execution_result.slippage_cost,
            exit_reason=exit_reason,
        )

    def execute_filled_exit(
        self,
        position: LivePosition,
        exit_reason: str,
        filled_price: float,
        current_balance: float,
    ) -> LiveExitResult:
        """Finalize an exit where the exchange already filled the order.

        Args:
            position: Position to close.
            exit_reason: Reason for exit.
            filled_price: Exchange-reported fill price.
            current_balance: Current account balance.

        Returns:
            LiveExitResult with execution details.
        """
        if position.order_id is None:
            return LiveExitResult(
                success=False,
                error="Position has no order_id",
            )

        if not self.position_tracker.has_position(position.order_id):
            logger.warning(
                "Filled exit received for already closed position %s",
                position.order_id,
            )
            return LiveExitResult(
                success=False,
                error="Position already closed",
            )

        if filled_price <= 0:
            return LiveExitResult(
                success=False,
                error="Invalid filled price",
            )

        if position.entry_price > 0:
            price_change = abs(filled_price - position.entry_price) / position.entry_price
            if price_change > self.max_filled_price_deviation:
                logger.critical(
                    "Suspicious fill price for %s: entry=%.2f filled=%.2f (%.1f%% move)",
                    position.symbol,
                    position.entry_price,
                    filled_price,
                    price_change * 100,
                )

        # Filled exits use the exchange-reported price without simulated slippage.
        executed_price = filled_price

        position_notional = self._calculate_position_notional(
            position=position,
            current_balance=current_balance,
            exit_price=executed_price,
        )

        exit_fee = self.execution_engine.calculate_exit_fee(position_notional)
        slippage_cost = ZERO_VALUE

        close_result = self.position_tracker.close_position(
            order_id=position.order_id,
            exit_price=executed_price,
            exit_reason=exit_reason,
            basis_balance=current_balance,
        )
        if close_result is None:
            return LiveExitResult(
                success=False,
                error="Failed to close position in tracker",
            )

        if self.risk_manager is not None:
            try:
                self.risk_manager.close_position(position.symbol)
            except (AttributeError, ValueError, KeyError) as e:
                logger.warning(
                    "Failed to update risk manager for closed position %s: %s",
                    position.symbol,
                    e,
                )

        return LiveExitResult(
            success=True,
            realized_pnl=close_result.realized_pnl,
            realized_pnl_percent=close_result.realized_pnl_percent,
            exit_price=close_result.exit_price,
            exit_fee=exit_fee,
            slippage_cost=slippage_cost,
            exit_reason=exit_reason,
        )

    def _check_strategy_exit(
        self,
        position: LivePosition,
        current_price: float,
        runtime_decision: Any,
        component_strategy: ComponentStrategy,
    ) -> tuple[bool, str]:
        """Check if strategy signals an exit.

        Args:
            position: Position to check.
            current_price: Current market price.
            runtime_decision: Decision from strategy runtime.
            component_strategy: Component strategy.

        Returns:
            Tuple of (should_exit, reason).
        """
        from src.strategies.components import MarketData as ComponentMarketData
        from src.strategies.components import Position as ComponentPosition
        from src.strategies.components import SignalDirection

        # Check for signal reversal
        if (
            position.side == PositionSide.LONG
            and runtime_decision.signal.direction == SignalDirection.SELL
        ):
            return True, "Signal reversal"
        if (
            position.side == PositionSide.SHORT
            and runtime_decision.signal.direction == SignalDirection.BUY
        ):
            return True, "Signal reversal"

        # Check component strategy exit
        try:
            component_position = ComponentPosition(
                symbol=position.symbol,
                side=position.side.value,
                size=float(position.size),
                entry_price=float(position.entry_price),
                current_price=float(current_price),
                entry_time=position.entry_time,
            )
            market_data = ComponentMarketData(
                symbol=position.symbol,
                price=float(current_price),
                volume=0.0,
            )
            regime = runtime_decision.regime if runtime_decision else None

            if component_strategy.should_exit_position(
                component_position, market_data, regime
            ):
                return True, "Strategy signal"
        except (AttributeError, ValueError, TypeError) as e:
            logger.debug("Component exit check failed: %s", e)

        return False, "Hold"

    def _check_stop_loss(
        self,
        position: LivePosition,
        current_price: float,
        candle_high: float | None = None,
        candle_low: float | None = None,
    ) -> bool:
        """Check if stop loss should be triggered.

        Uses candle high/low for realistic worst-case execution detection.
        For long positions, uses max(stop_loss, candle_low) to model realistic fill prices
        since stop losses typically execute at or worse than the stop level.

        Args:
            position: Position to check.
            current_price: Current (close) price.
            candle_high: Candle high price.
            candle_low: Candle low price.

        Returns:
            True if stop loss was triggered.
        """
        if position.stop_loss is None:
            return False

        # Use high/low for more realistic detection
        if (
            self.use_high_low_for_stops
            and candle_low is not None
            and candle_high is not None
        ):
            if position.side == PositionSide.LONG:
                # For long SL, check if candle_low breached the stop
                return candle_low <= position.stop_loss
            else:
                # For short SL, check if candle_high breached the stop
                return candle_high >= position.stop_loss
        else:
            # Fallback to close price only
            if position.side == PositionSide.LONG:
                return current_price <= position.stop_loss
            else:
                return current_price >= position.stop_loss

    def _check_take_profit(
        self,
        position: LivePosition,
        current_price: float,
        candle_high: float | None = None,
        candle_low: float | None = None,
    ) -> bool:
        """Check if take profit should be triggered.

        Args:
            position: Position to check.
            current_price: Current (close) price.
            candle_high: Candle high price.
            candle_low: Candle low price.

        Returns:
            True if take profit was triggered.
        """
        if position.take_profit is None:
            return False

        # Use high/low for more realistic detection
        if (
            self.use_high_low_for_stops
            and candle_high is not None
            and candle_low is not None
        ):
            if position.side == PositionSide.LONG:
                return candle_high >= position.take_profit
            else:
                return candle_low <= position.take_profit
        else:
            # Fallback to close price only
            if position.side == PositionSide.LONG:
                return current_price >= position.take_profit
            else:
                return current_price <= position.take_profit

    def _calculate_position_notional(
        self,
        position: LivePosition,
        current_balance: float,
        exit_price: float,
    ) -> float:
        """Calculate exit notional accounting for price movement."""
        fraction = float(
            position.current_size if position.current_size is not None else position.size
        )
        basis_balance = (
            float(position.entry_balance)
            if position.entry_balance is not None and position.entry_balance > 0
            else current_balance
        )
        price_adjustment = exit_price / position.entry_price if position.entry_price > 0 else 1.0
        return basis_balance * fraction * price_adjustment

    def update_trailing_stops(
        self,
        df: pd.DataFrame,
        current_index: int,
        current_price: float,
    ) -> None:
        """Update trailing stops for all positions.

        Uses shared TrailingStopManager for consistent logic across engines.

        Args:
            df: DataFrame with market data.
            current_index: Current candle index.
            current_price: Current market price.
        """
        if self._trailing_stop_manager.policy is None:
            return

        for order_id, position in self.position_tracker.positions.items():
            # Use shared trailing stop manager for calculation
            result = self._trailing_stop_manager.update(
                position=position,
                current_price=current_price,
                df=df,
                index=current_index,
            )

            if not result.updated:
                continue

            # Determine new activation states
            new_activated = result.trailing_activated or position.trailing_stop_activated
            new_breakeven = result.breakeven_triggered or position.breakeven_triggered

            # Update position via tracker
            changed = self.position_tracker.update_trailing_stop(
                order_id=order_id,
                new_stop_loss=result.new_stop_price,
                activated=new_activated,
                breakeven_triggered=new_breakeven,
            )

            if changed:
                logger.info(
                    "Trailing stop updated for %s %s: SL=%.4f (activated=%s, BE=%s)",
                    position.symbol,
                    position.side.value,
                    position.stop_loss or 0.0,
                    position.trailing_stop_activated,
                    position.breakeven_triggered,
                )

    def check_partial_operations(
        self,
        df: pd.DataFrame,
        current_index: int,
        current_price: float,
        current_balance: float,
    ) -> None:
        """Check and execute partial exits and scale-ins.

        Uses unified PartialOperationsManager for consistent logic.

        Threading Safety:
        - Uses list() to create defensive snapshot of positions for iteration
        - This prevents modification-during-iteration errors from concurrent callbacks
        - Individual position_tracker methods should be atomic at Python level (GIL)
        - Note: position_tracker does not have internal locking; assumes main-loop-only access
        - If OrderTracker callbacks modify positions concurrently, consider adding lock

        Args:
            df: DataFrame with market data.
            current_index: Current candle index.
            current_price: Current market price.
            current_balance: Current account balance.
        """
        if self.partial_manager is None:
            return

        # Defensive iteration: list() creates snapshot to prevent concurrent modification errors
        for order_id, position in list(self.position_tracker.positions.items()):
            try:
                # Check for partial exits (loop to handle multiple exits in same cycle)
                iteration_count = 0
                while iteration_count < MAX_PARTIAL_EXITS_PER_CYCLE:
                    exit_result = self.partial_manager.check_partial_exit(
                        position=position,
                        current_price=current_price,
                    )

                    if not exit_result.should_exit:
                        break

                    # Convert from fraction of original to fraction of current
                    exit_size_of_original = exit_result.exit_fraction
                    current_size_fraction = position.current_size / position.original_size

                    # Protect against division by zero (position fully closed)
                    if abs(current_size_fraction) < EPSILON:
                        logger.debug(
                            "Position %s fully closed, skipping further partial exits",
                            position.symbol,
                        )
                        break

                    exit_size_of_current = exit_size_of_original / current_size_fraction

                    # Validate bounds and check for NaN/Infinity
                    if (
                        exit_size_of_current <= 0
                        or exit_size_of_current > 1.0
                        or not math.isfinite(exit_size_of_current)
                    ):
                        break

                    self._execute_partial_exit(
                        order_id=order_id,
                        position=position,
                        delta_fraction=exit_size_of_current,
                        price=current_price,
                        target_level=exit_result.target_index,
                        fraction_of_original=exit_size_of_original,
                        current_balance=current_balance,
                    )

                    iteration_count += 1

                # Check for scale-ins
                scale_result = self.partial_manager.check_scale_in(
                    position=position,
                    current_price=current_price,
                    balance=current_balance,
                )

                if scale_result.should_scale:
                    add_size_of_original = scale_result.scale_fraction

                    self._execute_scale_in(
                        order_id=order_id,
                        position=position,
                        delta_fraction=add_size_of_original,
                        price=current_price,
                        threshold_level=scale_result.target_index,
                        fraction_of_original=add_size_of_original,
                    )

            except (AttributeError, ValueError, KeyError, ZeroDivisionError) as e:
                logger.warning("Partial ops evaluation failed for %s: %s", position.symbol, e)
            except Exception as e:
                logger.warning("Unexpected error in partial ops for %s: %s", position.symbol, e)

    def _execute_partial_exit(
        self,
        order_id: str,
        position: LivePosition,
        delta_fraction: float,
        price: float,
        target_level: int,
        fraction_of_original: float,
        current_balance: float,
    ) -> None:
        """Execute a partial exit.

        Args:
            order_id: Order ID of position.
            position: Position to partially exit.
            delta_fraction: Fraction of current position to exit.
            price: Current market price.
            target_level: Profit target level.
            fraction_of_original: Fraction of original position.
            current_balance: Current account balance.
        """
        result = self.position_tracker.apply_partial_exit(
            order_id=order_id,
            delta_fraction=delta_fraction,
            price=price,
            target_level=target_level,
            fraction_of_original=fraction_of_original,
            basis_balance=current_balance,
            fee_rate=self.execution_engine.fee_rate,
            slippage_rate=self.execution_engine.slippage_rate,
        )

        if result is not None:
            # Update risk manager
            if self.risk_manager is not None:
                try:
                    self.risk_manager.adjust_position_after_partial_exit(
                        position.symbol, delta_fraction
                    )
                except (AttributeError, ValueError, KeyError) as e:
                    logger.debug("Risk manager partial-exit accounting failed: %s", e)

            # If fully closed by partials, close position
            if result.new_current_size <= 1e-9:
                self.execute_exit(
                    position=position,
                    exit_reason=f"Partial exits complete @ level {target_level}",
                    current_price=price,
                    limit_price=None,
                    current_balance=current_balance,
                )

    def _execute_scale_in(
        self,
        order_id: str,
        position: LivePosition,
        delta_fraction: float,
        price: float,
        threshold_level: int,
        fraction_of_original: float,
    ) -> None:
        """Execute a scale-in.

        Args:
            order_id: Order ID of position.
            position: Position to scale into.
            delta_fraction: Fraction to add.
            price: Current market price.
            threshold_level: Threshold level.
            fraction_of_original: Fraction of original position.
        """
        result = self.position_tracker.apply_scale_in(
            order_id=order_id,
            delta_fraction=delta_fraction,
            price=price,
            threshold_level=threshold_level,
            fraction_of_original=fraction_of_original,
            max_position_size=self.max_position_size,
        )

        if result is not None:
            # Update risk manager
            if self.risk_manager is not None:
                try:
                    self.risk_manager.adjust_position_after_scale_in(
                        position.symbol, delta_fraction
                    )
                except (AttributeError, ValueError, KeyError) as e:
                    logger.debug("Risk manager scale-in accounting failed: %s", e)<|MERGE_RESOLUTION|>--- conflicted
+++ resolved
@@ -287,7 +287,6 @@
                 error="Position has no order_id",
             )
 
-<<<<<<< HEAD
         snapshot = self._build_snapshot(
             symbol=position.symbol,
             current_price=current_price,
@@ -302,27 +301,6 @@
         if decision.should_fill and decision.fill_price is not None:
             base_exit_price = decision.fill_price
             liquidity = decision.liquidity
-=======
-        # Determine base exit price with realistic execution modeling
-        if limit_price is not None:
-            # For SL/TP, use worst-case execution price from candle high/low
-            if self.use_high_low_for_stops and candle_high is not None and candle_low is not None:
-                if "Stop loss" in exit_reason:
-                    # Stop losses execute at worst price
-                    if position.side == PositionSide.LONG:
-                        # Long SL: use max(stop_loss, candle_low) for realistic worst-case
-                        base_exit_price = max(limit_price, candle_low)
-                    else:
-                        # Short SL: use min(stop_loss, candle_high) for realistic worst-case
-                        base_exit_price = min(limit_price, candle_high)
-                elif "Take profit" in exit_reason:
-                    # Take profits execute at the limit price or worse (never better than limit)
-                    base_exit_price = limit_price
-                else:
-                    base_exit_price = limit_price
-            else:
-                base_exit_price = limit_price
->>>>>>> 10659f0b
         else:
             logger.warning(
                 "Exit fill decision fallback for %s: %s",
