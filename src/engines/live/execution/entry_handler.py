"""LiveEntryHandler processes entry signals and coordinates entry execution.

Handles entry signal processing, position sizing, risk adjustments,
and coordination with the execution engine for live trading.
"""

from __future__ import annotations

import logging
from dataclasses import dataclass
from datetime import UTC, datetime
from typing import TYPE_CHECKING, Any

<<<<<<< HEAD
from src.data_providers.exchange_interface import OrderSide, OrderType
=======
import pandas as pd

from src.config.constants import (
    DEFAULT_MAX_POSITION_SIZE,
    DEFAULT_MAX_STOP_LOSS_PCT,
    DEFAULT_MIN_STOP_LOSS_PCT,
    DEFAULT_STOP_LOSS_PCT,
    DEFAULT_TAKE_PROFIT_PCT,
)
>>>>>>> 4003f61b
from src.engines.live.execution.execution_engine import LiveExecutionEngine
from src.engines.live.execution.position_tracker import LivePosition, PositionSide
from src.engines.shared.entry_utils import (
    extract_entry_plan,
    resolve_stop_loss_take_profit_pct,
)
from src.engines.shared.dynamic_risk_handler import DynamicRiskHandler
<<<<<<< HEAD
from src.engines.shared.execution.execution_model import ExecutionModel
from src.engines.shared.execution.market_snapshot import MarketSnapshot
from src.engines.shared.execution.order_intent import OrderIntent
from src.engines.shared.execution.snapshot_builder import (
    build_snapshot_from_price,
    map_entry_order_side_from_enum,
)
from src.strategies.components import SignalDirection
=======
from src.engines.shared.side_utils import to_side_string
from src.utils.price_targets import PriceTargetCalculator
>>>>>>> 4003f61b

if TYPE_CHECKING:
    from src.engines.shared.correlation_handler import CorrelationHandler
    from src.position_management.dynamic_risk import DynamicRiskManager
    from src.risk.risk_manager import RiskManager
    from src.strategies.components import Strategy as ComponentStrategy

logger = logging.getLogger(__name__)

DEFAULT_VOLUME = 0.0
# Maximum acceptable filled-price deviation from signal price before logging a critical warning.
MAX_FILLED_PRICE_DEVIATION = 0.5


@dataclass
class LiveEntrySignal:
    """Result of processing an entry signal."""

    should_enter: bool
    side: PositionSide | None = None
    size_fraction: float = 0.0
    stop_loss: float | None = None
    take_profit: float | None = None
    reasons: list[str] | None = None
    signal_strength: float = 0.0
    signal_confidence: float = 0.0


@dataclass
class LiveEntryResult:
    """Result of executing an entry."""

    position: LivePosition | None = None
    entry_fee: float = 0.0
    slippage_cost: float = 0.0
    executed: bool = False
    reasons: list[str] | None = None
    error: str | None = None


class LiveEntryHandler:
    """Processes entry signals and coordinates entry execution for live trading.

    This class encapsulates entry-related logic including:
    - Runtime entry signal processing
    - Position sizing with risk adjustments
    - Dynamic risk adjustments
    - Stop loss and take profit calculation
    """

    def __init__(
        self,
        execution_engine: LiveExecutionEngine,
        execution_model: ExecutionModel,
        risk_manager: RiskManager | None = None,
        component_strategy: ComponentStrategy | None = None,
        dynamic_risk_manager: DynamicRiskManager | None = None,
        correlation_handler: CorrelationHandler | None = None,
        max_position_size: float = DEFAULT_MAX_POSITION_SIZE,
        default_take_profit_pct: float | None = None,
        max_filled_price_deviation: float = MAX_FILLED_PRICE_DEVIATION,
    ) -> None:
        """Initialize entry handler.

        Args:
            execution_engine: Engine for executing entries.
            execution_model: Execution model for fill decisions.
            risk_manager: Risk manager for position sizing.
            component_strategy: Component strategy for signals.
            dynamic_risk_manager: Manager for dynamic risk adjustments.
            correlation_handler: Handler for correlation-based position sizing.
            max_position_size: Maximum position size as fraction.
            default_take_profit_pct: Default take profit percentage.
            max_filled_price_deviation: Threshold for logging suspicious fill prices.
        """
        self.execution_engine = execution_engine
        self.execution_model = execution_model
        self.risk_manager = risk_manager
        self.component_strategy = component_strategy
        self.dynamic_risk_manager = dynamic_risk_manager
        self.correlation_handler = correlation_handler
        self.max_position_size = max_position_size
        self.default_take_profit_pct = default_take_profit_pct
        self.max_filled_price_deviation = max_filled_price_deviation
        # Use shared DynamicRiskHandler for consistent risk adjustment logic
        self._dynamic_risk_handler = DynamicRiskHandler(dynamic_risk_manager)

    def set_component_strategy(self, strategy: ComponentStrategy | None) -> None:
        """Update the component strategy (for hot-swapping).

        Args:
            strategy: New component strategy.
        """
        self.component_strategy = strategy

    def _build_snapshot(
        self,
        symbol: str,
        current_price: float,
    ) -> MarketSnapshot:
        """Build a MarketSnapshot from the current price."""
        return build_snapshot_from_price(
            symbol=symbol,
            current_price=current_price,
            volume=DEFAULT_VOLUME,
        )

    def _map_order_side(self, side: PositionSide) -> OrderSide:
        """Map a position side to an order side."""
        return map_entry_order_side_from_enum(side)

    def process_runtime_decision(
        self,
        runtime_decision: Any,
        balance: float,
        current_price: float,
        current_time: datetime,
        symbol: str | None = None,
        timeframe: str | None = None,
        df: pd.DataFrame | None = None,
        index: int | None = None,
        peak_balance: float | None = None,
        trading_session_id: int | None = None,
    ) -> LiveEntrySignal:
        """Process a runtime decision and determine entry parameters.

        Args:
            runtime_decision: Decision from strategy runtime.
            balance: Current account balance.
            current_price: Current market price.
            current_time: Current timestamp.
            symbol: Trading symbol (for correlation control).
            timeframe: Trading timeframe (for correlation control).
            df: Market data DataFrame (for correlation control).
            index: Current candle index (for correlation control).
            peak_balance: Peak balance for drawdown calculations.
            trading_session_id: Session ID for logging.

        Returns:
            LiveEntrySignal with entry decision and parameters.
        """
        reasons = []

        # Validate critical inputs before processing
        if balance <= 0:
            reasons.append(f"invalid_balance_{balance:.2f}")
            return LiveEntrySignal(should_enter=False, reasons=reasons)

        if current_price <= 0:
            reasons.append(f"invalid_price_{current_price:.8f}")
            return LiveEntrySignal(should_enter=False, reasons=reasons)

        # Extract entry side and size from decision
        entry_side, size_fraction = self._extract_entry_plan(runtime_decision, balance)

        if entry_side is None or size_fraction <= 0:
            reasons.append("runtime_hold")
            reasons.append(f"balance_{balance:.2f}")
            return LiveEntrySignal(
                should_enter=False,
                reasons=reasons,
            )

        # Enforce maximum position size to prevent over-concentration risk
        # (matches backtest engine behavior for backtest-live parity)
        size_fraction = min(size_fraction, self.max_position_size)

        # Apply correlation control if available
        # (matches backtest engine behavior for backtest-live parity)
        if (
            self.correlation_handler is not None
            and size_fraction > 0
            and symbol is not None
            and timeframe is not None
            and df is not None
            and index is not None
        ):
            size_fraction = self.correlation_handler.apply_correlation_control(
                symbol=symbol,
                timeframe=timeframe,
                df=df,
                index=index,
                candidate_fraction=size_fraction,
            )

        # Reduce position size during drawdown or adverse market conditions
        if self.dynamic_risk_manager is not None and size_fraction > 0:
            size_fraction = self._apply_dynamic_risk(
                original_size=size_fraction,
                current_time=current_time,
                balance=balance,
                peak_balance=peak_balance or balance,
                trading_session_id=trading_session_id,
            )

        if size_fraction <= 0:
            reasons.append("size_reduced_to_zero")
            return LiveEntrySignal(
                should_enter=False,
                reasons=reasons,
            )

        # Compute protective stop loss and profit target for risk management
        sl_price, tp_price = self._calculate_sl_tp(
            current_price=current_price,
            entry_side=entry_side,
            runtime_decision=runtime_decision,
        )

        # Capture signal quality metrics for trade logging and analysis
        signal_strength = 0.0
        signal_confidence = 0.0
        if runtime_decision is not None and hasattr(runtime_decision, "signal"):
            signal_strength = runtime_decision.signal.strength
            signal_confidence = runtime_decision.signal.confidence

        # Record entry context for debugging and post-trade analysis
        reasons.append("runtime_entry")
        reasons.append(f"side_{entry_side.value}")
        reasons.append(f"position_size_{size_fraction:.4f}")
        reasons.append(f"balance_{balance:.2f}")

        metadata = getattr(runtime_decision, "metadata", {}) or {}
        reasons.append(f"enter_short_{bool(metadata.get('enter_short'))}")

        return LiveEntrySignal(
            should_enter=True,
            side=entry_side,
            size_fraction=size_fraction,
            stop_loss=sl_price,
            take_profit=tp_price,
            reasons=reasons,
            signal_strength=signal_strength,
            signal_confidence=signal_confidence,
        )

    def execute_entry(
        self,
        signal: LiveEntrySignal,
        symbol: str,
        current_price: float,
        balance: float,
    ) -> LiveEntryResult:
        """Execute an entry based on the signal result.

        Args:
            signal: Entry signal with parameters.
            symbol: Trading symbol.
            current_price: Current market price.
            balance: Current account balance.

        Returns:
            LiveEntryResult with execution details.
        """
        if not signal.should_enter or signal.side is None:
            return LiveEntryResult(
                executed=False,
                reasons=signal.reasons,
            )

        try:
            order_side = self._map_order_side(signal.side)
        except ValueError as exc:
            reasons = list(signal.reasons or [])
            reasons.append(f"entry_side_invalid_{exc}")
            return LiveEntryResult(executed=False, reasons=reasons, error=str(exc))

        snapshot = self._build_snapshot(symbol, current_price)
        order_intent = OrderIntent(
            symbol=symbol,
            side=order_side,
            order_type=OrderType.MARKET,
            quantity=signal.size_fraction,
        )
        decision = self.execution_model.decide_fill(order_intent, snapshot)
        if not decision.should_fill or decision.fill_price is None:
            return LiveEntryResult(
                executed=False,
                reasons=signal.reasons,
                error=f"entry_no_fill_{decision.reason}",
            )

        # Execute via execution engine
        exec_result = self.execution_engine.execute_entry(
            symbol=symbol,
            side=signal.side,
            size_fraction=signal.size_fraction,
            base_price=decision.fill_price,
            balance=balance,
            liquidity=decision.liquidity,
        )

        if not exec_result.success:
            return LiveEntryResult(
                executed=False,
                reasons=signal.reasons,
                error=exec_result.error,
            )

<<<<<<< HEAD
        # Validate filled price is within reasonable bounds of signal price.
        if current_price > 0:
            price_change = abs(exec_result.executed_price - current_price) / current_price
            if price_change > self.max_filled_price_deviation:
                logger.critical(
                    "Suspicious entry fill price for %s: signal=%.2f filled=%.2f (%.1f%% move)",
                    symbol,
                    current_price,
                    exec_result.executed_price,
                    price_change * 100,
                )

        entry_balance = balance
=======
        # CRITICAL: Subtract entry fee from entry_balance to match backtest behavior.
        # This ensures P&L calculations use the same basis in both engines.
        entry_balance = balance - exec_result.entry_fee
>>>>>>> 4003f61b
        # Create position with actual quantity from execution
        position = LivePosition(
            symbol=symbol,
            side=signal.side,
            size=signal.size_fraction,
            entry_price=exec_result.executed_price,
            entry_time=datetime.now(UTC),
            entry_balance=entry_balance,
            quantity=exec_result.quantity,
            stop_loss=signal.stop_loss,
            take_profit=signal.take_profit,
            order_id=exec_result.order_id,
            original_size=signal.size_fraction,
            current_size=signal.size_fraction,
        )

        return LiveEntryResult(
            position=position,
            entry_fee=exec_result.entry_fee,
            slippage_cost=exec_result.slippage_cost,
            executed=True,
            reasons=signal.reasons,
        )

    def _extract_entry_plan(
        self,
        decision: Any,
        balance: float,
    ) -> tuple[PositionSide | None, float]:
        """Extract entry side and size from runtime decision.

        Args:
            decision: Runtime decision from strategy.
            balance: Current account balance.

        Returns:
            Tuple of (side, size_fraction).
        """
        plan = extract_entry_plan(decision, balance)
        if plan is None:
            return None, 0.0
        return plan.side, plan.size_fraction

    def _calculate_sl_tp(
        self,
        current_price: float,
        entry_side: PositionSide,
        runtime_decision: Any,
    ) -> tuple[float | None, float | None]:
        """Calculate stop loss and take profit prices.

        Args:
            current_price: Current market price.
            entry_side: Entry side (LONG or SHORT).
            runtime_decision: Runtime decision for regime context.

        Returns:
            Tuple of (stop_loss_price, take_profit_price).
        """
        # Validate current_price to prevent division by zero
        if current_price <= 0:
            logger.warning(
                "Invalid current_price (%.8f) in _calculate_sl_tp - cannot compute SL/TP",
                current_price,
            )
            return None, None

        default_tp_pct = self.default_take_profit_pct or DEFAULT_TAKE_PROFIT_PCT
        sl_pct, tp_pct = resolve_stop_loss_take_profit_pct(
            current_price=current_price,
            entry_side=entry_side,
            runtime_decision=runtime_decision,
            component_strategy=self.component_strategy,
            default_stop_loss_pct=DEFAULT_STOP_LOSS_PCT,
            default_take_profit_pct=default_tp_pct,
            min_stop_loss_pct=DEFAULT_MIN_STOP_LOSS_PCT,
            max_stop_loss_pct=DEFAULT_MAX_STOP_LOSS_PCT,
            use_strategy_take_profit=False,
        )

        # Calculate prices using shared calculator
        side_str = to_side_string(entry_side)
        stop_loss, take_profit = PriceTargetCalculator.sl_tp(
            entry_price=current_price,
            sl_pct=sl_pct,
            tp_pct=tp_pct,
            side=side_str,
        )

        return stop_loss, take_profit

    def _apply_dynamic_risk(
        self,
        original_size: float,
        current_time: datetime,
        balance: float,
        peak_balance: float,
        trading_session_id: int | None,
    ) -> float:
        """Apply dynamic risk adjustments to position size.

        Delegates to shared DynamicRiskHandler for consistent logic
        between backtest and live engines.

        Args:
            original_size: Original position size fraction.
            current_time: Current timestamp.
            balance: Current account balance.
            peak_balance: Peak account balance.
            trading_session_id: Session ID for logging.

        Returns:
            Adjusted position size fraction.
        """
        # Update handler's manager in case it changed
        self._dynamic_risk_handler.set_manager(self.dynamic_risk_manager)
        return self._dynamic_risk_handler.apply_dynamic_risk(
            original_size=original_size,
            current_time=current_time,
            balance=balance,
            peak_balance=peak_balance,
            trading_session_id=trading_session_id,
        )

    def get_dynamic_risk_adjustments(self) -> list[dict]:
        """Get and clear dynamic risk adjustments tracked by this handler.

        Returns:
            List of dynamic risk adjustment records.
        """
        return self._dynamic_risk_handler.get_adjustments(clear=True)<|MERGE_RESOLUTION|>--- conflicted
+++ resolved
@@ -11,9 +11,6 @@
 from datetime import UTC, datetime
 from typing import TYPE_CHECKING, Any
 
-<<<<<<< HEAD
-from src.data_providers.exchange_interface import OrderSide, OrderType
-=======
 import pandas as pd
 
 from src.config.constants import (
@@ -23,7 +20,7 @@
     DEFAULT_STOP_LOSS_PCT,
     DEFAULT_TAKE_PROFIT_PCT,
 )
->>>>>>> 4003f61b
+from src.data_providers.exchange_interface import OrderSide, OrderType
 from src.engines.live.execution.execution_engine import LiveExecutionEngine
 from src.engines.live.execution.position_tracker import LivePosition, PositionSide
 from src.engines.shared.entry_utils import (
@@ -31,7 +28,6 @@
     resolve_stop_loss_take_profit_pct,
 )
 from src.engines.shared.dynamic_risk_handler import DynamicRiskHandler
-<<<<<<< HEAD
 from src.engines.shared.execution.execution_model import ExecutionModel
 from src.engines.shared.execution.market_snapshot import MarketSnapshot
 from src.engines.shared.execution.order_intent import OrderIntent
@@ -39,11 +35,9 @@
     build_snapshot_from_price,
     map_entry_order_side_from_enum,
 )
+from src.engines.shared.side_utils import to_side_string
 from src.strategies.components import SignalDirection
-=======
-from src.engines.shared.side_utils import to_side_string
 from src.utils.price_targets import PriceTargetCalculator
->>>>>>> 4003f61b
 
 if TYPE_CHECKING:
     from src.engines.shared.correlation_handler import CorrelationHandler
@@ -343,7 +337,6 @@
                 error=exec_result.error,
             )
 
-<<<<<<< HEAD
         # Validate filled price is within reasonable bounds of signal price.
         if current_price > 0:
             price_change = abs(exec_result.executed_price - current_price) / current_price
@@ -356,12 +349,9 @@
                     price_change * 100,
                 )
 
-        entry_balance = balance
-=======
         # CRITICAL: Subtract entry fee from entry_balance to match backtest behavior.
         # This ensures P&L calculations use the same basis in both engines.
         entry_balance = balance - exec_result.entry_fee
->>>>>>> 4003f61b
         # Create position with actual quantity from execution
         position = LivePosition(
             symbol=symbol,
