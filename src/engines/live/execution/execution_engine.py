"""LiveExecutionEngine handles order execution with fees and slippage.

Encapsulates the mechanics of trade execution including:
- Fee calculations
- Slippage modeling
- Live order execution (when enabled)
- Paper trading simulation
"""

from __future__ import annotations

import logging
import math
import time
import uuid
from dataclasses import dataclass
from typing import TYPE_CHECKING, Any

<<<<<<< HEAD
from src.data_providers.exchange_interface import OrderSide, OrderStatus, OrderType
=======
from src.config.constants import (
    DEFAULT_FEE_RATE,
    DEFAULT_SLIPPAGE_RATE,
)
from src.data_providers.exchange_interface import OrderSide, OrderType
>>>>>>> 4003f61b
from src.engines.shared.cost_calculator import CostCalculator
from src.engines.shared.models import PositionSide

if TYPE_CHECKING:
    pass

logger = logging.getLogger(__name__)


@dataclass
class LiveExecutionResult:
    """Result of a live trade execution."""

    success: bool
    order_id: str | None = None
    executed_price: float | None = None
    entry_fee: float = 0.0
    exit_fee: float = 0.0
    slippage_cost: float = 0.0
    error: str | None = None


@dataclass
class EntryExecutionResult:
    """Result of executing an entry order."""

    success: bool
    order_id: str | None = None
    executed_price: float = 0.0
    position_value: float = 0.0
    quantity: float = 0.0
    entry_fee: float = 0.0
    slippage_cost: float = 0.0
    error: str | None = None


@dataclass
class ExitExecutionResult:
    """Result of executing an exit order."""

    success: bool
    executed_price: float = 0.0
    exit_fee: float = 0.0
    slippage_cost: float = 0.0
    error: str | None = None


class LiveExecutionEngine:
    """Handles order execution with fees and slippage for live trading.

    This class encapsulates execution mechanics including:
    - Fee rate calculations (entry and exit)
    - Slippage modeling (adverse price movement)
    - Live order execution via exchange interface
    - Paper trading simulation mode
    """

    def __init__(
        self,
        fee_rate: float = DEFAULT_FEE_RATE,
        slippage_rate: float = DEFAULT_SLIPPAGE_RATE,
        enable_live_trading: bool = False,
        exchange_interface: Any = None,
    ) -> None:
        """Initialize execution engine.

        Args:
            fee_rate: Fee rate per trade (0.001 = 0.1%).
            slippage_rate: Slippage rate per trade (0.0005 = 0.05%).
            enable_live_trading: Whether to execute real orders.
            exchange_interface: Exchange provider for live orders.
        """
        self.fee_rate = fee_rate
        self.slippage_rate = slippage_rate
        self.enable_live_trading = enable_live_trading
        self.exchange_interface = exchange_interface

        # Validate that live trading has required exchange interface
        if enable_live_trading and exchange_interface is None:
            raise ValueError(
                "Cannot enable live trading without exchange interface. "
                "Provide exchange_interface or set enable_live_trading=False."
            )

        # Use shared cost calculator for all fee and slippage calculations
        self._cost_calculator = CostCalculator(
            fee_rate=fee_rate,
            slippage_rate=slippage_rate,
        )

    @staticmethod
    def _position_side_to_str(side: PositionSide) -> str:
        """Convert PositionSide enum to string for cost calculations.

        Args:
            side: Position side enum.

        Returns:
            'long' or 'short'.
        """
        return "long" if side == PositionSide.LONG else "short"

    @property
    def total_fees_paid(self) -> float:
        """Get total fees paid across all trades."""
        return self._cost_calculator.total_fees_paid

    @property
    def total_slippage_cost(self) -> float:
        """Get total slippage cost across all trades."""
        return self._cost_calculator.total_slippage_cost

    def reset_tracking(self) -> None:
        """Reset fee and slippage tracking."""
        self._cost_calculator.reset_totals()

<<<<<<< HEAD
    def _fetch_order_details(self, symbol: str, order_id: str) -> Any | None:
        """Fetch order details from the exchange when available."""
        if self.exchange_interface is None:
            return None

        try:
            return self.exchange_interface.get_order(order_id, symbol)
        except (ConnectionError, TimeoutError, ValueError) as exc:
            logger.debug("Order detail fetch failed for %s: %s", order_id, exc)
            return None

    def _is_filled_status(self, status: Any) -> bool:
        """Return True when the order status indicates a fill."""
        if isinstance(status, OrderStatus):
            return status in (OrderStatus.FILLED, OrderStatus.PARTIALLY_FILLED)
        if isinstance(status, str):
            normalized = status.upper()
            return normalized in (
                OrderStatus.FILLED.value,
                OrderStatus.PARTIALLY_FILLED.value,
            )
        return False

    def _adjust_cost_totals(self, fee_delta: float, slippage_delta: float) -> None:
        """Adjust accumulated cost totals after reconciliation."""
        self._cost_calculator.total_fees_paid += fee_delta
        self._cost_calculator.total_slippage_cost += slippage_delta

    def _calculate_slippage_from_fill(
        self,
        base_price: float,
        executed_price: float,
        notional: float,
    ) -> float:
        """Calculate slippage cost from actual fill price versus base price."""
        if base_price <= 0 or notional <= 0:
            return 0.0
        return abs(executed_price - base_price) * (notional / base_price)

    def apply_entry_slippage(self, price: float, side: PositionSide) -> float:
        """Apply slippage to entry price (price moves against us).

        Slippage models the cost of market impact and adverse selection that occurs
        when entering a position, ensuring realistic backtest and live trading results.

        This method is kept for backward compatibility. New code should use
        the shared CostCalculator via calculate_entry_costs.

        Args:
            price: Base price before slippage.
            side: Position side (LONG or SHORT).

        Returns:
            Price after slippage applied.
        """
        # Use simple calculation to preserve backward compatibility
        if side == PositionSide.LONG:
            return price * (1 + self.slippage_rate)
        else:
            return price * (1 - self.slippage_rate)

    def apply_exit_slippage(self, price: float, side: PositionSide) -> float:
        """Apply slippage to exit price (price moves against us).

        Exit slippage accounts for market impact costs when closing positions,
        ensuring P&L calculations reflect realistic execution conditions.

        This method is kept for backward compatibility. New code should use
        the shared CostCalculator via calculate_exit_costs.

        Args:
            price: Base price before slippage.
            side: Position side (LONG or SHORT).

        Returns:
            Price after slippage applied.
        """
        # Use simple calculation to preserve backward compatibility
        if side == PositionSide.LONG:
            return price * (1 - self.slippage_rate)
        else:
            return price * (1 + self.slippage_rate)

=======
>>>>>>> 4003f61b
    def calculate_entry_fee(self, position_value: float) -> float:
        """Calculate entry fee for a position.

        Args:
            position_value: Notional value of position.

        Returns:
            Fee amount.
        """
        return self._cost_calculator.calculate_fee(position_value)

    def calculate_exit_fee(self, position_notional: float) -> float:
        """Calculate exit fee for a position.

        Args:
            position_notional: Notional value of position at exit.

        Returns:
            Fee amount.
        """
        return self._cost_calculator.calculate_fee(position_notional)

    def calculate_slippage_cost(self, position_value: float) -> float:
        """Calculate slippage cost for a trade.

        Args:
            position_value: Notional value of position.

        Returns:
            Slippage cost amount.
        """
        return abs(position_value * self.slippage_rate)

    def execute_entry(
        self,
        symbol: str,
        side: PositionSide,
        size_fraction: float,
        base_price: float,
        balance: float,
        liquidity: str | None = None,
    ) -> EntryExecutionResult:
        """Execute an entry order with fees and slippage.

        Args:
            symbol: Trading symbol.
            side: Position side (LONG or SHORT).
            size_fraction: Position size as fraction of balance.
            base_price: Current market price.
            balance: Account balance.
            liquidity: Liquidity classification for fee and slippage handling.

        Returns:
            EntryExecutionResult with execution details.
        """
        try:
            # Validate inputs before any calculations to prevent corrupt state
            if base_price <= 0 or not math.isfinite(base_price):
                logger.error(
                    "Invalid base_price %.8f for %s - refusing entry to prevent corrupt state",
                    base_price,
                    symbol,
                )
                return EntryExecutionResult(success=False, error=f"Invalid price: {base_price}")

            if balance <= 0 or not math.isfinite(balance):
                logger.error("Invalid balance %.8f for %s - refusing entry", balance, symbol)
                return EntryExecutionResult(success=False, error=f"Invalid balance: {balance}")

            if size_fraction <= 0 or size_fraction > 1 or not math.isfinite(size_fraction):
                logger.error(
                    "Invalid size_fraction %.8f for %s - must be in (0, 1]",
                    size_fraction,
                    symbol,
                )
                return EntryExecutionResult(
                    success=False, error=f"Invalid size_fraction: {size_fraction}"
                )

            # Calculate position value and costs using shared cost calculator
            position_value = size_fraction * balance
            side_str = self._position_side_to_str(side)

            cost_result = self._cost_calculator.calculate_entry_costs(
                price=base_price,
                notional=position_value,
                side=side_str,
                liquidity=liquidity,
            )

            executed_price = cost_result.executed_price
            entry_fee = cost_result.fee
            slippage_cost = cost_result.slippage_cost

            # Validate executed_price before division
            if executed_price <= 0 or not math.isfinite(executed_price):
                logger.error(
                    "Cost calculator returned invalid executed_price %.8f for %s - refusing entry",
                    executed_price,
                    symbol,
                )
                return EntryExecutionResult(
                    success=False, error=f"Invalid executed price: {executed_price}"
                )

            quantity = position_value / executed_price

            # Execute real order if enabled
            if self.enable_live_trading:
                order_id = self._execute_live_order(symbol, side, position_value, executed_price)
                if not order_id:
                    return EntryExecutionResult(
                        success=False,
                        error="Failed to execute live order",
                    )
                order_details = self._fetch_order_details(symbol, order_id)
                if order_details:
                    status = getattr(order_details, "status", None)
                    if status is not None and not self._is_filled_status(status):
                        logger.debug(
                            "Entry order %s not filled yet (status=%s); using simulated execution",
                            order_id,
                            status,
                        )
                    elif order_details.average_price:
                        executed_price = float(order_details.average_price)
                        filled_qty = float(order_details.filled_quantity or 0.0)
                        if filled_qty > 0:
                            quantity = filled_qty
                            position_value = quantity * executed_price
                        fee_from_order = float(order_details.commission or 0.0)
                        if fee_from_order > 0:
                            fee_delta = fee_from_order - entry_fee
                            entry_fee = fee_from_order
                            slippage_cost = self._calculate_slippage_from_fill(
                                base_price, executed_price, position_value
                            )
                            slippage_delta = slippage_cost - cost_result.slippage_cost
                            self._adjust_cost_totals(fee_delta, slippage_delta)
                        else:
                            slippage_cost = self._calculate_slippage_from_fill(
                                base_price, executed_price, position_value
                            )
                            slippage_delta = slippage_cost - cost_result.slippage_cost
                            if slippage_delta != 0:
                                self._adjust_cost_totals(0.0, slippage_delta)
                    else:
                        logger.debug(
                            "Entry order %s fill missing average price; using simulated execution",
                            order_id,
                        )
            else:
                order_id = f"paper_{int(time.time() * 1000)}"
                logger.info("PAPER TRADE - Would open %s position on %s", side.value, symbol)

            return EntryExecutionResult(
                success=True,
                order_id=order_id,
                executed_price=executed_price,
                position_value=position_value,
                quantity=quantity,
                entry_fee=entry_fee,
                slippage_cost=slippage_cost,
            )

        except (ValueError, ArithmeticError, TypeError) as e:
            logger.error("Failed to execute entry: %s", e, exc_info=True)
            return EntryExecutionResult(
                success=False,
                error=str(e),
            )

    def execute_exit(
        self,
        symbol: str,
        side: PositionSide,
        order_id: str,
        base_price: float,
        position_notional: float,
        liquidity: str | None = None,
        apply_slippage: bool = True,
    ) -> ExitExecutionResult:
        """Execute an exit order with fees and slippage.

        Args:
            symbol: Trading symbol.
            side: Position side (LONG or SHORT).
            order_id: Order ID of position to close.
            base_price: Exit price before slippage.
            position_notional: Notional value of position.
            liquidity: Liquidity classification for fee and slippage handling.
            apply_slippage: When False, slippage is suppressed.

        Returns:
            ExitExecutionResult with execution details.
        """
        try:
            # Validate inputs before any calculations to prevent corrupt state
            if base_price <= 0 or not math.isfinite(base_price):
                logger.error(
                    "Invalid base_price %.8f for exit on %s - refusing exit to prevent corrupt state",
                    base_price,
                    symbol,
                )
                return ExitExecutionResult(success=False, error=f"Invalid exit price: {base_price}")

            if position_notional <= 0 or not math.isfinite(position_notional):
                logger.error(
                    "Invalid position_notional %.8f for exit on %s", position_notional, symbol
                )
                return ExitExecutionResult(
                    success=False, error=f"Invalid position notional: {position_notional}"
                )

            # Calculate costs using shared cost calculator
            side_str = self._position_side_to_str(side)

            cost_result = self._cost_calculator.calculate_exit_costs(
                price=base_price,
                notional=position_notional,
                side=side_str,
                liquidity=liquidity,
                apply_slippage=apply_slippage,
            )

            executed_price = cost_result.executed_price
            exit_fee = cost_result.fee
            slippage_cost = cost_result.slippage_cost

            # Execute real order if enabled
            if self.enable_live_trading:
<<<<<<< HEAD
                quantity = position_notional / base_price if base_price > 0 else 0.0
                close_order_id = self._close_live_order(
=======
                # Already validated base_price > 0 above
                quantity = position_notional / base_price
                success = self._close_live_order(
>>>>>>> 4003f61b
                    symbol,
                    side,
                    quantity,
                    position_notional=position_notional,
                    order_id=order_id,
                )
                if not close_order_id:
                    return ExitExecutionResult(
                        success=False,
                        error="Failed to close live order",
                    )
                order_details = self._fetch_order_details(symbol, close_order_id)
                if order_details:
                    status = getattr(order_details, "status", None)
                    if status is not None and not self._is_filled_status(status):
                        logger.debug(
                            "Exit order %s not filled yet (status=%s); using simulated execution",
                            close_order_id,
                            status,
                        )
                    elif order_details.average_price:
                        executed_price = float(order_details.average_price)
                        filled_qty = float(order_details.filled_quantity or 0.0)
                        if filled_qty > 0:
                            position_notional = filled_qty * executed_price
                        fee_from_order = float(order_details.commission or 0.0)
                        if fee_from_order > 0:
                            fee_delta = fee_from_order - exit_fee
                            exit_fee = fee_from_order
                            slippage_cost = self._calculate_slippage_from_fill(
                                base_price, executed_price, position_notional
                            )
                            slippage_delta = slippage_cost - cost_result.slippage_cost
                            self._adjust_cost_totals(fee_delta, slippage_delta)
                        else:
                            exit_fee = self._cost_calculator.calculate_fee(position_notional)
                            slippage_cost = self._calculate_slippage_from_fill(
                                base_price, executed_price, position_notional
                            )
                            fee_delta = exit_fee - cost_result.fee
                            slippage_delta = slippage_cost - cost_result.slippage_cost
                            self._adjust_cost_totals(fee_delta, slippage_delta)
                    else:
                        logger.debug(
                            "Exit order %s fill missing average price; using simulated execution",
                            close_order_id,
                        )
            else:
                logger.info("PAPER TRADE - Would close %s position on %s", side.value, symbol)

            return ExitExecutionResult(
                success=True,
                executed_price=executed_price,
                exit_fee=exit_fee,
                slippage_cost=slippage_cost,
            )

        except (ValueError, ArithmeticError, TypeError) as e:
            logger.error("Failed to execute exit: %s", e, exc_info=True)
            return ExitExecutionResult(
                success=False,
                error=str(e),
            )

    def _execute_live_order(
        self,
        symbol: str,
        side: PositionSide,
        value: float,
        price: float,
    ) -> str | None:
        """Execute a real market order via exchange with idempotency.

        Generates a client order ID based on timestamp and order details to prevent
        duplicate orders on network failures or retries.

        Args:
            symbol: Trading symbol.
            side: Position side.
            value: Order value.
            price: Expected price.

        Returns:
            Order ID if successful, None otherwise.
        """
        # CRITICAL VALIDATION: Never allow live trading mode without exchange interface
        if self.exchange_interface is None:
            if self.enable_live_trading:
                # Fail loudly - this is a configuration error that must be fixed
                logger.critical(
                    "CRITICAL: Live trading enabled but no exchange interface configured! "
                    "This would create fake orders. Aborting order placement."
                )
                return None
            else:
                # Paper trading mode - this is expected
                logger.debug("Paper trading mode - generating simulated order ID")
                return f"paper_{int(time.time() * 1000)}"

        try:
            # Defensive validation - should already be validated by caller but check anyway
            if price <= 0 or not math.isfinite(price):
                logger.error(
                    "Invalid price %.8f for live order on %s - refusing to place order",
                    price,
                    symbol,
                )
                return None

            if value <= 0 or not math.isfinite(value):
                logger.error(
                    "Invalid value %.8f for live order on %s - refusing to place order",
                    value,
                    symbol,
                )
                return None

            order_side = OrderSide.BUY if side == PositionSide.LONG else OrderSide.SELL
            quantity = value / price
            quantity = self._normalize_quantity(symbol, quantity, value)
            if quantity <= 0:
                return None

            # Generate deterministic client order ID for idempotency
            # Format: atb_SYMBOL_SIDE_TIMESTAMP_UUID
            # UUID prevents collision if multiple orders placed within same millisecond
            timestamp_ms = int(time.time() * 1000)
            unique_suffix = uuid.uuid4().hex[:8]
            client_order_id = f"atb_{symbol}_{side.value}_{timestamp_ms}_{unique_suffix}"

            return self.exchange_interface.place_order(
                symbol=symbol,
                side=order_side,
                order_type=OrderType.MARKET,
                quantity=quantity,
                client_order_id=client_order_id,
            )
        except (ConnectionError, TimeoutError, ValueError) as e:
            logger.error("Live order execution failed: %s", e)
            return None

    def _close_live_order(
        self,
        symbol: str,
        side: PositionSide,
        quantity: float,
        position_notional: float,
        order_id: str | None = None,
    ) -> str | None:
        """Close a real market order via exchange.

        Args:
            symbol: Trading symbol.
            side: Position side to close.
            quantity: Quantity to close.
            order_id: Order ID to close.

        Returns:
            Order ID if successful, None otherwise.
        """
        if self.exchange_interface is None:
            logger.warning("No exchange interface configured - simulating order close")
            return None

        try:
            if quantity <= 0:
                logger.error("Invalid close quantity %.8f for %s", quantity, symbol)
                return None

            order_side = OrderSide.SELL if side == PositionSide.LONG else OrderSide.BUY
            quantity = self._normalize_quantity(symbol, quantity, position_notional)
            if quantity <= 0:
                return None

            # Generate deterministic client order ID for exit order idempotency
            # Use UUID to prevent collision, timestamp for ordering
            timestamp_ms = int(time.time() * 1000)
            close_side_str = "SELL" if side == PositionSide.LONG else "BUY"
            unique_suffix = uuid.uuid4().hex[:8]
            client_order_id = f"atb_close_{symbol}_{close_side_str}_{timestamp_ms}_{unique_suffix}"
            if order_id:
                # Include original order ID for traceability
                client_order_id = f"{client_order_id}_{order_id[:8]}"

            close_order_id = self.exchange_interface.place_order(
                symbol=symbol,
                side=order_side,
                order_type=OrderType.MARKET,
                quantity=quantity,
                client_order_id=client_order_id,
            )
            if close_order_id:
                logger.info(
                    "Live close order placed: %s %s qty=%.8f order_id=%s",
                    symbol,
                    order_side.value,
                    quantity,
                    close_order_id,
                )
                return close_order_id
            logger.error("Failed to close live order for %s (order_id=%s)", symbol, order_id)
            return None
        except (ConnectionError, TimeoutError, ValueError) as e:
            logger.error("Live order close failed: %s", e)
            return None

    def _normalize_quantity(self, symbol: str, quantity: float, value: float) -> float:
        """Normalize quantity based on exchange symbol info with robust error handling."""
        if quantity <= 0 or self.exchange_interface is None:
            return 0.0

        try:
            symbol_info = self.exchange_interface.get_symbol_info(symbol)
        except (ConnectionError, TimeoutError) as e:
            logger.error("Failed to fetch symbol info for %s: %s - using raw quantity", symbol, e)
            return quantity

        if not symbol_info or not isinstance(symbol_info, dict):
            logger.warning(
                "Missing or invalid symbol info for %s (type=%s) - using raw quantity",
                symbol,
                type(symbol_info).__name__ if symbol_info else "None",
            )
            return quantity

        # Validate and apply step_size
        step_size = symbol_info.get("step_size")
        if step_size is None or not isinstance(step_size, (int, float)):
            logger.warning("Invalid step_size for %s - using raw quantity", symbol)
            # Continue without step_size normalization
        elif step_size <= 0 or not math.isfinite(step_size):
            logger.warning(
                "Invalid step_size value %.8f for %s - using raw quantity", step_size, symbol
            )
        else:
            # Apply step_size rounding
            try:
                normalized = round(quantity / step_size) * step_size
                if not math.isfinite(normalized):
                    logger.error(
                        "Normalization produced non-finite value for %s - keeping original",
                        symbol,
                    )
                else:
                    quantity = normalized
            except (ArithmeticError, ValueError) as e:
                logger.error("Step_size normalization failed for %s: %s", symbol, e)

        # Validate min_qty constraint
        min_qty = symbol_info.get("min_qty")
        if min_qty and isinstance(min_qty, (int, float)) and min_qty > 0:
            if quantity < min_qty:
                logger.error(
                    "Calculated quantity %.8f below minimum %.8f for %s",
                    quantity,
                    min_qty,
                    symbol,
                )
                return 0.0

        # Validate min_notional constraint
        min_notional = symbol_info.get("min_notional")
        if min_notional and isinstance(min_notional, (int, float)) and min_notional > 0:
            if value < min_notional:
                logger.error(
                    "Order value %.2f below minimum notional %.2f for %s",
                    value,
                    min_notional,
                    symbol,
                )
                return 0.0

        return quantity

    def get_execution_stats(self) -> dict:
        """Get execution statistics.

        Returns:
            Dictionary with fee and slippage totals.
        """
        return {
            "total_fees_paid": self.total_fees_paid,
            "total_slippage_cost": self.total_slippage_cost,
            "fee_rate": self.fee_rate,
            "slippage_rate": self.slippage_rate,
            "enable_live_trading": self.enable_live_trading,
        }<|MERGE_RESOLUTION|>--- conflicted
+++ resolved
@@ -16,15 +16,11 @@
 from dataclasses import dataclass
 from typing import TYPE_CHECKING, Any
 
-<<<<<<< HEAD
-from src.data_providers.exchange_interface import OrderSide, OrderStatus, OrderType
-=======
 from src.config.constants import (
     DEFAULT_FEE_RATE,
     DEFAULT_SLIPPAGE_RATE,
 )
-from src.data_providers.exchange_interface import OrderSide, OrderType
->>>>>>> 4003f61b
+from src.data_providers.exchange_interface import OrderSide, OrderStatus, OrderType
 from src.engines.shared.cost_calculator import CostCalculator
 from src.engines.shared.models import PositionSide
 
@@ -141,7 +137,6 @@
         """Reset fee and slippage tracking."""
         self._cost_calculator.reset_totals()
 
-<<<<<<< HEAD
     def _fetch_order_details(self, symbol: str, order_id: str) -> Any | None:
         """Fetch order details from the exchange when available."""
         if self.exchange_interface is None:
@@ -225,8 +220,6 @@
         else:
             return price * (1 + self.slippage_rate)
 
-=======
->>>>>>> 4003f61b
     def calculate_entry_fee(self, position_value: float) -> float:
         """Calculate entry fee for a position.
 
@@ -458,14 +451,9 @@
 
             # Execute real order if enabled
             if self.enable_live_trading:
-<<<<<<< HEAD
-                quantity = position_notional / base_price if base_price > 0 else 0.0
-                close_order_id = self._close_live_order(
-=======
                 # Already validated base_price > 0 above
                 quantity = position_notional / base_price
-                success = self._close_live_order(
->>>>>>> 4003f61b
+                close_order_id = self._close_live_order(
                     symbol,
                     side,
                     quantity,
