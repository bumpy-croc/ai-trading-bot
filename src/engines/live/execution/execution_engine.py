"""LiveExecutionEngine handles order execution with fees and slippage.

Encapsulates the mechanics of trade execution including:
- Fee calculations
- Slippage modeling
- Live order execution (when enabled)
- Paper trading simulation
"""

from __future__ import annotations

import logging
import time
from dataclasses import dataclass
from typing import TYPE_CHECKING, Any

from src.data_providers.exchange_interface import OrderSide, OrderType
from src.engines.shared.cost_calculator import CostCalculator
from src.engines.shared.models import PositionSide

if TYPE_CHECKING:
    pass

logger = logging.getLogger(__name__)


@dataclass
class LiveExecutionResult:
    """Result of a live trade execution."""

    success: bool
    order_id: str | None = None
    executed_price: float | None = None
    entry_fee: float = 0.0
    exit_fee: float = 0.0
    slippage_cost: float = 0.0
    error: str | None = None


@dataclass
class EntryExecutionResult:
    """Result of executing an entry order."""

    success: bool
    order_id: str | None = None
    executed_price: float = 0.0
    position_value: float = 0.0
    quantity: float = 0.0
    entry_fee: float = 0.0
    slippage_cost: float = 0.0
    error: str | None = None


@dataclass
class ExitExecutionResult:
    """Result of executing an exit order."""

    success: bool
    executed_price: float = 0.0
    exit_fee: float = 0.0
    slippage_cost: float = 0.0
    error: str | None = None


class LiveExecutionEngine:
    """Handles order execution with fees and slippage for live trading.

    This class encapsulates execution mechanics including:
    - Fee rate calculations (entry and exit)
    - Slippage modeling (adverse price movement)
    - Live order execution via exchange interface
    - Paper trading simulation mode
    """

    def __init__(
        self,
        fee_rate: float = 0.001,
        slippage_rate: float = 0.0005,
        enable_live_trading: bool = False,
        exchange_interface: Any = None,
    ) -> None:
        """Initialize execution engine.

        Args:
            fee_rate: Fee rate per trade (0.001 = 0.1%).
            slippage_rate: Slippage rate per trade (0.0005 = 0.05%).
            enable_live_trading: Whether to execute real orders.
            exchange_interface: Exchange provider for live orders.
        """
        self.fee_rate = fee_rate
        self.slippage_rate = slippage_rate
        self.enable_live_trading = enable_live_trading
        self.exchange_interface = exchange_interface
        if self.enable_live_trading and self.exchange_interface is None:
            raise ValueError("Cannot enable live trading without exchange interface")

        # Use shared cost calculator for all fee and slippage calculations
        self._cost_calculator = CostCalculator(
            fee_rate=fee_rate,
            slippage_rate=slippage_rate,
        )

    @staticmethod
    def _position_side_to_str(side: PositionSide) -> str:
        """Convert PositionSide enum to string for cost calculations.

        Args:
            side: Position side enum.

        Returns:
            'long' or 'short'.
        """
        return "long" if side == PositionSide.LONG else "short"

    @staticmethod
    def round_quantity_to_step_size(quantity: float, symbol_info: dict | None) -> float:
        """Round quantity to the exchange step size.

        Args:
            quantity: Raw order quantity.
            symbol_info: Exchange symbol info with step_size.

        Returns:
            Rounded quantity.
        """
        if not symbol_info:
            return quantity
        step_size = symbol_info.get("step_size", 0.00001)
        if step_size > 0:
            return round(quantity / step_size) * step_size
        return quantity

    @property
    def total_fees_paid(self) -> float:
        """Get total fees paid across all trades."""
        return self._cost_calculator.total_fees_paid

    @property
    def total_slippage_cost(self) -> float:
        """Get total slippage cost across all trades."""
        return self._cost_calculator.total_slippage_cost

    def reset_tracking(self) -> None:
        """Reset fee and slippage tracking."""
        self._cost_calculator.reset_totals()

    def apply_entry_slippage(self, price: float, side: PositionSide) -> float:
        """Apply slippage to entry price (price moves against us).

        Slippage models the cost of market impact and adverse selection that occurs
        when entering a position, ensuring realistic backtest and live trading results.

        This method is kept for backward compatibility. New code should use
        the shared CostCalculator via calculate_entry_costs.

        Args:
            price: Base price before slippage.
            side: Position side (LONG or SHORT).

        Returns:
            Price after slippage applied.
        """
        # Use simple calculation to preserve backward compatibility
        if side == PositionSide.LONG:
            return price * (1 + self.slippage_rate)
        else:
            return price * (1 - self.slippage_rate)

    def apply_exit_slippage(self, price: float, side: PositionSide) -> float:
        """Apply slippage to exit price (price moves against us).

        Exit slippage accounts for market impact costs when closing positions,
        ensuring P&L calculations reflect realistic execution conditions.

        This method is kept for backward compatibility. New code should use
        the shared CostCalculator via calculate_exit_costs.

        Args:
            price: Base price before slippage.
            side: Position side (LONG or SHORT).

        Returns:
            Price after slippage applied.
        """
        # Use simple calculation to preserve backward compatibility
        if side == PositionSide.LONG:
            return price * (1 - self.slippage_rate)
        else:
            return price * (1 + self.slippage_rate)

    def calculate_entry_fee(self, position_value: float) -> float:
        """Calculate entry fee for a position.

        Args:
            position_value: Notional value of position.

        Returns:
            Fee amount.
        """
        return self._cost_calculator.calculate_fee(position_value)

    def calculate_exit_fee(self, position_notional: float) -> float:
        """Calculate exit fee for a position.

        Args:
            position_notional: Notional value of position at exit.

        Returns:
            Fee amount.
        """
        return self._cost_calculator.calculate_fee(position_notional)

    def calculate_slippage_cost(self, position_value: float) -> float:
        """Calculate slippage cost for a trade.

        Args:
            position_value: Notional value of position.

        Returns:
            Slippage cost amount.
        """
        return abs(position_value * self.slippage_rate)

    def execute_entry(
        self,
        symbol: str,
        side: PositionSide,
        size_fraction: float,
        base_price: float,
        balance: float,
    ) -> EntryExecutionResult:
        """Execute an entry order with fees and slippage.

        Args:
            symbol: Trading symbol.
            side: Position side (LONG or SHORT).
            size_fraction: Position size as fraction of balance.
            base_price: Current market price.
            balance: Account balance.

        Returns:
            EntryExecutionResult with execution details.
        """
        try:
            # Calculate position value and costs using shared cost calculator
            position_value = size_fraction * balance
            side_str = self._position_side_to_str(side)

            cost_result = self._cost_calculator.calculate_entry_costs(
                price=base_price,
                notional=position_value,
                side=side_str,
            )

            executed_price = cost_result.executed_price
            entry_fee = cost_result.fee
            slippage_cost = cost_result.slippage_cost
            quantity = position_value / executed_price if executed_price > 0 else 0.0

            # Execute real order if enabled
            if self.enable_live_trading:
                order_id = self._execute_live_order(symbol, side, position_value, executed_price)
                if not order_id:
                    return EntryExecutionResult(
                        success=False,
                        error="Failed to execute live order",
                    )
            else:
                order_id = f"paper_{int(time.time() * 1000)}"
                logger.info("PAPER TRADE - Would open %s position on %s", side.value, symbol)

            return EntryExecutionResult(
                success=True,
                order_id=order_id,
                executed_price=executed_price,
                position_value=position_value,
                quantity=quantity,
                entry_fee=entry_fee,
                slippage_cost=slippage_cost,
            )

        except (ValueError, ArithmeticError, TypeError) as e:
            logger.error("Failed to execute entry: %s", e, exc_info=True)
            return EntryExecutionResult(
                success=False,
                error=str(e),
            )

    def execute_exit(
        self,
        symbol: str,
        side: PositionSide,
        order_id: str,
        base_price: float,
        position_notional: float,
    ) -> ExitExecutionResult:
        """Execute an exit order with fees and slippage.

        Args:
            symbol: Trading symbol.
            side: Position side (LONG or SHORT).
            order_id: Order ID of position to close.
            base_price: Exit price before slippage.
            position_notional: Notional value of position.

        Returns:
            ExitExecutionResult with execution details.
        """
        try:
            # Calculate costs using shared cost calculator
            side_str = self._position_side_to_str(side)

            cost_result = self._cost_calculator.calculate_exit_costs(
                price=base_price,
                notional=position_notional,
                side=side_str,
            )

            executed_price = cost_result.executed_price
            exit_fee = cost_result.fee
            slippage_cost = cost_result.slippage_cost

            # Execute real order if enabled
            if self.enable_live_trading:
                quantity = position_notional / base_price if base_price > 0 else 0.0
                success = self._close_live_order(
                    symbol,
                    side,
                    quantity,
                    position_notional=position_notional,
                    order_id=order_id,
                )
                if not success:
                    return ExitExecutionResult(
                        success=False,
                        error="Failed to close live order",
                    )
            else:
                logger.info("PAPER TRADE - Would close %s position on %s", side.value, symbol)

            return ExitExecutionResult(
                success=True,
                executed_price=executed_price,
                exit_fee=exit_fee,
                slippage_cost=slippage_cost,
            )

        except (ValueError, ArithmeticError, TypeError) as e:
            logger.error("Failed to execute exit: %s", e, exc_info=True)
            return ExitExecutionResult(
                success=False,
                error=str(e),
            )

    def _execute_live_order(
        self,
        symbol: str,
        side: PositionSide,
        value: float,
        price: float,
    ) -> str | None:
        """Execute a real market order via exchange.

        Args:
            symbol: Trading symbol.
            side: Position side.
            value: Order value.
            price: Expected price.

        Returns:
            Order ID if successful, None otherwise.
        """
        if self.exchange_interface is None:
            logger.error("Exchange interface not initialized - cannot execute live order")
            return None

        try:
<<<<<<< HEAD
            if price <= 0:
                logger.error("Invalid price %s - cannot calculate quantity", price)
                return None

            order_side = OrderSide.BUY if side == PositionSide.LONG else OrderSide.SELL
            quantity = value / price

            symbol_info = self.exchange_interface.get_symbol_info(symbol)
            quantity = self.round_quantity_to_step_size(quantity, symbol_info)
            if symbol_info:
                min_qty = symbol_info.get("min_qty", 0)
                if quantity < min_qty:
                    logger.error(
                        "Calculated quantity %s below minimum %s for %s",
                        quantity,
                        min_qty,
                        symbol,
                    )
                    return None

                min_notional = symbol_info.get("min_notional", 0)
                if value < min_notional:
                    logger.error(
                        "Order value $%.2f below minimum notional $%.2f for %s",
                        value,
                        min_notional,
                        symbol,
                    )
                    return None

            order_id = self.exchange_interface.place_order(
=======
            order_side = OrderSide.BUY if side == PositionSide.LONG else OrderSide.SELL
            quantity = value / price if price > 0 else 0.0
            quantity = self._normalize_quantity(symbol, quantity, value)
            if quantity <= 0:
                return None

            return self.exchange_interface.place_order(
>>>>>>> f52a5cf1
                symbol=symbol,
                side=order_side,
                order_type=OrderType.MARKET,
                quantity=quantity,
            )
<<<<<<< HEAD
            if order_id:
                logger.info(
                    "Real order placed: %s %s qty=%.8f value=$%.2f order_id=%s",
                    symbol,
                    side.value,
                    quantity,
                    value,
                    order_id,
                )
                return order_id

            logger.error(
                "Failed to place live order: %s %s qty=%.8f",
                symbol,
                side.value,
                quantity,
            )
            return None
=======
>>>>>>> f52a5cf1
        except (ConnectionError, TimeoutError, ValueError) as e:
            logger.error("Live order execution failed: %s", e)
            return None

    def _close_live_order(
        self,
        symbol: str,
        side: PositionSide,
        quantity: float,
        position_notional: float,
        order_id: str | None = None,
    ) -> bool:
        """Close a real market order via exchange.

        Args:
            symbol: Trading symbol.
            side: Position side to close.
            quantity: Quantity to close.
            order_id: Order ID to close.

        Returns:
            True if successful, False otherwise.
        """
        if self.exchange_interface is None:
            logger.warning("No exchange interface configured - simulating order close")
            return True

        try:
            if quantity <= 0:
                logger.error("Invalid close quantity %.8f for %s", quantity, symbol)
                return False

            order_side = OrderSide.SELL if side == PositionSide.LONG else OrderSide.BUY
            quantity = self._normalize_quantity(symbol, quantity, position_notional)
            if quantity <= 0:
                return False

            close_order_id = self.exchange_interface.place_order(
                symbol=symbol,
                side=order_side,
                order_type=OrderType.MARKET,
                quantity=quantity,
            )
            if close_order_id:
                logger.info(
                    "Live close order placed: %s %s qty=%.8f order_id=%s",
                    symbol,
                    order_side.value,
                    quantity,
                    close_order_id,
                )
                return True
            logger.error("Failed to close live order for %s (order_id=%s)", symbol, order_id)
            return False
        except (ConnectionError, TimeoutError, ValueError) as e:
            logger.error("Live order close failed: %s", e)
            return False

    def _normalize_quantity(self, symbol: str, quantity: float, value: float) -> float:
        """Normalize quantity based on exchange symbol info."""
        if quantity <= 0 or self.exchange_interface is None:
            return 0.0

        symbol_info = self.exchange_interface.get_symbol_info(symbol)
        if not symbol_info:
            return quantity

        step_size = symbol_info.get("step_size", 0.00001)
        if step_size > 0:
            quantity = round(quantity / step_size) * step_size

        min_qty = symbol_info.get("min_qty", 0)
        if quantity < min_qty:
            logger.error(
                "Calculated quantity %.8f below minimum %.8f for %s",
                quantity,
                min_qty,
                symbol,
            )
            return 0.0

        min_notional = symbol_info.get("min_notional", 0)
        if value < min_notional:
            logger.error(
                "Order value %.2f below minimum notional %.2f for %s",
                value,
                min_notional,
                symbol,
            )
            return 0.0

        return quantity

    def get_execution_stats(self) -> dict:
        """Get execution statistics.

        Returns:
            Dictionary with fee and slippage totals.
        """
        return {
            "total_fees_paid": self.total_fees_paid,
            "total_slippage_cost": self.total_slippage_cost,
            "fee_rate": self.fee_rate,
            "slippage_rate": self.slippage_rate,
            "enable_live_trading": self.enable_live_trading,
        }<|MERGE_RESOLUTION|>--- conflicted
+++ resolved
@@ -91,8 +91,6 @@
         self.slippage_rate = slippage_rate
         self.enable_live_trading = enable_live_trading
         self.exchange_interface = exchange_interface
-        if self.enable_live_trading and self.exchange_interface is None:
-            raise ValueError("Cannot enable live trading without exchange interface")
 
         # Use shared cost calculator for all fee and slippage calculations
         self._cost_calculator = CostCalculator(
@@ -111,24 +109,6 @@
             'long' or 'short'.
         """
         return "long" if side == PositionSide.LONG else "short"
-
-    @staticmethod
-    def round_quantity_to_step_size(quantity: float, symbol_info: dict | None) -> float:
-        """Round quantity to the exchange step size.
-
-        Args:
-            quantity: Raw order quantity.
-            symbol_info: Exchange symbol info with step_size.
-
-        Returns:
-            Rounded quantity.
-        """
-        if not symbol_info:
-            return quantity
-        step_size = symbol_info.get("step_size", 0.00001)
-        if step_size > 0:
-            return round(quantity / step_size) * step_size
-        return quantity
 
     @property
     def total_fees_paid(self) -> float:
@@ -371,43 +351,10 @@
             Order ID if successful, None otherwise.
         """
         if self.exchange_interface is None:
-            logger.error("Exchange interface not initialized - cannot execute live order")
-            return None
+            logger.warning("No exchange interface configured - using paper order ID")
+            return f"real_{int(time.time() * 1000)}"
 
         try:
-<<<<<<< HEAD
-            if price <= 0:
-                logger.error("Invalid price %s - cannot calculate quantity", price)
-                return None
-
-            order_side = OrderSide.BUY if side == PositionSide.LONG else OrderSide.SELL
-            quantity = value / price
-
-            symbol_info = self.exchange_interface.get_symbol_info(symbol)
-            quantity = self.round_quantity_to_step_size(quantity, symbol_info)
-            if symbol_info:
-                min_qty = symbol_info.get("min_qty", 0)
-                if quantity < min_qty:
-                    logger.error(
-                        "Calculated quantity %s below minimum %s for %s",
-                        quantity,
-                        min_qty,
-                        symbol,
-                    )
-                    return None
-
-                min_notional = symbol_info.get("min_notional", 0)
-                if value < min_notional:
-                    logger.error(
-                        "Order value $%.2f below minimum notional $%.2f for %s",
-                        value,
-                        min_notional,
-                        symbol,
-                    )
-                    return None
-
-            order_id = self.exchange_interface.place_order(
-=======
             order_side = OrderSide.BUY if side == PositionSide.LONG else OrderSide.SELL
             quantity = value / price if price > 0 else 0.0
             quantity = self._normalize_quantity(symbol, quantity, value)
@@ -415,33 +362,11 @@
                 return None
 
             return self.exchange_interface.place_order(
->>>>>>> f52a5cf1
                 symbol=symbol,
                 side=order_side,
                 order_type=OrderType.MARKET,
                 quantity=quantity,
             )
-<<<<<<< HEAD
-            if order_id:
-                logger.info(
-                    "Real order placed: %s %s qty=%.8f value=$%.2f order_id=%s",
-                    symbol,
-                    side.value,
-                    quantity,
-                    value,
-                    order_id,
-                )
-                return order_id
-
-            logger.error(
-                "Failed to place live order: %s %s qty=%.8f",
-                symbol,
-                side.value,
-                quantity,
-            )
-            return None
-=======
->>>>>>> f52a5cf1
         except (ConnectionError, TimeoutError, ValueError) as e:
             logger.error("Live order execution failed: %s", e)
             return None
