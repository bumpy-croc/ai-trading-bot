"""
Account Synchronization Service

This module provides robust synchronization between the exchange and the bot's database,
ensuring data integrity and handling scenarios where the bot loses track of positions
or trades due to shutdowns or errors.
"""

import logging
from dataclasses import dataclass
from datetime import UTC, datetime, timedelta
from typing import Any

from src.config.constants import (
    DEFAULT_ACCOUNT_SYNC_MIN_INTERVAL_MINUTES,
    DEFAULT_BALANCE_DISCREPANCY_THRESHOLD_PCT,
    DEFAULT_POSITION_SIZE_COMPARISON_TOLERANCE,
)
from src.data_providers.exchange_interface import (
    AccountBalance,
    ExchangeInterface,
    Order,
    Position,
)
from src.data_providers.exchange_interface import OrderStatus as ExchangeOrderStatus
from src.database.manager import DatabaseManager
from src.database.models import PositionSide, TradeSource

logger = logging.getLogger(__name__)


@dataclass
class SyncResult:
    """Result of account synchronization"""

    success: bool
    message: str
    data: dict[str, Any]
    timestamp: datetime


class AccountSynchronizer:
    """
    Account synchronization service that ensures data integrity between
    the exchange and the bot's database.
    """

    def __init__(
        self,
        exchange: ExchangeInterface,
        db_manager: DatabaseManager,
        session_id: int | None = None,
    ):
        """
        Initialize the account synchronizer.

        Args:
            exchange: Exchange interface for API calls
            db_manager: Database manager for local data
            session_id: Current trading session ID
        """
        self.exchange = exchange
        self.db_manager = db_manager
        self.session_id = session_id
        self.last_sync_time: datetime | None = None

    def sync_account_data(self, force: bool = False) -> SyncResult:
        """
        Synchronize all account data from the exchange.

        Args:
            force: Force sync even if recently synced

        Returns:
            SyncResult with synchronization status and data
        """
        try:
            logger.info("Starting account data synchronization...")

            # Check if we should sync (avoid too frequent syncs)
            if not force and self.last_sync_time:
                time_since_last_sync = datetime.now(UTC) - self.last_sync_time
                if time_since_last_sync < timedelta(minutes=DEFAULT_ACCOUNT_SYNC_MIN_INTERVAL_MINUTES):
                    logger.info("Skipping sync - too recent")
                    return SyncResult(
                        success=True,
                        message="Sync skipped - too recent",
                        data={},
                        timestamp=datetime.now(UTC),
                    )

            # Get data from exchange
            exchange_data = self.exchange.sync_account_data()

            if not exchange_data.get("sync_successful", False):
                error_msg = exchange_data.get("error", "Unknown error")
                logger.error(f"Exchange sync failed: {error_msg}")
                return SyncResult(
                    success=False,
                    message=f"Exchange sync failed: {error_msg}",
                    data=exchange_data,
                    timestamp=datetime.now(UTC),
                )

            # Sync balances
            balance_sync_result = self._sync_balances(exchange_data.get("balances", []))

            # Sync positions
            position_sync_result = self._sync_positions(exchange_data.get("positions", []))

            # Sync orders
            order_sync_result = self._sync_orders(exchange_data.get("open_orders", []))

            # Update last sync time
            self.last_sync_time = datetime.now(UTC)

            sync_data = {
                "exchange_data": exchange_data,
                "balance_sync": balance_sync_result,
                "position_sync": position_sync_result,
                "order_sync": order_sync_result,
                "sync_timestamp": self.last_sync_time.isoformat(),
            }

            logger.info("Account synchronization completed successfully")

            return SyncResult(
                success=True,
                message="Account synchronization completed",
                data=sync_data,
                timestamp=self.last_sync_time,
            )

        except Exception as e:
            logger.error(f"Account synchronization failed: {e}")
            return SyncResult(
                success=False,
                message=f"Sync failed: {str(e)}",
                data={},
                timestamp=datetime.now(UTC),
            )

    def _sync_balances(self, exchange_balances: list[AccountBalance]) -> dict[str, Any]:
        """Synchronize account balances"""
        try:
            logger.info(f"Syncing {len(exchange_balances)} balances from exchange")

            # Get current balance from database
            current_db_balance = self.db_manager.get_current_balance(self.session_id)

            # Find USDT balance (our primary currency)
            usdt_balance = None
            for balance in exchange_balances:
                # Validate balance object before accessing attributes
                if balance is None:
                    logger.warning("Skipping None balance object from exchange")
                    continue
                if not hasattr(balance, "asset") or not hasattr(balance, "total"):
                    logger.warning("Skipping malformed balance object: %s", balance)
                    continue
                if balance.asset == "USDT":
                    usdt_balance = balance
                    break

            if usdt_balance:
                # Validate total is numeric
                if usdt_balance.total is None or not isinstance(
                    usdt_balance.total, (int, float)
                ):
                    logger.error(
                        "Invalid USDT balance total: %s (type=%s) - skipping sync",
                        usdt_balance.total,
                        type(usdt_balance.total).__name__,
                    )
                    return SyncResult(
                        success=False,
                        message=f"Invalid balance data from exchange: total={usdt_balance.total}",
                    )
                exchange_balance = float(usdt_balance.total)

                # Check for significant discrepancy
                balance_diff = abs(exchange_balance - current_db_balance)
                balance_diff_pct = (
                    (balance_diff / current_db_balance * 100) if current_db_balance > 0 else 0
                )

                if balance_diff_pct > DEFAULT_BALANCE_DISCREPANCY_THRESHOLD_PCT:
                    logger.warning(
                        f"Balance discrepancy detected: DB=${current_db_balance:.2f} vs Exchange=${exchange_balance:.2f} (diff: {balance_diff_pct:.2f}%)"
                    )

                    # Update database with exchange balance
                    self.db_manager.update_balance(
                        exchange_balance, "exchange_sync_correction", "system", self.session_id
                    )

                    return {
                        "synced": True,
                        "corrected": True,
                        "old_balance": current_db_balance,
                        "new_balance": exchange_balance,
                        "difference": balance_diff,
                        "difference_percent": balance_diff_pct,
                    }
                else:
                    logger.info(
                        f"Balance in sync: DB=${current_db_balance:.2f} vs Exchange=${exchange_balance:.2f}"
                    )
                    return {"synced": True, "corrected": False, "balance": exchange_balance}
            else:
                logger.warning("No USDT balance found in exchange data")
                return {"synced": False, "error": "No USDT balance found"}

        except Exception as e:
            logger.error(f"Balance sync failed: {e}")
            return {"synced": False, "error": str(e)}

    def _sync_positions(self, exchange_positions: list[Position]) -> dict[str, Any]:
        """Synchronize open positions"""
        try:
            logger.info(f"Syncing {len(exchange_positions)} positions from exchange")

            # Get current positions from database
            db_positions = self.db_manager.get_active_positions(self.session_id)

            synced_positions = []
            new_positions = []
            closed_positions = []

            # Check for positions that exist in exchange but not in database
            for exchange_pos in exchange_positions:
                # Find matching position in database
                db_pos = None
                for pos in db_positions:
                    if pos["symbol"] == exchange_pos.symbol and pos["side"] == exchange_pos.side:
                        db_pos = pos
                        break

                if db_pos:
                    # Position exists in both - check for updates
<<<<<<< HEAD
                    # Validate sizes are numeric before comparison to prevent TypeError
                    exchange_size = exchange_pos.size
                    db_size = db_pos["size"]

                    if not isinstance(exchange_size, (int, float)) or not isinstance(
                        db_size, (int, float)
                    ):
                        logger.warning(
                            "Skipping position sync with non-numeric size: "
                            "exchange_size=%s (type=%s), db_size=%s (type=%s)",
                            exchange_size,
                            type(exchange_size).__name__,
                            db_size,
                            type(db_size).__name__,
                        )
                    elif abs(exchange_size - db_size) > 0.0001:  # Significant size difference
=======
                    if (
                        abs(exchange_pos.size - db_pos["size"])
                        > DEFAULT_POSITION_SIZE_COMPARISON_TOLERANCE
                    ):
>>>>>>> 174b8569
                        logger.info(
                            f"Position size updated: {exchange_pos.symbol} {exchange_pos.side} - {db_size} -> {exchange_size}"
                        )
                        # Update position in database
                        self.db_manager.update_position(
                            db_pos["id"],
                            size=exchange_pos.size,
                            current_price=exchange_pos.current_price,
                            unrealized_pnl=exchange_pos.unrealized_pnl,
                        )

                    synced_positions.append(
                        {
                            "symbol": exchange_pos.symbol,
                            "side": exchange_pos.side,
                            "size": exchange_pos.size,
                        }
                    )
                else:
                    # New position found on exchange
                    logger.warning(
                        f"New position found on exchange: {exchange_pos.symbol} {exchange_pos.side} {exchange_pos.size}"
                    )

                    # Add to database
                    position_id = self.db_manager.log_position(
                        symbol=exchange_pos.symbol,
                        side=(
                            PositionSide.LONG if exchange_pos.side == "long" else PositionSide.SHORT
                        ),
                        entry_price=exchange_pos.entry_price,
                        size=exchange_pos.size,
                        strategy_name="exchange_sync",
                        entry_order_id=exchange_pos.order_id
                        or f"sync_{int(datetime.now(UTC).timestamp())}",
                        session_id=self.session_id,
                    )

                    new_positions.append(
                        {
                            "symbol": exchange_pos.symbol,
                            "side": exchange_pos.side,
                            "size": exchange_pos.size,
                            "db_id": position_id,
                        }
                    )

            # Check for positions that exist in database but not in exchange
            for db_pos in db_positions:
                exchange_pos = None
                for pos in exchange_positions:
                    if pos.symbol == db_pos["symbol"] and pos.side == db_pos["side"]:
                        exchange_pos = pos
                        break

                if not exchange_pos:
                    # Position exists in database but not on exchange
                    logger.warning(
                        f"Position closed on exchange: {db_pos['symbol']} {db_pos['side']}"
                    )

                    # Close position in database
                    self.db_manager.close_position(db_pos["id"])

                    closed_positions.append(
                        {"symbol": db_pos["symbol"], "side": db_pos["side"], "size": db_pos["size"]}
                    )

            return {
                "synced": True,
                "total_exchange_positions": len(exchange_positions),
                "total_db_positions": len(db_positions),
                "synced_positions": len(synced_positions),
                "new_positions": len(new_positions),
                "closed_positions": len(closed_positions),
                "details": {
                    "synced": synced_positions,
                    "new": new_positions,
                    "closed": closed_positions,
                },
            }

        except Exception as e:
            logger.error(f"Position sync failed: {e}")
            return {"synced": False, "error": str(e)}

    def _sync_orders(self, exchange_orders: list[Order]) -> dict[str, Any]:
        """Synchronize open orders"""
        try:
            logger.info(f"Syncing {len(exchange_orders)} orders from exchange")

            # Get current open orders from database (using new Order table)
            db_orders = self.db_manager.get_pending_orders_new(self.session_id)

            synced_orders = []
            new_orders = []
            cancelled_orders = []

            # Check for orders that exist in exchange but not in database
            for exchange_order in exchange_orders:
                # Find matching order in database
                db_order = None
                for order in db_orders:
                    order_id = order["exchange_order_id"] or order["internal_order_id"]
                    if order_id == exchange_order.order_id:
                        db_order = order
                        break

                if db_order:
                    # Order exists in both - check for updates
                    if exchange_order.status != ExchangeOrderStatus.PENDING:
                        logger.info(
                            f"Order status changed: {exchange_order.order_id} - {exchange_order.status.value}"
                        )

                        # Update order status using new methods
                        if exchange_order.status == ExchangeOrderStatus.FILLED:
                            self.db_manager.update_order_status_new(
                                order_id=db_order["id"],
                                status="FILLED",
                                filled_quantity=getattr(exchange_order, "filled_quantity", None),
                                filled_price=getattr(exchange_order, "average_price", None),
                                exchange_order_id=exchange_order.order_id,
                            )
                        else:
                            self.db_manager.update_order_status_new(
                                order_id=db_order["id"],
                                status=exchange_order.status.value.upper(),
                                exchange_order_id=exchange_order.order_id,
                            )

                    synced_orders.append(
                        {
                            "order_id": exchange_order.order_id,
                            "symbol": exchange_order.symbol,
                            "status": exchange_order.status.value,
                        }
                    )
                else:
                    # New order found on exchange
                    logger.warning(
                        f"New order found on exchange: {exchange_order.order_id} {exchange_order.symbol}"
                    )

                    # Persist new order to the database
                    # For new orders from exchange, we need to find/create the position
                    # This is simplified - in a real implementation we'd need more logic
                    # For now, we'll skip creating new orders from sync
                    logger.info(
                        f"Skipping creation of new order {exchange_order.order_id} from sync"
                    )

                    # Add to the new_orders list for reporting
                    new_orders.append(
                        {
                            "order_id": exchange_order.order_id,
                            "symbol": exchange_order.symbol,
                            "side": exchange_order.side.value,
                            "quantity": exchange_order.quantity,
                            "price": exchange_order.price,
                        }
                    )

            # Check for orders that exist in database but not in exchange
            for db_order in db_orders:
                exchange_order = None
                order_id = db_order["exchange_order_id"] or db_order["internal_order_id"]
                for order in exchange_orders:
                    if order.order_id == order_id:
                        exchange_order = order
                        break

                if not exchange_order:
                    # Order exists in database but not on exchange
                    logger.warning(f"Order cancelled on exchange: {order_id}")

                    # Mark as cancelled using new methods
                    self.db_manager.update_order_status_new(
                        order_id=db_order["id"], status="CANCELLED"
                    )

                    cancelled_orders.append({"order_id": order_id, "symbol": db_order["symbol"]})

            return {
                "synced": True,
                "total_exchange_orders": len(exchange_orders),
                "total_db_orders": len(db_orders),
                "synced_orders": len(synced_orders),
                "new_orders": len(new_orders),
                "cancelled_orders": len(cancelled_orders),
                "details": {
                    "synced": synced_orders,
                    "new": new_orders,
                    "cancelled": cancelled_orders,
                },
            }

        except Exception as e:
            logger.error(f"Order sync failed: {e}")
            return {"synced": False, "error": str(e)}

    def recover_missing_trades(self, symbol: str, days_back: int = 7) -> dict[str, Any]:
        """
        Recover missing trades by comparing exchange trade history with database.

        Args:
            symbol: Trading symbol to check
            days_back: Number of days to look back

        Returns:
            Dictionary with recovery results
        """
        try:
            logger.info(f"Recovering missing trades for {symbol} (last {days_back} days)")

            # Get recent trades from exchange
            exchange_trades = self.exchange.get_recent_trades(symbol, limit=1000)

            # Filter by date
            cutoff_date = datetime.now(UTC) - timedelta(days=days_back)
            recent_exchange_trades = [
                trade for trade in exchange_trades if trade.time >= cutoff_date
            ]

            # Get trades from database for the same period
            db_trades = self.db_manager.get_trades_by_symbol_and_date(
                symbol, cutoff_date, self.session_id
            )

            # Find missing trades
            missing_trades = []
            db_trade_ids = {trade["trade_id"] for trade in db_trades if trade.get("trade_id")}

            for trade in recent_exchange_trades:
                if trade.trade_id not in db_trade_ids:
                    missing_trades.append(trade)

            if missing_trades:
                logger.warning(f"Found {len(missing_trades)} missing trades")

                # Add missing trades to database
                recovered_trades = []
                for trade in missing_trades:
                    try:
                        _trade_id = self.db_manager.log_trade(
                            symbol=trade.symbol,
                            side=(
                                trade.side.value
                                if hasattr(trade.side, "value")
                                else str(trade.side)
                            ),
                            entry_price=trade.price,  # Simplified - we don't have entry/exit prices
                            exit_price=trade.price,
                            size=trade.quantity,
                            entry_time=trade.time,  # Simplified - using same time for entry/exit
                            exit_time=trade.time,
                            pnl=0.0,  # Cannot calculate without entry price
                            exit_reason="recovered_from_exchange",
                            strategy_name="exchange_recovery",
                            source=TradeSource.LIVE,
                            order_id=trade.order_id,
                            session_id=self.session_id,
                        )

                        recovered_trades.append(
                            {
                                "trade_id": trade.trade_id,
                                "symbol": trade.symbol,
                                "side": trade.side.value,
                                "quantity": trade.quantity,
                                "price": trade.price,
                                "time": trade.time.isoformat(),
                            }
                        )

                    except Exception as e:
                        logger.error(f"Failed to recover trade {trade.trade_id}: {e}")

                return {
                    "recovered": True,
                    "total_exchange_trades": len(recent_exchange_trades),
                    "total_db_trades": len(db_trades),
                    "missing_trades": len(missing_trades),
                    "recovered_trades": len(recovered_trades),
                    "details": recovered_trades,
                }
            else:
                logger.info("No missing trades found")
                return {
                    "recovered": True,
                    "total_exchange_trades": len(recent_exchange_trades),
                    "total_db_trades": len(db_trades),
                    "missing_trades": 0,
                    "recovered_trades": 0,
                }

        except Exception as e:
            logger.error(f"Trade recovery failed: {e}")
            return {"recovered": False, "error": str(e)}

    def emergency_sync(self) -> SyncResult:
        """
        Emergency synchronization - force sync all data and handle discrepancies.
        Use this when the bot has been down for a while or data integrity is suspected.
        """
        logger.warning("Starting emergency account synchronization")

        # Force sync with exchange
        sync_result = self.sync_account_data(force=True)

        if not sync_result.success:
            return sync_result

        # Recover missing trades for common symbols
        common_symbols = ["BTCUSDT", "ETHUSDT", "SOLUSDT", "AVAXUSDT"]
        trade_recovery_results = {}

        for symbol in common_symbols:
            try:
                result = self.recover_missing_trades(symbol, days_back=30)  # Look back 30 days
                trade_recovery_results[symbol] = result
            except Exception as e:
                logger.error(f"Failed to recover trades for {symbol}: {e}")
                trade_recovery_results[symbol] = {"error": str(e)}

        # Add trade recovery results to sync data
        sync_result.data["emergency_trade_recovery"] = trade_recovery_results

        logger.info("Emergency synchronization completed")
        return sync_result<|MERGE_RESOLUTION|>--- conflicted
+++ resolved
@@ -238,7 +238,6 @@
 
                 if db_pos:
                     # Position exists in both - check for updates
-<<<<<<< HEAD
                     # Validate sizes are numeric before comparison to prevent TypeError
                     exchange_size = exchange_pos.size
                     db_size = db_pos["size"]
@@ -254,13 +253,7 @@
                             db_size,
                             type(db_size).__name__,
                         )
-                    elif abs(exchange_size - db_size) > 0.0001:  # Significant size difference
-=======
-                    if (
-                        abs(exchange_pos.size - db_pos["size"])
-                        > DEFAULT_POSITION_SIZE_COMPARISON_TOLERANCE
-                    ):
->>>>>>> 174b8569
+                    elif abs(exchange_size - db_size) > DEFAULT_POSITION_SIZE_COMPARISON_TOLERANCE:
                         logger.info(
                             f"Position size updated: {exchange_pos.symbol} {exchange_pos.side} - {db_size} -> {exchange_size}"
                         )
