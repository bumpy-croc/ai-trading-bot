--- conflicted
+++ resolved
@@ -53,10 +53,7 @@
 from src.engines.live.health.health_monitor import HealthMonitor
 from src.engines.live.logging.event_logger import LiveEventLogger
 from src.engines.live.strategy_manager import StrategyManager
-<<<<<<< HEAD
-=======
 from src.engines.shared.dynamic_risk_handler import DynamicRiskHandler
->>>>>>> ca8de6e6
 from src.engines.shared.models import (
     BaseTrade,
     PositionSide,
@@ -74,17 +71,9 @@
     log_order_event,
     log_risk_event,
 )
-<<<<<<< HEAD
-from src.performance.metrics import Side, cash_pnl, pnl_percent
-from src.position_management.correlation_engine import CorrelationConfig, CorrelationEngine
-from src.position_management.dynamic_risk import DynamicRiskConfig, DynamicRiskManager
-from src.position_management.mfe_mae_tracker import MFEMAETracker
-from src.position_management.partial_manager import PartialExitPolicy, PositionState
-=======
 from src.position_management.correlation_engine import CorrelationConfig, CorrelationEngine
 from src.position_management.dynamic_risk import DynamicRiskConfig, DynamicRiskManager
 from src.position_management.partial_manager import PartialExitPolicy
->>>>>>> ca8de6e6
 from src.position_management.time_exits import TimeExitPolicy, TimeRestrictions
 from src.position_management.trailing_stops import TrailingStopPolicy
 from src.regime.detector import RegimeDetector
@@ -655,55 +644,7 @@
             return original_size
 
         try:
-<<<<<<< HEAD
-            # Calculate dynamic risk adjustments
             perf_metrics = self.performance_tracker.get_metrics()
-            adjustments = self.dynamic_risk_manager.calculate_dynamic_risk_adjustments(
-                current_balance=self.current_balance,
-                peak_balance=perf_metrics.peak_balance or self.current_balance,
-                session_id=self.trading_session_id,
-            )
-
-            # Apply position size adjustment
-            adjusted_size = original_size * adjustments.position_size_factor
-
-            # Log the adjustment if significant
-            if abs(adjustments.position_size_factor - 1.0) > 0.1:  # >10% change
-                logger.info(
-                    f"🎛️ Dynamic risk adjustment applied: "
-                    f"size factor={adjustments.position_size_factor:.2f}, "
-                    f"reason={adjustments.primary_reason}"
-                )
-                log_risk_event(
-                    "dynamic_risk_adjustment",
-                    position_size_factor=adjustments.position_size_factor,
-                    reason=adjustments.primary_reason,
-                )
-
-                # Log to database for tracking
-                if self.db_manager and self.trading_session_id:
-                    try:
-                        self.db_manager.log_risk_adjustment(
-                            session_id=self.trading_session_id,
-                            adjustment_type=adjustments.primary_reason.split("_")[
-                                0
-                            ],  # e.g., 'drawdown' from 'drawdown_15.0%'
-                            trigger_reason=adjustments.primary_reason,
-                            parameter_name="position_size_factor",
-                            original_value=1.0,
-                            adjusted_value=adjustments.position_size_factor,
-                            adjustment_factor=adjustments.position_size_factor,
-                            current_drawdown=adjustments.adjustment_details.get("current_drawdown"),
-                            performance_score=None,  # Could be enhanced to include performance score
-                            volatility_level=adjustments.adjustment_details.get(
-                                "performance_metrics", {}
-                            ).get("estimated_volatility"),
-                        )
-                    except Exception as log_e:
-                        logger.warning(f"Failed to log risk adjustment to database: {log_e}")
-=======
-            perf_metrics = self.performance_tracker.get_metrics()
->>>>>>> ca8de6e6
 
             # Guard against zero/None balances to prevent division by zero in drawdown calc
             balance = (
@@ -1982,11 +1923,7 @@
                 runtime_decision=runtime_decision,
                 balance=self.current_balance,
                 current_price=float(current_price),
-<<<<<<< HEAD
-                current_time=datetime.utcnow(),
-=======
                 current_time=datetime.now(UTC),
->>>>>>> ca8de6e6
                 peak_balance=perf_metrics.peak_balance or self.current_balance,
                 trading_session_id=self.trading_session_id,
             )
@@ -2039,11 +1976,7 @@
             self._get_correlation_context(symbol, df, None, index=current_index)
 
         if position_size > 0 and not use_runtime:
-<<<<<<< HEAD
-            position_size = self._get_dynamic_risk_adjusted_size(position_size)
-=======
             position_size = self._apply_dynamic_risk_adjustment(position_size, current_time)
->>>>>>> ca8de6e6
 
         if self.db_manager:
             # Prepare logging data - include TradingDecision data if available
@@ -2293,7 +2226,6 @@
                     position=position,
                     session_id=self.trading_session_id,
                     strategy_name=self._strategy_name(),
-<<<<<<< HEAD
                 )
             except Exception as tracker_err:
                 # Position executed on exchange but failed to track locally.
@@ -2304,18 +2236,6 @@
                     symbol,
                     tracker_err,
                 )
-=======
-                )
-            except Exception as tracker_err:
-                # Position executed on exchange but failed to track locally.
-                # This is critical - attempt emergency close to avoid orphaned position.
-                logger.critical(
-                    "CRITICAL: Position tracking failed after order execution for %s. "
-                    "Attempting emergency close. Error: %s",
-                    symbol,
-                    tracker_err,
-                )
->>>>>>> ca8de6e6
                 if self.enable_live_trading and self.exchange_interface:
                     try:
                         close_side = OrderSide.SELL if side == PositionSide.LONG else OrderSide.BUY
