--- conflicted
+++ resolved
@@ -43,11 +43,7 @@
 
 # Modular handlers (optional injection for testability)
 from src.engines.live.data.market_data_handler import MarketDataHandler
-<<<<<<< HEAD
-from src.engines.live.execution.entry_handler import LiveEntryHandler
-=======
 from src.engines.live.execution.entry_handler import LiveEntryHandler, LiveEntrySignal
->>>>>>> bdb76210
 from src.engines.live.execution.execution_engine import LiveExecutionEngine
 from src.engines.live.execution.exit_handler import LiveExitHandler
 from src.engines.live.execution.position_tracker import (
@@ -57,10 +53,7 @@
 from src.engines.live.health.health_monitor import HealthMonitor
 from src.engines.live.logging.event_logger import LiveEventLogger
 from src.engines.live.strategy_manager import StrategyManager
-<<<<<<< HEAD
 from src.engines.shared.dynamic_risk_handler import DynamicRiskHandler
-=======
->>>>>>> bdb76210
 from src.engines.shared.models import (
     BaseTrade,
     PositionSide,
@@ -78,17 +71,9 @@
     log_order_event,
     log_risk_event,
 )
-<<<<<<< HEAD
-from src.performance.metrics import Side, cash_pnl, pnl_percent
-from src.position_management.correlation_engine import CorrelationConfig, CorrelationEngine
-from src.position_management.dynamic_risk import DynamicRiskConfig, DynamicRiskManager
-from src.position_management.mfe_mae_tracker import MFEMAETracker
-from src.position_management.partial_manager import PartialExitPolicy, PositionState
-=======
 from src.position_management.correlation_engine import CorrelationConfig, CorrelationEngine
 from src.position_management.dynamic_risk import DynamicRiskConfig, DynamicRiskManager
 from src.position_management.partial_manager import PartialExitPolicy
->>>>>>> bdb76210
 from src.position_management.time_exits import TimeExitPolicy, TimeRestrictions
 from src.position_management.trailing_stops import TrailingStopPolicy
 from src.regime.detector import RegimeDetector
@@ -654,65 +639,17 @@
         if self.dynamic_risk_manager is None:
             return original_size
 
-<<<<<<< HEAD
+        perf_metrics = self.performance_tracker.get_metrics()
         self._dynamic_risk_handler.set_manager(self.dynamic_risk_manager)
         adjusted_size = self._dynamic_risk_handler.apply_dynamic_risk(
             original_size=original_size,
             current_time=current_time,
             balance=float(self.current_balance or 0.0),
-            peak_balance=float(self.peak_balance or self.current_balance or 0.0),
+            peak_balance=float(perf_metrics.peak_balance or self.current_balance or 0.0),
             trading_session_id=self.trading_session_id,
         )
         self._log_dynamic_risk_adjustments()
         return adjusted_size
-=======
-        try:
-            # Calculate dynamic risk adjustments
-            perf_metrics = self.performance_tracker.get_metrics()
-            adjustments = self.dynamic_risk_manager.calculate_dynamic_risk_adjustments(
-                current_balance=self.current_balance,
-                peak_balance=perf_metrics.peak_balance or self.current_balance,
-                session_id=self.trading_session_id,
-            )
-
-            # Apply position size adjustment
-            adjusted_size = original_size * adjustments.position_size_factor
-
-            # Log the adjustment if significant
-            if abs(adjustments.position_size_factor - 1.0) > 0.1:  # >10% change
-                logger.info(
-                    f"🎛️ Dynamic risk adjustment applied: "
-                    f"size factor={adjustments.position_size_factor:.2f}, "
-                    f"reason={adjustments.primary_reason}"
-                )
-                log_risk_event(
-                    "dynamic_risk_adjustment",
-                    position_size_factor=adjustments.position_size_factor,
-                    reason=adjustments.primary_reason,
-                )
-
-                # Log to database for tracking
-                if self.db_manager and self.trading_session_id:
-                    try:
-                        self.db_manager.log_risk_adjustment(
-                            session_id=self.trading_session_id,
-                            adjustment_type=adjustments.primary_reason.split("_")[
-                                0
-                            ],  # e.g., 'drawdown' from 'drawdown_15.0%'
-                            trigger_reason=adjustments.primary_reason,
-                            parameter_name="position_size_factor",
-                            original_value=1.0,
-                            adjusted_value=adjustments.position_size_factor,
-                            adjustment_factor=adjustments.position_size_factor,
-                            current_drawdown=adjustments.adjustment_details.get("current_drawdown"),
-                            performance_score=None,  # Could be enhanced to include performance score
-                            volatility_level=adjustments.adjustment_details.get(
-                                "performance_metrics", {}
-                            ).get("estimated_volatility"),
-                        )
-                    except Exception as log_e:
-                        logger.warning(f"Failed to log risk adjustment to database: {log_e}")
->>>>>>> bdb76210
 
     def _log_dynamic_risk_adjustments(self) -> None:
         """Log dynamic risk adjustments for observability and audit."""
@@ -2009,13 +1946,8 @@
             # for downstream consumers that expect it to be populated as part of the entry check.
             self._get_correlation_context(symbol, df, None, index=current_index)
 
-<<<<<<< HEAD
-        if position_size > 0:
+        if position_size > 0 and not use_runtime:
             position_size = self._apply_dynamic_risk_adjustment(position_size, current_time)
-=======
-        if position_size > 0 and not use_runtime:
-            position_size = self._get_dynamic_risk_adjusted_size(position_size)
->>>>>>> bdb76210
 
         if self.db_manager:
             # Prepare logging data - include TradingDecision data if available
