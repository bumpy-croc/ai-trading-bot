--- conflicted
+++ resolved
@@ -158,17 +158,10 @@
                     ),
                     atr_multiplier=float(atr_mult) if atr_mult is not None else None,
                     breakeven_threshold=(
-<<<<<<< HEAD
-                        float(breakeven_threshold) if breakeven_threshold is not None else 0.02
-                    ),
-                    breakeven_buffer=(
-                        float(breakeven_buffer) if breakeven_buffer is not None else 0.001
-=======
                         float(breakeven_threshold) if breakeven_threshold is not None else DEFAULT_BREAKEVEN_THRESHOLD
                     ),
                     breakeven_buffer=(
                         float(breakeven_buffer) if breakeven_buffer is not None else DEFAULT_BREAKEVEN_BUFFER
->>>>>>> 76d28041
                     ),
                 )
             except (TypeError, ValueError) as e:
