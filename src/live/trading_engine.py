--- conflicted
+++ resolved
@@ -537,7 +537,7 @@
             return
 
         self.is_running = True
-<<<<<<< HEAD
+        self.timeframe = timeframe  # Store the trading timeframe
         # Set base logging context for this engine run
         set_context(
             component="live_engine",
@@ -552,9 +552,6 @@
             check_interval=self.check_interval,
             mode="live" if self.enable_live_trading else "paper",
         )
-=======
-        self.timeframe = timeframe  # Store the trading timeframe
->>>>>>> afed9ee0
         logger.info(f"🚀 Starting live trading for {symbol} on {timeframe} timeframe")
         logger.info(f"Initial balance: ${self.current_balance:,.2f}")
         logger.info(f"Max position size: {self.max_position_size * 100:.1f}% of balance")
