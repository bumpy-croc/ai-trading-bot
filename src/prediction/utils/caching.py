"""
Feature Caching Utilities

This module provides caching functionality for feature extraction to improve
performance by avoiding redundant calculations.
"""

import hashlib
import json
import logging
import pickle  # nosec B403: used for internal caching; no untrusted inputs
import time
from dataclasses import dataclass
from datetime import datetime, timedelta
from functools import wraps
from typing import Any, Optional

import numpy as np
import pandas as pd

from src.config.constants import DEFAULT_FEATURE_CACHE_TTL
from src.database.models import PredictionCache

logger = logging.getLogger(__name__)


@dataclass
class CacheEntry:
    """Represents a cache entry with data and metadata."""

    data: pd.DataFrame
    timestamp: float
    ttl: int
    data_hash: str
    quick_hash: str  # Added quick hash for two-tier approach

    def is_expired(self) -> bool:
        """Check if the cache entry has expired."""
        return time.time() - self.timestamp > self.ttl

    def is_valid(self) -> bool:
        """Check if the cache entry is valid (not expired)."""
        return not self.is_expired()


class FeatureCache:
    """
    Simple in-memory cache for feature extraction results.

    This cache uses a two-tier hashing approach to optimize performance:
    1. Quick hash: Based on DataFrame shape and sample values (fast)
    2. Full hash: Complete content hash when quick hash matches (accurate)
    """

    def __init__(self, default_ttl: int = DEFAULT_FEATURE_CACHE_TTL):
        """
        Initialize the feature cache.

        Args:
            default_ttl: Default time-to-live for cache entries in seconds
        """
        self.default_ttl = default_ttl
        self._cache: dict[str, CacheEntry] = {}
        self._quick_hash_cache: dict[str, str] = {}  # Quick hash to full hash mapping
        self._stats = {
            "hits": 0,
            "misses": 0,
            "evictions": 0,
            "sets": 0,
            "quick_hash_matches": 0,  # Track quick hash performance
            "full_hash_verifications": 0,  # Track full hash usage
        }

    def _generate_quick_hash(self, data: pd.DataFrame) -> str:
        """
        Generate a quick hash based on DataFrame shape, schema, and tiny samples.
        Designed to be faster than full content hashing by avoiding large string
        construction and using raw bytes where possible.
        """
        try:
            hasher = hashlib.md5(usedforsecurity=False)
            # Shape
            shape_arr = np.asarray(data.shape, dtype=np.int64)
            hasher.update(shape_arr.tobytes())
            # Columns and dtypes (order matters)
            for col, dtype in zip(data.columns, data.dtypes):
                hasher.update(str(col).encode("utf-8", "ignore"))
                hasher.update(str(dtype).encode("utf-8", "ignore"))
            # Sample first and last few rows
            sample_size = min(3, len(data))
            if sample_size > 0:
                first_vals = data.iloc[:sample_size].to_numpy(copy=False)
                last_vals = data.iloc[-sample_size:].to_numpy(copy=False)
                hasher.update(np.ascontiguousarray(first_vals).tobytes())
                hasher.update(np.ascontiguousarray(last_vals).tobytes())
            else:
                hasher.update(b"empty")
            return hasher.hexdigest()
        except Exception:
            # Fallback to simple shape/dtype string
            return hashlib.md5(
                f"{data.shape}{tuple(data.dtypes.astype(str))}".encode(), usedforsecurity=False
            ).hexdigest()

    def _generate_full_data_hash(self, data: pd.DataFrame) -> str:
        """
        Generate a complete hash of the DataFrame content for cache key generation.

        This is more expensive but provides accurate content identification.

        Args:
            data: DataFrame to hash

        Returns:
            Full hash string representing the data content
        """
        try:
            # Compute hash for the DataFrame content using pandas utility
            content_hash = pd.util.hash_pandas_object(data, index=True).values

            # Combine with index and column hashes for uniqueness
            index_hash = pd.util.hash_pandas_object(data.index).values
            columns_hash = pd.util.hash_pandas_object(data.columns).values

            # Concatenate all hashes and generate a final hash
            combined_hash = np.concatenate([content_hash, index_hash, columns_hash])
            return hashlib.sha256(combined_hash.tobytes()).hexdigest()
        except pd.errors.PandasError:
            # Fallback to a less efficient but robust method
            return hashlib.sha256(
                pd.util.hash_pandas_object(data, index=True).values.tobytes()
            ).hexdigest()

    def _generate_cache_key(
        self,
        data: pd.DataFrame,
        extractor_name: str,
        config: dict[str, Any],
        use_quick_hash: bool = True,
    ) -> str:
        """
        Generate a cache key for the given data, extractor, and configuration.

        Args:
            data: Input data
            extractor_name: Name of the feature extractor
            config: Extractor configuration
            use_quick_hash: Whether to use quick hash for key generation

        Returns:
            Cache key string
        """
        if use_quick_hash:
            data_hash = self._generate_quick_hash(data)
        else:
            data_hash = self._generate_full_data_hash(data)

        config_str = str(sorted(config.items()))
        config_hash = hashlib.sha256(config_str.encode()).hexdigest()[:8]

        return f"{extractor_name}_{data_hash}_{config_hash}"

    def _find_by_quick_hash(
        self, data: pd.DataFrame, extractor_name: str, config: dict[str, Any]
    ) -> Optional[tuple[str, CacheEntry]]:
        """
        Find cache entry using quick hash first, then verify with full hash.

        Args:
            data: Input data
            extractor_name: Name of the feature extractor
            config: Extractor configuration

        Returns:
            Tuple of (cache_key, cache_entry) if found, None otherwise
        """
        quick_key = self._generate_cache_key(data, extractor_name, config, use_quick_hash=True)

        # Check if quick hash exists in cache
        if quick_key not in self._cache:
            return None

        entry = self._cache[quick_key]

        # Verify with full hash to ensure accuracy
        full_hash = self._generate_full_data_hash(data)
        if entry.data_hash != full_hash:
            # Hash mismatch - remove incorrect entry
            del self._cache[quick_key]
            self._stats["evictions"] += 1
            return None

        self._stats["quick_hash_matches"] += 1
        return quick_key, entry

    def get(
        self, data: pd.DataFrame, extractor_name: str, config: dict[str, Any], copy: bool = True
    ) -> Optional[pd.DataFrame]:
        """
        Get cached feature extraction result using two-tier hashing.

        Args:
            data: Input data used for feature extraction
            extractor_name: Name of the feature extractor
            config: Extractor configuration
            copy: Whether to return a copy of the cached data (default: True)

        Returns:
            Cached DataFrame if available and valid, None otherwise
        """
        # Try quick hash first for performance
        result = self._find_by_quick_hash(data, extractor_name, config)
        if result is None:
            self._stats["misses"] += 1
            return None

        cache_key, entry = result

        # Check TTL using entry's own TTL value
        if not entry.is_valid():
            del self._cache[cache_key]
            self._stats["evictions"] += 1
            self._stats["misses"] += 1
            return None

        self._stats["hits"] += 1
        return entry.data.copy() if copy else entry.data

    def set(
        self,
        data: pd.DataFrame,
        extractor_name: str,
        config: dict[str, Any],
        result: pd.DataFrame,
        ttl: Optional[int] = None,
    ) -> None:
        """
        Cache feature extraction result using two-tier hashing.

        Args:
            data: Input data used for feature extraction
            extractor_name: Name of the feature extractor
            config: Extractor configuration
            result: Feature extraction result to cache
            ttl: Time-to-live for this entry (uses default if None)
        """
        quick_key = self._generate_cache_key(data, extractor_name, config, use_quick_hash=True)
        full_hash = self._generate_full_data_hash(data)
        quick_hash = self._generate_quick_hash(data)
        ttl = ttl or self.default_ttl

        entry = CacheEntry(
            data=result.copy(),
            timestamp=time.time(),
            ttl=ttl,
            data_hash=full_hash,
            quick_hash=quick_hash,
        )

        self._cache[quick_key] = entry
        self._stats["sets"] += 1

    def has(self, data: pd.DataFrame, extractor_name: str, config: dict[str, Any]) -> bool:
        """
        Check if cached result exists and is valid using two-tier hashing.

        Args:
            data: Input data
            extractor_name: Name of the feature extractor
            config: Extractor configuration

        Returns:
            True if valid cached result exists, False otherwise
        """
        return self.get(data, extractor_name, config, copy=False) is not None

    def clear(self) -> None:
        """Clear all cached entries."""
        self._cache.clear()
        self._quick_hash_cache.clear()
        self._stats = {
            "hits": 0,
            "misses": 0,
            "evictions": 0,
            "sets": 0,
            "quick_hash_matches": 0,
            "full_hash_verifications": 0,
        }

    def cleanup_expired(self) -> int:
        """
        Remove expired cache entries.

        Returns:
            Number of entries removed
        """
        expired_keys = []

        for key, entry in self._cache.items():
            if entry.is_expired():
                expired_keys.append(key)

        for key in expired_keys:
            del self._cache[key]
            self._stats["evictions"] += 1

        return len(expired_keys)

    def get_stats(self) -> dict[str, Any]:
        """
        Get cache statistics including two-tier hashing performance.

        Returns:
            Dictionary with cache statistics
        """
        total_requests = self._stats["hits"] + self._stats["misses"]
        hit_rate = self._stats["hits"] / total_requests if total_requests > 0 else 0.0

        # Calculate quick hash efficiency
        quick_hash_efficiency = (
            self._stats["quick_hash_matches"] / total_requests if total_requests > 0 else 0.0
        )

        return {
            "total_entries": len(self._cache),
            "hit_rate": hit_rate,
            "total_requests": total_requests,
            "quick_hash_efficiency": quick_hash_efficiency,
            **self._stats,
        }

    def get_size_info(self) -> dict[str, Any]:
        """
        Get information about cache size and memory usage.

        Returns:
            Dictionary with size information
        """
        total_memory = 0
        entry_sizes = []

        for entry in self._cache.values():
            # Rough estimate of DataFrame memory usage
            entry_size = entry.data.memory_usage(deep=True).sum()
            entry_sizes.append(entry_size)
            total_memory += entry_size

        return {
            "total_entries": len(self._cache),
            "total_memory_bytes": total_memory,
            "average_entry_size_bytes": np.mean(entry_sizes) if entry_sizes else 0,
            "largest_entry_size_bytes": max(entry_sizes) if entry_sizes else 0,
        }


# Global feature cache instance
_global_feature_cache: Optional[FeatureCache] = None


class PredictionCacheManager:
    """
    Database-backed prediction cache manager with LRU eviction and TTL support.
    
    This cache manager stores prediction results in the database to avoid
    redundant model inference on identical feature inputs.
    """

    def __init__(self, database_manager, ttl: int = 60, max_size: int = 1000):
        """
        Initialize prediction cache manager.
        
        Args:
            database_manager: Database manager instance
            ttl: Time-to-live for cache entries in seconds
            max_size: Maximum number of cache entries
        """
        self.db_manager = database_manager
        self.ttl = ttl
        self.max_size = max_size
        self._stats = {
            "hits": 0,
            "misses": 0,
            "sets": 0,
            "evictions": 0,
            "expired_cleanups": 0,
        }

    def _generate_features_hash(self, features: np.ndarray) -> str:
        """
        Generate a hash for the input features array.
        
        Args:
            features: Input features array
            
        Returns:
            Hash string for the features
        """
        try:
            # Use numpy's tobytes() for efficient hashing
            features_bytes = features.tobytes()
<<<<<<< HEAD
            return hashlib.sha256(features_bytes).hexdigest()
        except (AttributeError, ValueError, TypeError) as e:
            # Fallback to string-based hashing if tobytes() fails
            logging.debug(
                "Failed to hash features using tobytes(): %s: %s. Falling back to string-based hashing.",
                type(e).__name__, str(e)
            )
=======
        except (AttributeError, ValueError) as e:
            logger.warning(
                "Failed to hash features using tobytes(): %s: %s. Falling back to string-based hashing.",
                type(e).__name__, str(e)
            )
            # Fallback to string-based hashing
>>>>>>> 65ef3eb0
            return hashlib.sha256(str(features).encode()).hexdigest()

    def _generate_config_hash(self, model_name: str, config: dict) -> str:
        """
        Generate a hash for model configuration.
        
        Args:
            model_name: Name of the model
            config: Model configuration dictionary
            
        Returns:
            Hash string for the configuration
        """
        config_str = f"{model_name}:{json.dumps(config, sort_keys=True)}"
        return hashlib.sha256(config_str.encode()).hexdigest()

    def _generate_cache_key(self, features: np.ndarray, model_name: str, config: dict) -> str:
        """
        Generate a cache key for the prediction request.
        
        Args:
            features: Input features array
            model_name: Name of the model
            config: Model configuration dictionary
            
        Returns:
            Cache key string
        """
        features_hash = self._generate_features_hash(features)
        config_hash = self._generate_config_hash(model_name, config)
        return f"{features_hash}_{config_hash}"

    def get(self, features: np.ndarray, model_name: str, config: dict) -> Optional[dict]:
        """
        Get cached prediction result.
        
        Args:
            features: Input features array
            model_name: Name of the model
            config: Model configuration dictionary
            
        Returns:
            Cached prediction result dict or None if not found/expired
        """
        cache_key = self._generate_cache_key(features, model_name, config)
        
        try:
            with self.db_manager.get_session() as session:
                # Find cache entry
                cache_entry = session.query(PredictionCache).filter(
                    PredictionCache.cache_key == cache_key,
                    PredictionCache.expires_at > datetime.utcnow()
                ).first()
                
                if cache_entry is None:
                    self._stats["misses"] += 1
                    return None
                
                # Update access statistics
                cache_entry.access_count += 1
                cache_entry.last_accessed = datetime.utcnow()
                session.commit()
                
                self._stats["hits"] += 1
                
                return {
                    "price": float(cache_entry.predicted_price),
                    "confidence": float(cache_entry.confidence),
                    "direction": cache_entry.direction,
                    "cache_hit": True,
                    "access_count": cache_entry.access_count,
                }
                
        except Exception as e:
            logger.warning(f"Error accessing prediction cache: {e}")
            self._stats["misses"] += 1
            return None

    def set(self, features: np.ndarray, model_name: str, config: dict, 
            price: float, confidence: float, direction: int) -> None:
        """
        Cache a prediction result.
        
        Args:
            features: Input features array
            model_name: Name of the model
            config: Model configuration dictionary
            price: Predicted price
            confidence: Prediction confidence
            direction: Prediction direction (1, 0, -1)
        """
        cache_key = self._generate_cache_key(features, model_name, config)
        features_hash = self._generate_features_hash(features)
        config_hash = self._generate_config_hash(model_name, config)
        expires_at = datetime.utcnow() + timedelta(seconds=self.ttl)
        
        try:
            with self.db_manager.get_session() as session:
                # Check if entry already exists
                existing_entry = session.query(PredictionCache).filter(
                    PredictionCache.cache_key == cache_key
                ).first()
                
                if existing_entry is not None:
                    # Update existing entry
                    existing_entry.predicted_price = price
                    existing_entry.confidence = confidence
                    existing_entry.direction = direction
                    existing_entry.expires_at = expires_at
                    existing_entry.last_accessed = datetime.utcnow()
                else:
                    # Create new entry
                    cache_entry = PredictionCache(
                        cache_key=cache_key,
                        model_name=model_name,
                        features_hash=features_hash,
                        predicted_price=price,
                        confidence=confidence,
                        direction=direction,
                        expires_at=expires_at,
                        config_hash=config_hash,
                    )
                    session.add(cache_entry)
                
                session.commit()
                self._stats["sets"] += 1
                
                # Clean up expired entries and enforce size limit
                self._cleanup_expired(session)
                self._enforce_size_limit(session)
                
        except Exception as e:
            logger.warning(f"Error setting prediction cache: {e}")

    def _cleanup_expired(self, session) -> int:
        """
        Remove expired cache entries.
        
        Args:
            session: Database session
            
        Returns:
            Number of entries removed
        """
        try:
            expired_count = session.query(PredictionCache).filter(
                PredictionCache.expires_at <= datetime.utcnow()
            ).delete()
            
            session.commit()
            self._stats["expired_cleanups"] += expired_count
            return expired_count
            
        except Exception as e:
            logger.warning(f"Error cleaning up expired cache entries: {e}")
            return 0

    def _enforce_size_limit(self, session) -> int:
        """
        Enforce cache size limit using LRU eviction.
        
        Args:
            session: Database session
            
        Returns:
            Number of entries evicted
        """
        try:
            current_count = session.query(PredictionCache).count()
            
            if current_count <= self.max_size:
                return 0
            
            # Remove oldest entries (LRU eviction)
            entries_to_remove = current_count - self.max_size
            
            # Get oldest entries by last_accessed
            oldest_entries = session.query(PredictionCache).order_by(
                PredictionCache.last_accessed.asc()
            ).limit(entries_to_remove).all()
            
            for entry in oldest_entries:
                session.delete(entry)
            
            session.commit()
            self._stats["evictions"] += entries_to_remove
            return entries_to_remove
            
        except Exception as e:
            logger.warning(f"Error enforcing cache size limit: {e}")
            return 0

    def invalidate_model(self, model_name: str) -> int:
        """
        Invalidate all cache entries for a specific model.
        
        Args:
            model_name: Name of the model to invalidate
            
        Returns:
            Number of entries invalidated
        """
        try:
            with self.db_manager.get_session() as session:
                invalidated_count = session.query(PredictionCache).filter(
                    PredictionCache.model_name == model_name
                ).delete()
                
                session.commit()
                return invalidated_count
                
        except Exception as e:
            logger.warning(f"Error invalidating model cache: {e}")
            return 0

    def invalidate_config(self, model_name: str, config: dict) -> int:
        """
        Invalidate cache entries for a specific model configuration.
        
        Args:
            model_name: Name of the model
            config: Model configuration dictionary
            
        Returns:
            Number of entries invalidated
        """
        config_hash = self._generate_config_hash(model_name, config)
        
        try:
            with self.db_manager.get_session() as session:
                invalidated_count = session.query(PredictionCache).filter(
                    PredictionCache.model_name == model_name,
                    PredictionCache.config_hash == config_hash
                ).delete()
                
                session.commit()
                return invalidated_count
                
        except Exception as e:
            logger.warning(f"Error invalidating config cache: {e}")
            return 0

    def clear(self) -> int:
        """
        Clear all cache entries.
        
        Returns:
            Number of entries cleared
        """
        try:
            with self.db_manager.get_session() as session:
                cleared_count = session.query(PredictionCache).delete()
                session.commit()
                return cleared_count
                
        except Exception as e:
            logger.warning(f"Error clearing prediction cache: {e}")
            return 0

    def get_stats(self) -> dict:
        """
        Get cache statistics.
        
        Returns:
            Dictionary with cache statistics
        """
        try:
            with self.db_manager.get_session() as session:
                total_entries = session.query(PredictionCache).count()
                expired_entries = session.query(PredictionCache).filter(
                    PredictionCache.expires_at <= datetime.utcnow()
                ).count()
                
                total_requests = self._stats["hits"] + self._stats["misses"]
                hit_rate = self._stats["hits"] / total_requests if total_requests > 0 else 0.0
                
                return {
                    "total_entries": total_entries,
                    "expired_entries": expired_entries,
                    "hit_rate": hit_rate,
                    "total_requests": total_requests,
                    **self._stats,
                }
                
        except Exception as e:
            logger.warning(f"Error getting cache stats: {e}")
            return self._stats.copy()


def get_global_feature_cache() -> FeatureCache:
    """
    Get the global feature cache instance.

    Returns:
        Global FeatureCache instance
    """
    global _global_feature_cache
    if _global_feature_cache is None:
        _global_feature_cache = FeatureCache()
    return _global_feature_cache


def clear_global_feature_cache() -> None:
    """Clear the global feature cache."""
    global _global_feature_cache
    if _global_feature_cache is not None:
        _global_feature_cache.clear()


# Model caching functionality for backward compatibility
class ModelCache:
    """Simple cache for model predictions"""

    def __init__(self, ttl: int = 600):
        """
        Initialize cache with time-to-live setting.

        Args:
            ttl: Time-to-live in seconds
        """
        self.cache: dict[str, tuple[Any, float]] = {}
        self.ttl = ttl

    def get(self, key: str) -> Optional[Any]:
        """Get cached value if not expired"""
        if key in self.cache:
            value, timestamp = self.cache[key]
            if time.time() - timestamp < self.ttl:
                return value
            else:
                del self.cache[key]
        return None

    def set(self, key: str, value: Any) -> None:
        """Cache value with timestamp"""
        self.cache[key] = (value, time.time())

    def clear(self) -> None:
        """Clear all cached values"""
        self.cache.clear()

    def size(self) -> int:
        """Get current cache size"""
        return len(self.cache)


def _generate_cache_key(*args, **kwargs) -> str:
    """
    Generate a reliable cache key from function arguments.

    This function handles different data types properly to avoid the issues
    with hash() randomization and str() representation inconsistencies.

    Args:
        *args: Positional arguments
        **kwargs: Keyword arguments

    Returns:
        Reliable cache key string
    """

    def _serialize_value(value):
        """Serialize a value in a deterministic way."""
        try:
            # Handle pandas DataFrames and Series
            if isinstance(value, pd.DataFrame):
                # Use pandas hash utility for DataFrames
                return f"df:{pd.util.hash_pandas_object(value, index=True).values.tobytes().hex()}"
            elif isinstance(value, pd.Series):
                # Use pandas hash utility for Series
                return (
                    f"series:{pd.util.hash_pandas_object(value, index=True).values.tobytes().hex()}"
                )

            # Handle numpy arrays
            elif isinstance(value, np.ndarray):
                # Use deterministic hash of array content
                return f"array:{hashlib.sha256(value.tobytes()).hexdigest()}"

            # Handle basic types that can be JSON serialized
            elif isinstance(value, (str, int, float, bool, type(None))):
                return json.dumps(value, sort_keys=True)

            # Handle lists and tuples
            elif isinstance(value, (list, tuple)):
                return f"[{','.join(_serialize_value(v) for v in value)}]"

            # Handle dictionaries
            elif isinstance(value, dict):
                sorted_items = sorted(value.items(), key=lambda x: x[0])
                return f"{{{','.join(f'{k}:{_serialize_value(v)}' for k, v in sorted_items)}}}"

            # For other types, use pickle with deterministic protocol
            else:
                return f"pickle:{hashlib.sha256(pickle.dumps(value, protocol=4)).hexdigest()}"

        except Exception:
            # Fallback for any serialization issues
            return f"fallback:{hashlib.sha256(str(value).encode()).hexdigest()}"

    # Serialize args and kwargs
    args_str = f"args:[{','.join(_serialize_value(arg) for arg in args)}]"
    kwargs_str = (
        f"kwargs:{{{','.join(f'{k}:{_serialize_value(v)}' for k, v in sorted(kwargs.items()))}}}"
    )

    # Combine and hash
    combined = f"{args_str}|{kwargs_str}"
    return hashlib.sha256(combined.encode()).hexdigest()


def cache_prediction(ttl: int = 600):
    """Decorator to cache model predictions"""

    def decorator(func):
        cache = ModelCache(ttl)

        @wraps(func)
        def wrapper(*args, **kwargs):
            # Create reliable cache key from function name and arguments
            cache_key = f"{func.__name__}:{_generate_cache_key(*args, **kwargs)}"

            # Try to get from cache
            cached_result = cache.get(cache_key)
            if cached_result is not None:
                return cached_result

            # Run function and cache result
            result = func(*args, **kwargs)
            cache.set(cache_key, result)

            return result

        # Expose cache for testing/debugging
        wrapper._cache = cache
        return wrapper

    return decorator<|MERGE_RESOLUTION|>--- conflicted
+++ resolved
@@ -398,22 +398,13 @@
         try:
             # Use numpy's tobytes() for efficient hashing
             features_bytes = features.tobytes()
-<<<<<<< HEAD
             return hashlib.sha256(features_bytes).hexdigest()
         except (AttributeError, ValueError, TypeError) as e:
             # Fallback to string-based hashing if tobytes() fails
-            logging.debug(
-                "Failed to hash features using tobytes(): %s: %s. Falling back to string-based hashing.",
-                type(e).__name__, str(e)
-            )
-=======
-        except (AttributeError, ValueError) as e:
             logger.warning(
                 "Failed to hash features using tobytes(): %s: %s. Falling back to string-based hashing.",
                 type(e).__name__, str(e)
             )
-            # Fallback to string-based hashing
->>>>>>> 65ef3eb0
             return hashlib.sha256(str(features).encode()).hexdigest()
 
     def _generate_config_hash(self, model_name: str, config: dict) -> str:
