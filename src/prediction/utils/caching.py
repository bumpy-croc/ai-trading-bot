--- conflicted
+++ resolved
@@ -68,7 +68,6 @@
 
     def _generate_quick_hash(self, data: pd.DataFrame) -> str:
         """
-<<<<<<< HEAD
         Generate a quick hash based on DataFrame shape, schema, and tiny samples.
         Designed to be faster than full content hashing by avoiding large string
         construction and using raw bytes where possible.
@@ -80,28 +79,9 @@
             hasher.update(shape_arr.tobytes())
             # Columns and dtypes (order matters)
             for col, dtype in zip(data.columns, data.dtypes):
-                hasher.update(str(col).encode('utf-8', 'ignore'))
-                hasher.update(str(dtype).encode('utf-8', 'ignore'))
+                hasher.update(str(col).encode("utf-8", "ignore"))
+                hasher.update(str(dtype).encode("utf-8", "ignore"))
             # Sample first and last few rows
-=======
-        Generate a quick hash based on DataFrame shape and sample values.
-
-        This is much faster than full content hashing and provides a good
-        first-level filter for cache lookups.
-
-        Args:
-            data: DataFrame to hash
-
-        Returns:
-            Quick hash string
-        """
-        try:
-            # Use shape, dtypes, and sample values for quick identification
-            shape_str = f"{data.shape[0]}_{data.shape[1]}"
-            dtypes_str = str(sorted(data.dtypes.astype(str).items()))
-
-            # Sample first and last few values for quick comparison
->>>>>>> 5606f5c5
             sample_size = min(3, len(data))
             if sample_size > 0:
                 first_vals = data.iloc[:sample_size].to_numpy(copy=False)
@@ -109,24 +89,12 @@
                 hasher.update(np.ascontiguousarray(first_vals).tobytes())
                 hasher.update(np.ascontiguousarray(last_vals).tobytes())
             else:
-<<<<<<< HEAD
-                hasher.update(b'empty')
+                hasher.update(b"empty")
             return hasher.hexdigest()
         except Exception:
             # Fallback to simple shape/dtype string
             return hashlib.md5(f"{data.shape}{tuple(data.dtypes.astype(str))}".encode()).hexdigest()
-    
-=======
-                sample_str = "empty"
-
-            # Combine shape, dtypes, and samples for quick hash
-            quick_content = f"{shape_str}_{dtypes_str}_{sample_str}"
-            return hashlib.sha256(quick_content.encode()).hexdigest()
-        except Exception:
-            # Fallback to simple shape-based hash
-            return hashlib.sha256(f"{data.shape}_{data.dtypes.astype(str)}".encode()).hexdigest()
-
->>>>>>> 5606f5c5
+
     def _generate_full_data_hash(self, data: pd.DataFrame) -> str:
         """
         Generate a complete hash of the DataFrame content for cache key generation.
@@ -157,11 +125,7 @@
             ).hexdigest()
 
     def _generate_cache_key(
-        self,
-        data: pd.DataFrame,
-        extractor_name: str,
-        config: Dict[str, Any],
-        use_quick_hash: bool = True,
+        self, data: pd.DataFrame, extractor_name: str, config: Dict[str, Any], use_quick_hash: bool = True
     ) -> str:
         """
         Generate a cache key for the given data, extractor, and configuration.
@@ -218,9 +182,7 @@
         self._stats["quick_hash_matches"] += 1
         return quick_key, entry
 
-    def get(
-        self, data: pd.DataFrame, extractor_name: str, config: Dict[str, Any], copy: bool = True
-    ) -> Optional[pd.DataFrame]:
+    def get(self, data: pd.DataFrame, extractor_name: str, config: Dict[str, Any], copy: bool = True) -> Optional[pd.DataFrame]:
         """
         Get cached feature extraction result using two-tier hashing.
 
