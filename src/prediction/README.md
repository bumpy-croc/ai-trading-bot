# Prediction Engine

> **Last Updated**: 2025-10-17  
> **Related Documentation**: See [docs/prediction.md](../../docs/prediction.md) for comprehensive guide

Centralized ONNX model loading, inference, and caching for all ML strategies.

## Components
- `config.py`: `PredictionConfig` (paths, thresholds, cache TTL)
- `models/onnx_runner.py`: ONNX loader and inference (`OnnxRunner`)
- `models/registry.py`: `PredictionModelRegistry` (discovers models in `src/ml` at project root)
- `utils/caching.py`: TTL-based prediction cache and decorators

Note: `sitecustomize.py` adds both project root and `src/` to `sys.path`, so imports like `from prediction...` resolve when running scripts.

## Usage
```python
from src.prediction.config import PredictionConfig
from src.prediction.models.registry import PredictionModelRegistry
import numpy as np

config = PredictionConfig()
registry = PredictionModelRegistry(config)

features = np.random.rand(120, 5).astype(np.float32)
pred = registry.predict('btcusdt_price', features)
print(pred.price, pred.confidence, pred.direction)
```

<<<<<<< HEAD
## Model Storage

Models are stored in two locations:
- **Legacy location**: `src/ml/*.onnx` (root level) - Used by current strategies
- **Structured registry**: `src/ml/models/SYMBOL/type/version/model.onnx` - New model registry structure

Available models:
- `btcusdt_price.onnx`, `btcusdt_price_v2.onnx` - BTC price prediction models
- `btcusdt_sentiment.onnx` - BTC price with sentiment analysis
- `ethusdt_sentiment.onnx` - ETH price with sentiment analysis

Metadata files:
- `btcusdt_price_metadata.json`
- `btcusdt_sentiment_metadata.json`
- `ethusdt_sentiment_metadata.json`

## Migration Status
Strategies currently load ONNX models directly from the legacy location. Migration to use `PredictionModelRegistry` exclusively for all model loading is planned.
=======
## Status
- Strategies currently load ONNX directly; migration to `PredictionModelRegistry` is planned.
- Models are organized in two structures:
  - Flat structure (legacy): `src/ml/btcusdt_price.onnx`, `btcusdt_price_v2.onnx`, `btcusdt_sentiment.onnx`, `ethusdt_sentiment.onnx`
  - Nested structure (current): `src/ml/models/{SYMBOL}/{TYPE}/{VERSION}/model.onnx` (e.g., `BTCUSDT/basic/2025-09-17_1h_v1/model.onnx`)
- Metadata files are included in each versioned model directory.
>>>>>>> 9bdf8725
<|MERGE_RESOLUTION|>--- conflicted
+++ resolved
@@ -27,30 +27,12 @@
 print(pred.price, pred.confidence, pred.direction)
 ```
 
-<<<<<<< HEAD
 ## Model Storage
 
-Models are stored in two locations:
-- **Legacy location**: `src/ml/*.onnx` (root level) - Used by current strategies
-- **Structured registry**: `src/ml/models/SYMBOL/type/version/model.onnx` - New model registry structure
+Models are available in two structures:
+- **Flat (legacy)**: `src/ml/*.onnx` (e.g., `btcusdt_price.onnx`, `btcusdt_price_v2.onnx`, `btcusdt_sentiment.onnx`, `ethusdt_sentiment.onnx`) along with legacy artifacts (`.h5`, `.keras`, and `*_metadata.json` such as `btcusdt_price_metadata.json`)
+- **Nested (current)**: `src/ml/models/{SYMBOL}/{TYPE}/{VERSION}/model.onnx` (e.g., `BTCUSDT/basic/2025-09-17_1h_v1/model.onnx`) with colocated `metadata.json`
 
-Available models:
-- `btcusdt_price.onnx`, `btcusdt_price_v2.onnx` - BTC price prediction models
-- `btcusdt_sentiment.onnx` - BTC price with sentiment analysis
-- `ethusdt_sentiment.onnx` - ETH price with sentiment analysis
-
-Metadata files:
-- `btcusdt_price_metadata.json`
-- `btcusdt_sentiment_metadata.json`
-- `ethusdt_sentiment_metadata.json`
-
-## Migration Status
-Strategies currently load ONNX models directly from the legacy location. Migration to use `PredictionModelRegistry` exclusively for all model loading is planned.
-=======
 ## Status
-- Strategies currently load ONNX directly; migration to `PredictionModelRegistry` is planned.
-- Models are organized in two structures:
-  - Flat structure (legacy): `src/ml/btcusdt_price.onnx`, `btcusdt_price_v2.onnx`, `btcusdt_sentiment.onnx`, `ethusdt_sentiment.onnx`
-  - Nested structure (current): `src/ml/models/{SYMBOL}/{TYPE}/{VERSION}/model.onnx` (e.g., `BTCUSDT/basic/2025-09-17_1h_v1/model.onnx`)
-- Metadata files are included in each versioned model directory.
->>>>>>> 9bdf8725
+- Strategies currently load ONNX directly from the legacy location; migration to exclusive use of `PredictionModelRegistry` is planned.
+- Metadata lives alongside each model—legacy files keep the `*_metadata.json` naming, while the registry uses a single `metadata.json` per versioned directory.