--- conflicted
+++ resolved
@@ -34,13 +34,8 @@
 - **Nested (current)**: `src/ml/models/{SYMBOL}/{TYPE}/{VERSION}/model.onnx` (e.g., `BTCUSDT/basic/2025-09-17_1h_v1/model.onnx`) with colocated `metadata.json`
 
 ## Status
-<<<<<<< HEAD
-- Strategies currently load ONNX directly; migration to `PredictionModelRegistry` is planned.
-- Models are organized in two structures:
-  - Flat structure (legacy, kept for archival compatibility): `src/ml/btcusdt_price.onnx`, `btcusdt_price_v2.onnx`, `btcusdt_sentiment.onnx`, `ethusdt_sentiment.onnx`
+- Strategies currently load ONNX directly from the legacy paths; migration to exclusive use of `PredictionModelRegistry` is planned.
+- Both storage layouts remain in place for backward compatibility:
+  - Flat structure (legacy, archival compatibility): `src/ml/btcusdt_price.onnx`, `btcusdt_price_v2.onnx`, `btcusdt_sentiment.onnx`, `ethusdt_sentiment.onnx`
   - Nested structure (current default for component strategies): `src/ml/models/{SYMBOL}/{TYPE}/{VERSION}/model.onnx` (e.g., `BTCUSDT/basic/2025-09-17_1h_v1/model.onnx`)
-- Metadata files are included in each versioned model directory.
-=======
-- Strategies currently load ONNX directly from the legacy location; migration to exclusive use of `PredictionModelRegistry` is planned.
-- Metadata lives alongside each model—legacy files keep the `*_metadata.json` naming, while the registry uses a single `metadata.json` per versioned directory.
->>>>>>> 4d28c9e4
+- Metadata lives alongside each model—legacy files keep the `*_metadata.json` naming, while the registry uses a single `metadata.json` per versioned directory.