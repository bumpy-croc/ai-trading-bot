"""
Database models for trade logging and performance tracking
"""

from sqlalchemy import (
    Column, Integer, String, Float, DateTime, Boolean, Text, 
    Enum, ForeignKey, Index, JSON, UniqueConstraint
)
from sqlalchemy.orm import declarative_base, relationship
from datetime import datetime
import enum

Base = declarative_base()


class PositionSide(enum.Enum):
    """Position side enumeration"""
    LONG = "long"
    SHORT = "short"


class OrderStatus(enum.Enum):
    """Order status enumeration"""
    PENDING = "pending"
    FILLED = "filled"
    CANCELLED = "cancelled"
    FAILED = "failed"


class TradeSource(enum.Enum):
    """Source of the trade"""
    LIVE = "live"
    BACKTEST = "backtest"
    PAPER = "paper"


class EventType(enum.Enum):
    """System event types"""
    ENGINE_START = "engine_start"
    ENGINE_STOP = "engine_stop"
    STRATEGY_CHANGE = "strategy_change"
    MODEL_UPDATE = "model_update"
    ERROR = "error"
    WARNING = "warning"
    ALERT = "alert"
<<<<<<< HEAD
    BALANCE_ADJUSTMENT = "balance_adjustment"
=======
    TEST = "test"  # Added for verification scripts and development diagnostics
>>>>>>> d94c0b4a


class Trade(Base):
    """Completed trades table"""
    __tablename__ = 'trades'
    
    id = Column(Integer, primary_key=True)
    symbol = Column(String(20), nullable=False, index=True)
    side = Column(Enum(PositionSide), nullable=False)
    source = Column(Enum(TradeSource), nullable=False, default=TradeSource.LIVE)
    
    # Trade details
    entry_price = Column(Float, nullable=False)
    exit_price = Column(Float, nullable=False)
    size = Column(Float, nullable=False)  # Position size as % of balance
    quantity = Column(Float)  # Actual quantity traded
    
    # Timestamps
    entry_time = Column(DateTime, nullable=False, index=True)
    exit_time = Column(DateTime, nullable=False, index=True)
    
    # Performance
    pnl = Column(Float, nullable=False)  # Dollar P&L
    pnl_percent = Column(Float, nullable=False)  # Percentage P&L
    commission = Column(Float, default=0.0)
    
    # Risk management
    stop_loss = Column(Float)
    take_profit = Column(Float)
    exit_reason = Column(String(100))
    
    # Strategy information
    strategy_name = Column(String(100), nullable=False, index=True)
    strategy_config = Column(JSON)  # Store strategy parameters
    confidence_score = Column(Float)  # ML model confidence if applicable
    
    # Additional metadata
    order_id = Column(String(100), unique=True)
    exchange = Column(String(50), default='binance')
    timeframe = Column(String(10))
    
    # Relationships
    position_id = Column(Integer, ForeignKey('positions.id'))
    session_id = Column(Integer, ForeignKey('trading_sessions.id'))
    
    # Indexes for performance
    __table_args__ = (
        Index('idx_trade_time', 'entry_time', 'exit_time'),
        Index('idx_trade_performance', 'pnl_percent', 'strategy_name'),
    )
    
    created_at = Column(DateTime, default=datetime.utcnow)
    updated_at = Column(DateTime, default=datetime.utcnow, onupdate=datetime.utcnow)


class Position(Base):
    """Active positions table"""
    __tablename__ = 'positions'
    
    id = Column(Integer, primary_key=True)
    symbol = Column(String(20), nullable=False, index=True)
    side = Column(Enum(PositionSide), nullable=False)
    status = Column(Enum(OrderStatus), nullable=False, default=OrderStatus.PENDING)
    
    # Position details
    entry_price = Column(Float, nullable=False)
    size = Column(Float, nullable=False)
    quantity = Column(Float)
    
    # Risk management
    stop_loss = Column(Float)
    take_profit = Column(Float)
    trailing_stop = Column(Boolean, default=False)
    
    # Timestamps
    entry_time = Column(DateTime, nullable=False, index=True)
    last_update = Column(DateTime, default=datetime.utcnow)
    
    # Current state
    current_price = Column(Float)
    unrealized_pnl = Column(Float, default=0.0)
    unrealized_pnl_percent = Column(Float, default=0.0)
    
    # Strategy information
    strategy_name = Column(String(100), nullable=False)
    confidence_score = Column(Float)
    
    # Order information
    order_id = Column(String(100), unique=True)
    exchange = Column(String(50), default='binance')
    
    # Relationships
    trades = relationship("Trade", backref="position")
    session_id = Column(Integer, ForeignKey('trading_sessions.id'))
    
    created_at = Column(DateTime, default=datetime.utcnow)
    updated_at = Column(DateTime, default=datetime.utcnow, onupdate=datetime.utcnow)


class AccountHistory(Base):
    """Account balance history table"""
    __tablename__ = 'account_history'
    
    id = Column(Integer, primary_key=True)
    timestamp = Column(DateTime, nullable=False, index=True)
    
    # Balances
    balance = Column(Float, nullable=False)
    equity = Column(Float, nullable=False)  # Balance + unrealized P&L
    margin_used = Column(Float, default=0.0)
    margin_available = Column(Float)
    
    # Performance metrics at this point
    total_pnl = Column(Float, default=0.0)
    daily_pnl = Column(Float, default=0.0)
    drawdown = Column(Float, default=0.0)
    
    # Position summary
    open_positions = Column(Integer, default=0)
    total_exposure = Column(Float, default=0.0)
    
    # Session reference
    session_id = Column(Integer, ForeignKey('trading_sessions.id'))
    
    # Index for efficient time-series queries
    __table_args__ = (
        Index('idx_account_time', 'timestamp'),
    )
    
    created_at = Column(DateTime, default=datetime.utcnow)


class PerformanceMetrics(Base):
    """Aggregated performance metrics table"""
    __tablename__ = 'performance_metrics'
    
    id = Column(Integer, primary_key=True)
    period = Column(String(20), nullable=False)  # 'daily', 'weekly', 'monthly', 'all-time'
    period_start = Column(DateTime, nullable=False, index=True)
    period_end = Column(DateTime, nullable=False)
    
    # Trade statistics
    total_trades = Column(Integer, default=0)
    winning_trades = Column(Integer, default=0)
    losing_trades = Column(Integer, default=0)
    win_rate = Column(Float, default=0.0)
    
    # Returns
    total_return = Column(Float, default=0.0)
    total_return_percent = Column(Float, default=0.0)
    
    # Risk metrics
    max_drawdown = Column(Float, default=0.0)
    max_drawdown_duration = Column(Integer)  # In hours
    sharpe_ratio = Column(Float)
    sortino_ratio = Column(Float)
    calmar_ratio = Column(Float)
    
    # Trade analysis
    avg_win = Column(Float, default=0.0)
    avg_loss = Column(Float, default=0.0)
    profit_factor = Column(Float, default=0.0)
    expectancy = Column(Float, default=0.0)
    
    # Best/worst trades
    best_trade_pnl = Column(Float)
    worst_trade_pnl = Column(Float)
    largest_win_streak = Column(Integer, default=0)
    largest_loss_streak = Column(Integer, default=0)
    
    # By strategy breakdown
    strategy_breakdown = Column(JSON)  # Dict of strategy_name: metrics
    
    # Session reference
    session_id = Column(Integer, ForeignKey('trading_sessions.id'))
    
    # Ensure unique metrics per period
    __table_args__ = (
        UniqueConstraint('period', 'period_start', 'session_id'),
        Index('idx_metrics_period', 'period', 'period_start'),
    )
    
    created_at = Column(DateTime, default=datetime.utcnow)
    updated_at = Column(DateTime, default=datetime.utcnow, onupdate=datetime.utcnow)


class TradingSession(Base):
    """Trading session tracking table"""
    __tablename__ = 'trading_sessions'
    
    id = Column(Integer, primary_key=True)
    session_name = Column(String(100))
    
    # Session details
    start_time = Column(DateTime, nullable=False, index=True)
    end_time = Column(DateTime)
    is_active = Column(Boolean, default=True)
    
    # Configuration
    mode = Column(Enum(TradeSource), nullable=False)
    initial_balance = Column(Float, nullable=False)
    final_balance = Column(Float)
    
    # Strategy information
    strategy_name = Column(String(100), nullable=False)
    strategy_config = Column(JSON)
    
    # Environment
    symbol = Column(String(20), nullable=False)
    timeframe = Column(String(10), nullable=False)
    exchange = Column(String(50), default='binance')
    
    # Performance summary
    total_pnl = Column(Float)
    total_trades = Column(Integer, default=0)
    win_rate = Column(Float)
    max_drawdown = Column(Float)
    
    # Relationships
    trades = relationship("Trade", backref="session")
    positions = relationship("Position", backref="session")
    account_history = relationship("AccountHistory", backref="session")
    metrics = relationship("PerformanceMetrics", backref="session")
    events = relationship("SystemEvent", backref="session")
    
    created_at = Column(DateTime, default=datetime.utcnow)
    updated_at = Column(DateTime, default=datetime.utcnow, onupdate=datetime.utcnow)


class SystemEvent(Base):
    """System events and alerts table"""
    __tablename__ = 'system_events'
    
    id = Column(Integer, primary_key=True)
    timestamp = Column(DateTime, nullable=False, index=True)
    event_type = Column(Enum(EventType), nullable=False)
    severity = Column(String(20), default='info')  # 'info', 'warning', 'error', 'critical'
    
    # Event details
    message = Column(Text, nullable=False)
    details = Column(JSON)  # Additional structured data
    
    # Context
    component = Column(String(100))  # Which part of the system
    error_code = Column(String(50))
    stack_trace = Column(Text)
    
    # Alert status
    alert_sent = Column(Boolean, default=False)
    alert_method = Column(String(50))  # 'telegram', 'email', 'slack'
    
    # Session reference
    session_id = Column(Integer, ForeignKey('trading_sessions.id'))
    
    # Index for efficient queries
    __table_args__ = (
        Index('idx_event_time_type', 'timestamp', 'event_type'),
        Index('idx_event_severity', 'severity', 'timestamp'),
    )
    
    created_at = Column(DateTime, default=datetime.utcnow)


class StrategyExecution(Base):
    """Detailed strategy execution logs"""
    __tablename__ = 'strategy_executions'
    
    id = Column(Integer, primary_key=True)
    timestamp = Column(DateTime, nullable=False, index=True)
    
    # Strategy details
    strategy_name = Column(String(100), nullable=False)
    symbol = Column(String(20), nullable=False)
    timeframe = Column(String(10))
    
    # Signal information
    signal_type = Column(String(20))  # 'entry', 'exit', 'hold'
    signal_strength = Column(Float)
    confidence_score = Column(Float)
    
    # Decision factors
    indicators = Column(JSON)  # Dict of indicator values
    sentiment_data = Column(JSON)  # Sentiment scores if used
    ml_predictions = Column(JSON)  # ML model outputs if used
    
    # Execution result
    action_taken = Column(String(50))  # 'opened_long', 'closed_position', 'no_action'
    position_size = Column(Float)
    reasons = Column(JSON)  # List of reasons for the decision
    
    # Market context
    price = Column(Float)
    volume = Column(Float)
    volatility = Column(Float)
    
    # Session reference
    session_id = Column(Integer, ForeignKey('trading_sessions.id'))
    trade_id = Column(Integer, ForeignKey('trades.id'))
    
    created_at = Column(DateTime, default=datetime.utcnow)


class AccountBalance(Base):
    """Current account balance tracking table"""
    __tablename__ = 'account_balances'
    
    id = Column(Integer, primary_key=True)
    
    # Balance information
    base_currency = Column(String(10), nullable=False, default='USD')  # USD, BTC, ETH, etc.
    total_balance = Column(Float, nullable=False)  # Total balance in base currency
    available_balance = Column(Float, nullable=False)  # Available for trading
    reserved_balance = Column(Float, default=0.0)  # Reserved in open positions
    
    # Balance breakdown by asset (for multi-asset support)
    asset_balances = Column(JSON, default=lambda: {})  # {'BTC': 0.1, 'ETH': 2.5, 'USD': 1000}
    
    # Metadata
    last_updated = Column(DateTime, nullable=False, default=datetime.utcnow)
    updated_by = Column(String(50), default='system')  # 'system', 'user', 'admin'
    update_reason = Column(String(200))  # 'trade_pnl', 'manual_adjustment', 'deposit', etc.
    
    # Session reference
    session_id = Column(Integer, ForeignKey('trading_sessions.id'))
    
    # Ensure we have one current balance per session
    __table_args__ = (
        Index('idx_balance_session_updated', 'session_id', 'last_updated'),
    )
    
    created_at = Column(DateTime, default=datetime.utcnow)

    @classmethod
    def get_current_balance(cls, session_id: int, db_session) -> float:
        """Get the current balance for a session"""
        latest_balance = db_session.query(cls).filter(
            cls.session_id == session_id
        ).order_by(cls.last_updated.desc()).first()
        
        return latest_balance.total_balance if latest_balance else 0.0
    
    @classmethod
    def update_balance(cls, session_id: int, new_balance: float, 
                      update_reason: str, updated_by: str, db_session) -> 'AccountBalance':
        """Update the current balance for a session"""
        balance_record = cls(
            session_id=session_id,
            base_currency='USD',
            total_balance=new_balance,
            available_balance=new_balance,  # Simplified for now
            last_updated=datetime.utcnow(),
            updated_by=updated_by,
            update_reason=update_reason
        )
        
        db_session.add(balance_record)
        db_session.commit()
        return balance_record <|MERGE_RESOLUTION|>--- conflicted
+++ resolved
@@ -43,11 +43,8 @@
     ERROR = "error"
     WARNING = "warning"
     ALERT = "alert"
-<<<<<<< HEAD
     BALANCE_ADJUSTMENT = "balance_adjustment"
-=======
     TEST = "test"  # Added for verification scripts and development diagnostics
->>>>>>> d94c0b4a
 
 
 class Trade(Base):
