--- conflicted
+++ resolved
@@ -164,7 +164,7 @@
         # Accept SQLite strictly for unit tests (fast path)
         is_sqlite = self.database_url.startswith("sqlite:")
         is_postgres = self.database_url.startswith("postgresql")
-        self._is_postgres = is_postgres  # Store for later use (e.g., dialect-specific commands)
+        self._is_postgres = is_postgres  # Store for later use in session timeouts
 
         if not (is_sqlite or is_postgres):
             # Keep error message compatible with tests expectations
@@ -387,18 +387,10 @@
 
         session = self.session_factory()
         try:
-<<<<<<< HEAD
             # Set statement_timeout for PostgreSQL sessions (not supported by SQLite)
             # This overrides the connection-level default timeout
             # Safe to use f-string here because timeout_ms is validated as positive int above
-            if self.engine and self.engine.dialect.name == "postgresql":
-=======
-            # Set statement_timeout for this session using SET LOCAL (transaction-scoped)
-            # This overrides the connection-level default timeout
-            # Safe to use f-string here because timeout_ms is validated as positive int above
-            # Note: SET LOCAL is PostgreSQL-specific; SQLite doesn't support this syntax
             if self._is_postgres:
->>>>>>> 76d28041
                 session.execute(text(f"SET LOCAL statement_timeout = {timeout_ms}"))
             yield session
         except Exception as e:
@@ -413,30 +405,20 @@
 
         Returns:
             Dictionary with pool statistics (size, checked_out, overflow, etc.)
-<<<<<<< HEAD
 
         Note:
             Only works with QueuePool (PostgreSQL). StaticPool (SQLite) doesn't
             support pool metrics and will return empty stats.
-=======
->>>>>>> 76d28041
         """
         if self.engine is None:
             return {"error": "Engine not initialized"}
 
         pool = self.engine.pool
 
-<<<<<<< HEAD
         # StaticPool (used by SQLite) doesn't have size/checkedout/overflow methods
         # Only perform pool health checks for QueuePool (PostgreSQL)
         if not hasattr(pool, "size") or not hasattr(pool, "checkedout"):
             return {"skipped": "Pool type does not support health checks"}
-=======
-        # SQLite StaticPool doesn't have size/checkedout/overflow methods
-        # Skip pool health check for non-PostgreSQL databases
-        if not self._is_postgres:
-            return {"info": "Pool health check skipped for SQLite"}
->>>>>>> 76d28041
 
         stats = {
             "size": pool.size(),
@@ -842,25 +824,17 @@
             except IntegrityError as ie:
                 # Rollback on integrity errors (duplicate keys, constraint violations)
                 session.rollback()
-<<<<<<< HEAD
-                logger.error(f"IntegrityError logging trade for {symbol}: {ie}. Transaction rolled back.")
-=======
                 logger.error(
                     f"IntegrityError logging trade for {symbol}: {ie}. Transaction rolled back."
                 )
->>>>>>> 76d28041
                 raise
             except Exception as e:
                 # Rollback on any other database errors
                 session.rollback()
-<<<<<<< HEAD
-                logger.error(f"Failed to log trade for {symbol}: {e}. Transaction rolled back.", exc_info=True)
-=======
                 logger.error(
                     f"Failed to log trade for {symbol}: {e}. Transaction rolled back.",
                     exc_info=True,
                 )
->>>>>>> 76d28041
                 raise
 
             logger.info(
@@ -1975,16 +1949,13 @@
         if not session_id:
             raise ValueError("No active trading session for balance update")
 
-<<<<<<< HEAD
         # Use ExitStack to properly manage the session context manager lifecycle
         # across the yield boundary. This ensures session cleanup even if caller
         # doesn't fully consume the generator.
         with ExitStack() as stack:
             try:
                 # Enter the session context - ExitStack handles cleanup
-                session = stack.enter_context(
-                    self.get_session_with_timeout(QueryTimeout.WRITE)
-                )
+                session = stack.enter_context(self.get_session_with_timeout(QueryTimeout.WRITE))
 
                 # Begin nested transaction (SAVEPOINT) for atomicity
                 with session.begin_nested():
@@ -2022,7 +1993,9 @@
                         margin_used=Decimal("0.0"),
                         margin_available=Decimal(str(new_balance)),
                         total_pnl=Decimal("0.0"),  # Would be calculated from session
-                        daily_pnl=Decimal(str(balance_change)) if balance_change != 0 else Decimal("0.0"),
+                        daily_pnl=(
+                            Decimal(str(balance_change)) if balance_change != 0 else Decimal("0.0")
+                        ),
                         drawdown=Decimal("0.0"),
                     )
                     session.add(history_entry)
@@ -2081,124 +2054,6 @@
                     exc_info=True,
                 )
                 raise
-=======
-        if self.session_factory is None:
-            raise ValueError("Session factory not initialized")
-
-        session = None
-        try:
-            # Create session directly (not using context manager since we're in a generator)
-            # Apply WRITE timeout for critical balance updates
-            session = self.session_factory()
-            if self._is_postgres:
-                session.execute(text(f"SET LOCAL statement_timeout = {QueryTimeout.WRITE}"))
-
-            # Begin nested transaction (SAVEPOINT) for atomicity
-            with session.begin_nested():
-                # Get current balance with row-level lock to prevent concurrent updates
-                current_balance = AccountBalance.get_current_balance(session_id, session)
-
-                new_balance = current_balance + balance_change
-
-                # Validate balance won't go negative
-                if new_balance < 0:
-                    raise ValueError(
-                        f"Balance update would result in negative balance: "
-                        f"${current_balance:.2f} + ${balance_change:.2f} = ${new_balance:.2f}"
-                    )
-
-                # Create new AccountBalance entry
-                balance_entry = AccountBalance(
-                    session_id=session_id,
-                    total_balance=new_balance,
-                    available_balance=new_balance,  # Simplified - could subtract reserved
-                    reserved_balance=0.0,
-                    base_currency="USD",
-                    last_updated=datetime.now(UTC),
-                    updated_by=updated_by,
-                    update_reason=reason,
-                )
-                session.add(balance_entry)
-
-                # Create AccountHistory entry for audit trail
-                # Get latest equity (balance + unrealized P&L) - simplified as balance for now
-                history_entry = AccountHistory(
-                    timestamp=datetime.now(UTC),
-                    balance=Decimal(str(new_balance)),
-                    equity=Decimal(str(new_balance)),
-                    margin_used=Decimal("0.0"),
-                    margin_available=Decimal(str(new_balance)),
-                    total_pnl=Decimal("0.0"),  # Would be calculated from session
-                    daily_pnl=(
-                        Decimal(str(balance_change)) if balance_change != 0 else Decimal("0.0")
-                    ),
-                    drawdown=Decimal("0.0"),
-                )
-                session.add(history_entry)
-
-                # Log with comprehensive details for audit
-                logger.info(
-                    "💰 BALANCE UPDATE [%s]: $%.2f -> $%.2f (change: %+.2f) | Reason: %s | By: %s%s",
-                    session_id,
-                    current_balance,
-                    new_balance,
-                    balance_change,
-                    reason,
-                    updated_by,
-                    f" | Correlation: {correlation_id}" if correlation_id else "",
-                )
-
-                # Prepare result dict
-                result = {
-                    "old_balance": current_balance,
-                    "new_balance": new_balance,
-                    "change": balance_change,
-                }
-
-                # Yield control back to caller with result
-                # Transaction is still open - caller can perform additional operations
-                yield result
-
-            # SAVEPOINT committed successfully - now commit the outer transaction
-            session.commit()
-
-        except ValueError as ve:
-            # Validation error - rollback and re-raise
-            if session:
-                session.rollback()
-            logger.error("Balance update validation failed: %s", ve)
-            raise
-
-        except SQLAlchemyError as se:
-            # Database error - rollback and re-raise
-            if session:
-                session.rollback()
-            logger.error(
-                "Balance update failed for session %s: %s | Change: %+.2f | Reason: %s",
-                session_id,
-                se,
-                balance_change,
-                reason,
-            )
-            raise
-
-        except Exception as e:
-            # Unexpected error - rollback and re-raise
-            if session:
-                session.rollback()
-            logger.critical(
-                "Unexpected error during balance update for session %s: %s",
-                session_id,
-                e,
-                exc_info=True,
-            )
-            raise
-
-        finally:
-            # Ensure session is closed
-            if session:
-                session.close()
->>>>>>> 76d28041
 
     @contextmanager
     def atomic_position_reconciliation(
@@ -2249,16 +2104,13 @@
         if not session_id:
             raise ValueError("No active trading session for position reconciliation")
 
-<<<<<<< HEAD
         # Use ExitStack to properly manage the session context manager lifecycle
         # across the yield boundary. This ensures session cleanup even if caller
         # doesn't fully consume the generator.
         with ExitStack() as stack:
             try:
                 # Enter the session context - ExitStack handles cleanup
-                db_session = stack.enter_context(
-                    self.get_session_with_timeout(QueryTimeout.WRITE)
-                )
+                db_session = stack.enter_context(self.get_session_with_timeout(QueryTimeout.WRITE))
 
                 # Begin nested transaction (SAVEPOINT) for atomicity
                 with db_session.begin_nested():
@@ -2314,7 +2166,9 @@
                     db_session.flush()  # Get trade ID
 
                     # 3. Close position in database
-                    position = db_session.query(Position).filter(Position.id == position_db_id).first()
+                    position = (
+                        db_session.query(Position).filter(Position.id == position_db_id).first()
+                    )
                     if position:
                         position.status = PositionStatus.CLOSED
                         position.exit_price = exit_price
@@ -2372,133 +2226,6 @@
                     exc_info=True,
                 )
                 raise
-=======
-        db_session = None
-        try:
-            # Use a single session for the entire atomic operation
-            db_session = next(self.get_session_with_timeout(QueryTimeout.WRITE))
-
-            # Begin nested transaction (SAVEPOINT) for atomicity
-            with db_session.begin_nested():
-                # 1. Atomic balance update
-                current_balance = AccountBalance.get_current_balance(session_id, db_session)
-                new_balance = current_balance + realized_pnl
-
-                # Validate balance won't go negative
-                if new_balance < 0:
-                    raise ValueError(
-                        f"Position reconciliation would result in negative balance: "
-                        f"${current_balance:.2f} + ${realized_pnl:.2f} = ${new_balance:.2f}"
-                    )
-
-                # Create balance entry
-                balance_entry = AccountBalance(
-                    session_id=session_id,
-                    total_balance=new_balance,
-                    available_balance=new_balance,
-                    reserved_balance=0.0,
-                    base_currency="USD",
-                    last_updated=datetime.now(UTC),
-                    updated_by="live_engine_reconciliation",
-                    update_reason=f"reconciliation_{trade_data.get('symbol', 'unknown')}",
-                )
-                db_session.add(balance_entry)
-
-                # 2. Log trade
-                side = trade_data["side"]
-                if isinstance(side, str):
-                    side = PositionSide[side.upper()]
-
-                trade = Trade(
-                    symbol=trade_data["symbol"],
-                    side=side,
-                    source=TradeSource.LIVE,
-                    entry_price=trade_data["entry_price"],
-                    exit_price=exit_price,
-                    size=trade_data["size"],
-                    quantity=trade_data.get("quantity"),
-                    entry_time=trade_data["entry_time"],
-                    exit_time=datetime.now(UTC),
-                    pnl=realized_pnl,
-                    pnl_percent=trade_data.get("pnl_percent", 0.0),
-                    commission=trade_data.get("commission", 0.0),
-                    exit_reason=exit_reason,
-                    strategy_name=trade_data.get("strategy_name", "unknown"),
-                    stop_loss=trade_data.get("stop_loss"),
-                    take_profit=trade_data.get("take_profit"),
-                    session_id=session_id,
-                )
-                db_session.add(trade)
-                db_session.flush()  # Get trade ID
-
-                # 3. Close position in database
-                position = db_session.query(Position).filter(Position.id == position_db_id).first()
-                if position:
-                    position.status = PositionStatus.CLOSED
-                    position.exit_price = exit_price
-                    position.exit_time = datetime.now(UTC)
-                    position.pnl = realized_pnl
-                    position.pnl_percent = trade_data.get("pnl_percent", 0.0)
-                    position.exit_reason = exit_reason
-
-                logger.info(
-                    "Atomic reconciliation: Balance %.2f -> %.2f (PnL: %+.2f) | Trade ID: %s | Position: %s",
-                    current_balance,
-                    new_balance,
-                    realized_pnl,
-                    trade.id,
-                    trade_data["symbol"],
-                )
-
-                # Prepare result dict
-                result = {
-                    "old_balance": current_balance,
-                    "new_balance": new_balance,
-                    "trade_id": trade.id,
-                    "position_closed": position is not None,
-                }
-
-                # Yield control back to caller with result
-                # Transaction is still open - caller can check result before commit
-                yield result
-
-            # SAVEPOINT committed successfully - now commit the outer transaction
-            db_session.commit()
-
-        except ValueError as ve:
-            # Validation error - rollback and re-raise
-            if db_session:
-                db_session.rollback()
-            logger.error("Position reconciliation validation failed: %s", ve)
-            raise
-
-        except SQLAlchemyError as se:
-            # Database error - rollback and re-raise
-            if db_session:
-                db_session.rollback()
-            logger.error(
-                "Position reconciliation failed for position %s: %s",
-                position_db_id,
-                se,
-            )
-            raise
-
-        except Exception as e:
-            # Unexpected error - rollback and re-raise
-            if db_session:
-                db_session.rollback()
-            logger.critical(
-                "Unexpected error during position reconciliation: %s",
-                e,
-                exc_info=True,
-            )
-            raise
-
-        finally:
-            # Ensure session is closed
-            if db_session:
-                db_session.close()
->>>>>>> 76d28041
 
     # ========== CONNECTION MANAGEMENT ==========
 
