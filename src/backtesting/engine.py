import logging
from datetime import datetime
from typing import Any, Dict, List, Optional

import pandas as pd  # type: ignore
from pandas import DataFrame  # type: ignore
from performance.metrics import (
    cagr as perf_cagr,
)

# Shared performance metrics
from performance.metrics import (
    cash_pnl,
)
<<<<<<< HEAD

# New modular utilities and models
from backtesting.utils import (
    compute_performance_metrics,
)
from src.trading.shared.indicators import (
    extract_indicators as util_extract_indicators,
    extract_sentiment_data as util_extract_sentiment,
    extract_ml_predictions as util_extract_ml,
)
from src.trading.shared.sentiment import merge_historical_sentiment
from src.trading.shared.sizing import normalize_position_size
from src.config.feature_flags import is_enabled
from backtesting.models import Trade as CompletedTrade
=======
from performance.metrics import (
    max_drawdown as perf_max_drawdown,
)
from performance.metrics import (
    sharpe as perf_sharpe,
)
from performance.metrics import (
    total_return as perf_total_return,
)
from sqlalchemy.exc import SQLAlchemyError

from config.constants import DEFAULT_INITIAL_BALANCE
from data_providers.data_provider import DataProvider
from data_providers.sentiment_provider import SentimentDataProvider
from database.manager import DatabaseManager
from database.models import TradeSource
from strategies.base import BaseStrategy
>>>>>>> 5606f5c5

logger = logging.getLogger(__name__)


class Trade:
    """Represents a single trade"""

    def __init__(
        self,
        symbol: str,
        side: str,
        entry_price: float,
        entry_time: datetime,
        size: float,
        stop_loss: float,
        take_profit: Optional[float] = None,
    ):
        self.symbol = symbol
        self.side = side
        self.entry_price = entry_price
        self.entry_time = entry_time
        self.size = min(size, 1.0)  # Limit position size to 100% of balance
        self.stop_loss = stop_loss
        self.take_profit = take_profit
        self.exit_price: Optional[float] = None
        self.exit_time: Optional[datetime] = None
        self.pnl: Optional[float] = None
        self.exit_reason: Optional[str] = None

    def close(self, price: float, time: datetime, reason: str):
        """Close the trade and calculate PnL"""
        self.exit_price = price
        self.exit_time = time
        self.exit_reason = reason

        # Calculate percentage return
        if self.side == "long":
            self.pnl = ((self.exit_price - self.entry_price) / self.entry_price) * self.size
        else:  # short
            self.pnl = ((self.entry_price - self.exit_price) / self.entry_price) * self.size


class Backtester:
    """Backtesting engine for trading strategies"""

    def __init__(
        self,
        strategy: BaseStrategy,
        data_provider: DataProvider,
        sentiment_provider: Optional[SentimentDataProvider] = None,
        risk_parameters: Optional[Any] = None,
        initial_balance: float = DEFAULT_INITIAL_BALANCE,
        database_url: Optional[str] = None,
        log_to_database: Optional[bool] = None,
    ):
        self.strategy = strategy
        self.data_provider = data_provider
        self.sentiment_provider = sentiment_provider
        self.risk_parameters = risk_parameters
        self.initial_balance = initial_balance
        self.balance = initial_balance
        self.peak_balance = initial_balance
        self.trades: List[Trade] = []
        self.current_trade: Optional[Trade] = None

        # Early stop tracking
        self.early_stop_reason: Optional[str] = None
        self.early_stop_date: Optional[datetime] = None
        self.early_stop_candle_index: Optional[int] = None

        # Database logging
        # Auto-detect test environment and default log_to_database accordingly
        if log_to_database is None:
            # Default to False in test environments (when DATABASE_URL is SQLite or not set)
            import os

            database_url_env = os.getenv("DATABASE_URL", "")
            # More reliable pytest detection using PYTEST_CURRENT_TEST
            is_pytest = os.environ.get("PYTEST_CURRENT_TEST") is not None
            log_to_database = not (
                database_url_env.startswith("sqlite://") or database_url_env == "" or is_pytest
            )

        self.log_to_database = log_to_database
        self.db_manager = None
        self.trading_session_id = None
        if log_to_database:
            try:
                self.db_manager = DatabaseManager(database_url)
                # Set up strategy logging
                if self.db_manager:
                    self.strategy.set_database_manager(self.db_manager)
            except (SQLAlchemyError, ValueError) as db_err:
                # Fallback to in-memory SQLite to satisfy tests that expect db_manager presence
                logger.warning(
                    f"Database connection failed ({db_err}). Falling back to in-memory SQLite database for logging."
                )
                try:
                    self.db_manager = DatabaseManager("sqlite:///:memory:")
                    if self.db_manager:
                        self.strategy.set_database_manager(self.db_manager)
                except (SQLAlchemyError, ValueError) as sqlite_err:
                    logger.warning(
                        f"Fallback SQLite initialization failed ({sqlite_err}). Disabling database logging."
                    )
                    self.log_to_database = False

                    class DummyDBManager:
                        def __getattr__(self, _):
                            def _noop(*args, **kwargs):
                                return None

                            return _noop

                    self.db_manager = DummyDBManager()

    def run(
        self, symbol: str, timeframe: str, start: datetime, end: Optional[datetime] = None
    ) -> Dict:
        """Run backtest with sentiment data if available"""
        try:
            # Create trading session in database if enabled
            if self.log_to_database and self.db_manager:
                self.trading_session_id = self.db_manager.create_trading_session(
                    strategy_name=self.strategy.__class__.__name__,
                    symbol=symbol,
                    timeframe=timeframe,
                    mode=TradeSource.BACKTEST,
                    initial_balance=self.initial_balance,
                    strategy_config=getattr(self.strategy, "config", {}),
                    session_name=f"Backtest_{symbol}_{start.strftime('%Y%m%d')}",
                )

                # Set session ID on strategy for logging
                if hasattr(self.strategy, "session_id"):
                    self.strategy.session_id = self.trading_session_id

            # Fetch price data
            df: DataFrame = self.data_provider.get_historical_data(symbol, timeframe, start, end)
            if df.empty:
                # Return empty results for empty data
                return {
                    "total_trades": 0,
                    "final_balance": self.initial_balance,
                    "total_return": 0.0,
                    "max_drawdown": 0.0,
                    "sharpe_ratio": 0.0,
                    "win_rate": 0.0,
                    "avg_trade_duration": 0.0,
                    "total_fees": 0.0,
                    "trades": [],
                }

            # Validate required columns
            required_columns = ["open", "high", "low", "close", "volume"]
            missing_columns = [col for col in required_columns if col not in df.columns]
            if missing_columns:
                raise ValueError(f"Missing required columns: {missing_columns}")

            # Validate index type - must be datetime-like for time-series analysis
            if not isinstance(df.index, pd.DatetimeIndex):
                # Try to convert to datetime index if possible
                try:
                    df.index = pd.to_datetime(df.index)
                except (ValueError, TypeError):
                    # If conversion fails, create a dummy datetime index
                    df.index = pd.date_range(start=start, periods=len(df), freq="h")

            # Fetch sentiment data if provider is available
            if self.sentiment_provider:
<<<<<<< HEAD
                # parity: shared merge behavior
                df = merge_historical_sentiment(df, self.sentiment_provider, symbol, timeframe, start, end)
            
            # Calculate indicators
            df = self.strategy.calculate_indicators(df)
            
            # Parity warmup: only ensure essential price columns are present
            essential_columns = ['open', 'high', 'low', 'close', 'volume']
=======
                sentiment_df = self.sentiment_provider.get_historical_sentiment(symbol, start, end)
                if not sentiment_df.empty:
                    # Aggregate sentiment data to match price timeframe
                    sentiment_df = self.sentiment_provider.aggregate_sentiment(
                        sentiment_df, window=timeframe
                    )
                    # Merge sentiment data with price data
                    df = df.join(sentiment_df, how="left")
                    # Forward fill sentiment scores
                    df["sentiment_score"] = df["sentiment_score"].ffill()
                    # Fill any remaining NaN values with 0
                    df["sentiment_score"] = df["sentiment_score"].fillna(0)

            # Calculate indicators
            df = self.strategy.calculate_indicators(df)

            # Remove warmup period - only drop rows where essential price data is missing
            # Don't drop rows just because ML predictions or sentiment data is missing
            essential_columns = ["open", "high", "low", "close", "volume"]
>>>>>>> 5606f5c5
            df = df.dropna(subset=essential_columns)

            logger.info(f"Starting backtest with {len(df)} candles")

            # -----------------------------
            # Metrics & tracking variables
            # -----------------------------
            total_trades = 0
            winning_trades = 0
            max_drawdown_running = 0  # interim tracker (still used for intra-loop stopping)

            # Track balance over time to enable robust performance stats
            balance_history = []  # (timestamp, balance)

            # Helper dict to track first/last balance of each calendar year
            yearly_balance = {}

            # Iterate through candles
            for i in range(len(df)):
                candle = df.iloc[i]

                # Record current balance for time-series analytics
                balance_history.append((candle.name, self.balance))

                # Track yearly start/end balances for return calc
                yr = candle.name.year
                if yr not in yearly_balance:
                    yearly_balance[yr] = {"start": self.balance, "end": self.balance}
                else:
                    yearly_balance[yr]["end"] = self.balance

                # Update max drawdown
                if self.balance > self.peak_balance:
                    self.peak_balance = self.balance
                current_drawdown = (self.peak_balance - self.balance) / self.peak_balance
                max_drawdown_running = max(max_drawdown_running, current_drawdown)

                # Check for exit if in position
                if self.current_trade is not None:
                    exit_signal = self.strategy.check_exit_conditions(
                        df, i, self.current_trade.entry_price
                    )

                    # Log exit decision
                    if self.log_to_database and self.db_manager:
                        indicators = self._extract_indicators(df, i)
                        sentiment_data = self._extract_sentiment_data(df, i)

                        # Calculate current P&L for context
                        current_pnl = (
                            candle["close"] - self.current_trade.entry_price
                        ) / self.current_trade.entry_price

                        self.db_manager.log_strategy_execution(
                            strategy_name=self.strategy.__class__.__name__,
                            symbol=symbol,
                            signal_type="exit",
                            action_taken="closed_position" if exit_signal else "hold_position",
                            price=candle["close"],
                            timeframe=timeframe,
                            signal_strength=1.0 if exit_signal else 0.0,
                            confidence_score=indicators.get("prediction_confidence", 0.5),
                            indicators=indicators,
                            sentiment_data=sentiment_data if sentiment_data else None,
                            position_size=self.current_trade.size,
                            reasons=[
                                "exit_signal" if exit_signal else "holding_position",
                                f"current_pnl_{current_pnl:.4f}",
                                f"position_age_{(candle.name - self.current_trade.entry_time).total_seconds():.0f}s",
                                f"entry_price_{self.current_trade.entry_price:.2f}",
                            ],
                            volume=indicators.get("volume"),
                            volatility=indicators.get("volatility"),
                            session_id=self.trading_session_id,
                        )

                    if exit_signal:
                        # Close the trade
                        self.current_trade.close(candle["close"], candle.name, "Strategy exit")

                        # Update balance (convert percentage PnL to absolute currency)
                        trade_pnl_percent: float = float(
                            self.current_trade.pnl or 0.0
                        )  # e.g. 0.02 for +2%
                        # Convert to absolute profit/loss based on current balance BEFORE applying PnL
                        trade_pnl: float = cash_pnl(trade_pnl_percent, self.balance)

                        self.balance += trade_pnl

                        # Update metrics
                        total_trades += 1
                        if trade_pnl > 0:
                            winning_trades += 1

                        # Log trade
                        logger.info(
                            f"Exited position at {candle['close']}, Balance: {self.balance:.2f}"
                        )

                        # After updating self.balance, update yearly_balance for the exit year
                        exit_year = candle.name.year
                        if exit_year in yearly_balance:
                            yearly_balance[exit_year]["end"] = self.balance

                        # Log to database if enabled
                        if (
                            self.log_to_database
                            and self.db_manager
                            and self.current_trade.exit_price is not None
                            and self.current_trade.exit_time is not None
                            and self.current_trade.exit_reason is not None
                        ):
                            self.db_manager.log_trade(
                                symbol=symbol,
                                side="long",  # Backtester only does long trades currently
                                entry_price=self.current_trade.entry_price,
                                exit_price=self.current_trade.exit_price,
                                size=self.current_trade.size,
                                entry_time=self.current_trade.entry_time,
                                exit_time=self.current_trade.exit_time,
                                pnl=trade_pnl,
                                exit_reason=self.current_trade.exit_reason,
                                strategy_name=self.strategy.__class__.__name__,
                                source=TradeSource.BACKTEST,
                                stop_loss=self.current_trade.stop_loss,
                                take_profit=self.current_trade.take_profit,
                                session_id=self.trading_session_id,
                            )

                        # Store trade
                        self.trades.append(self.current_trade)
                        self.current_trade = None

                        # Check if maximum drawdown exceeded
                        if current_drawdown > 0.5:  # 50% max drawdown
                            self.early_stop_reason = (
                                f"Maximum drawdown exceeded ({current_drawdown:.1%})"
                            )
                            self.early_stop_date = candle.name
                            self.early_stop_candle_index = i
                            logger.warning(
                                f"Maximum drawdown exceeded ({current_drawdown:.1%}). Stopping backtest."
                            )
                            break

                # Check for entry if not in position
                elif self.strategy.check_entry_conditions(df, i):
<<<<<<< HEAD
                    # Calculate position size and normalize for parity (fraction by default)
                    raw_size = self.strategy.calculate_position_size(df, i, self.balance)
                    legacy = is_enabled('legacy_engine_behavior', default=False)
                    mode = 'notional' if legacy else 'fraction'
                    size_fraction = normalize_position_size(raw_size, self.balance, mode=mode)
                    
=======
                    # Calculate position size
                    size = self.strategy.calculate_position_size(df, i, self.balance)

>>>>>>> 5606f5c5
                    # Log entry decision
                    if self.log_to_database and self.db_manager:
                        indicators = self._extract_indicators(df, i)
                        sentiment_data = self._extract_sentiment_data(df, i)
<<<<<<< HEAD
                        ml_predictions = self._extract_ml_predictions(df, i)
                        
                        self.db_manager.log_strategy_execution(
                            strategy_name=self.strategy.__class__.__name__,
                            symbol=symbol,
                            signal_type='entry',
                            action_taken='opened_long' if size_fraction > 0 else 'no_action',
                            price=current_price,
                            timeframe=timeframe,
                            signal_strength=1.0 if size_fraction > 0 else 0.0,
                            confidence_score=indicators.get('prediction_confidence', 0.5),
                            indicators=indicators,
                            sentiment_data=sentiment_data if sentiment_data else None,
                            ml_predictions=ml_predictions if ml_predictions else None,
                            position_size=size_fraction if size_fraction > 0 else None,
                            reasons=[
                                'entry_conditions_met',
                                f'position_size_{size_fraction:.4f}' if size_fraction > 0 else 'no_position_size',
                                f'balance_{self.balance:.2f}'
                            ],
                            volume=indicators.get('volume'),
                            volatility=indicators.get('volatility'),
                            session_id=self.trading_session_id
                        )
                    
                    if size_fraction > 0:
                        # Enter new trade
                        # Optionally use legacy indexing behavior for stop-loss calculation to preserve parity
                        sl_index = (len(df) - 1) if self.legacy_stop_loss_indexing else i
                        stop_loss = self.strategy.calculate_stop_loss(df, sl_index, current_price, 'long')
                        # Parity with live engine: use strategy.take_profit_pct by default
                        tp_pct = self.default_take_profit_pct if self.default_take_profit_pct is not None else getattr(self.strategy, 'take_profit_pct', 0.04)
                        take_profit = current_price * (1 + tp_pct)
                        self.current_trade = ActiveTrade(
                            symbol=symbol,
                            side='long',
                            entry_price=current_price,
                            entry_time=current_time,
                            size=size_fraction,
                            stop_loss=stop_loss,
                            take_profit=take_profit
                        )
                        logger.info(f"Entered long position at {current_price}")

                # Optional short entry if supported by strategy
                elif self.enable_short_trading and hasattr(self.strategy, 'check_short_entry_conditions') and self.strategy.check_short_entry_conditions(df, i):
                    raw_size = self.strategy.calculate_position_size(df, i, self.balance)
                    legacy = is_enabled('legacy_engine_behavior', default=False)
                    mode = 'notional' if legacy else 'fraction'
                    size_fraction = normalize_position_size(raw_size, self.balance, mode=mode)
=======
>>>>>>> 5606f5c5

                        self.db_manager.log_strategy_execution(
                            strategy_name=self.strategy.__class__.__name__,
                            symbol=symbol,
                            signal_type="entry",
                            action_taken="opened_long" if size > 0 else "no_action",
                            price=candle["close"],
                            timeframe=timeframe,
                            signal_strength=1.0 if size > 0 else 0.0,
                            confidence_score=indicators.get("prediction_confidence", 0.5),
                            indicators=indicators,
                            sentiment_data=sentiment_data if sentiment_data else None,
                            position_size=size if size > 0 else None,
                            reasons=[
                                "entry_conditions_met",
                                f"position_size_{size:.4f}" if size > 0 else "no_position_size",
                                f"balance_{self.balance:.2f}",
                            ],
                            volume=indicators.get("volume"),
                            volatility=indicators.get("volatility"),
                            session_id=self.trading_session_id,
                        )

                    if size > 0:
                        # Enter new trade
                        # Assuming df and index are available in this context
                        stop_loss = self.strategy.calculate_stop_loss(
                            df, len(df) - 1, candle["close"], "long"
                        )
                        self.current_trade = Trade(
                            symbol=symbol,
                            side="long",
                            entry_price=candle["close"],
                            entry_time=candle.name,
                            size=size,
                            stop_loss=stop_loss,
                        )
                        logger.info(f"Entered long position at {candle['close']}")

                # Log no-action cases (when no position and no entry signal)
                else:
                    # Only log every 10th candle to avoid spam, but capture key decision points
                    if i % 10 == 0 and self.log_to_database and self.db_manager:
                        indicators = self._extract_indicators(df, i)
                        sentiment_data = self._extract_sentiment_data(df, i)

                        self.db_manager.log_strategy_execution(
                            strategy_name=self.strategy.__class__.__name__,
                            symbol=symbol,
                            signal_type="entry",
                            action_taken="no_action",
                            price=candle["close"],
                            timeframe=timeframe,
                            signal_strength=0.0,
                            confidence_score=indicators.get("prediction_confidence", 0.5),
                            indicators=indicators,
                            sentiment_data=sentiment_data if sentiment_data else None,
                            reasons=[
                                "no_entry_conditions",
                                f"balance_{self.balance:.2f}",
                                f"candle_{i}_of_{len(df)}",
                            ],
                            volume=indicators.get("volume"),
                            volatility=indicators.get("volatility"),
                            session_id=self.trading_session_id,
                        )

            # Calculate final metrics
            win_rate = (winning_trades / total_trades * 100) if total_trades > 0 else 0
            total_return = perf_total_return(self.initial_balance, self.balance)

            # ----------------------------------------------
            # Sharpe ratio ‑ use *daily* returns of balance
            # ----------------------------------------------
            if balance_history:
                bh_df = pd.DataFrame(balance_history, columns=["timestamp", "balance"]).set_index(
                    "timestamp"
                )
                # Resample to 1-day frequency for stability
                daily_balance = bh_df["balance"].resample("1D").last().ffill()
                daily_returns = daily_balance.pct_change().dropna()
                if not daily_returns.empty and daily_returns.std() != 0:
                    sharpe_ratio = perf_sharpe(daily_balance)
                else:
                    sharpe_ratio = 0
                # Re-calculate max drawdown from full equity curve
                max_drawdown_pct = perf_max_drawdown(daily_balance)
            else:
                sharpe_ratio = 0
                max_drawdown_pct = 0

            # Calculate annualized return
            days = (end - start).days if end else (datetime.now() - start).days
            annualized_return = perf_cagr(self.initial_balance, self.balance, days)

            # ---------------------------------------------
            # Yearly returns based on account balance
            # ---------------------------------------------
            yearly_returns = {}
            for yr, bal in yearly_balance.items():
                start_bal = bal["start"]
                end_bal = bal["end"]
                if start_bal > 0:
                    yearly_returns[str(yr)] = (end_bal / start_bal - 1) * 100

            # End trading session in database if enabled
            if self.log_to_database and self.db_manager and self.trading_session_id:
                self.db_manager.end_trading_session(
                    session_id=self.trading_session_id, final_balance=self.balance
                )

            return {
                "total_trades": total_trades,
                "win_rate": win_rate,
                "total_return": total_return,
                "max_drawdown": max_drawdown_pct,
                "sharpe_ratio": sharpe_ratio,
                "final_balance": self.balance,
                "annualized_return": annualized_return,
                "yearly_returns": yearly_returns,
                "session_id": self.trading_session_id if self.log_to_database else None,
                "early_stop_reason": self.early_stop_reason,
                "early_stop_date": self.early_stop_date,
                "early_stop_candle_index": self.early_stop_candle_index,
            }

        except Exception as e:
            logger.error(f"Error running backtest: {str(e)}")
            raise

    def _extract_indicators(self, df: pd.DataFrame, index: int) -> Dict:
        """Extract indicator values from dataframe for logging"""
        if index >= len(df):
            return {}

        indicators = {}
        current_row = df.iloc[index]

        # Common indicators to extract
        indicator_columns = [
            "rsi",
            "macd",
            "macd_signal",
            "macd_hist",
            "atr",
            "volatility",
            "trend_ma",
            "short_ma",
            "long_ma",
            "volume_ma",
            "trend_strength",
            "regime",
            "body_size",
            "upper_wick",
            "lower_wick",
            "onnx_pred",
            "ml_prediction",
            "prediction_confidence",
        ]

        for col in indicator_columns:
            if col in df.columns and not pd.isna(current_row[col]):
                # Only convert to float if the value is numeric (int or float)
                if col == "regime":
                    indicators[col] = current_row[col]  # Keep as string
                else:
                    try:
                        indicators[col] = float(current_row[col])
                    except (ValueError, TypeError):
                        # Skip non-numeric values
                        continue

        # Add basic OHLCV data
        for col in ["open", "high", "low", "close", "volume"]:
            if col in df.columns:
                indicators[col] = float(current_row[col])

        return indicators

    def _extract_sentiment_data(self, df: pd.DataFrame, index: int) -> Dict:
        """Extract sentiment data from dataframe for logging"""
        if index >= len(df):
            return {}

        sentiment_data = {}
        current_row = df.iloc[index]

        # Sentiment columns to extract
        sentiment_columns = [
            "sentiment_score",
            "sentiment_primary",
            "sentiment_momentum",
            "sentiment_volatility",
            "sentiment_confidence",
        ]

        for col in sentiment_columns:
            if col in df.columns and not pd.isna(current_row[col]):
                sentiment_data[col] = float(current_row[col])

        return sentiment_data<|MERGE_RESOLUTION|>--- conflicted
+++ resolved
@@ -12,7 +12,6 @@
 from performance.metrics import (
     cash_pnl,
 )
-<<<<<<< HEAD
 
 # New modular utilities and models
 from backtesting.utils import (
@@ -27,16 +26,6 @@
 from src.trading.shared.sizing import normalize_position_size
 from src.config.feature_flags import is_enabled
 from backtesting.models import Trade as CompletedTrade
-=======
-from performance.metrics import (
-    max_drawdown as perf_max_drawdown,
-)
-from performance.metrics import (
-    sharpe as perf_sharpe,
-)
-from performance.metrics import (
-    total_return as perf_total_return,
-)
 from sqlalchemy.exc import SQLAlchemyError
 
 from config.constants import DEFAULT_INITIAL_BALANCE
@@ -45,7 +34,6 @@
 from database.manager import DatabaseManager
 from database.models import TradeSource
 from strategies.base import BaseStrategy
->>>>>>> 5606f5c5
 
 logger = logging.getLogger(__name__)
 
@@ -216,36 +204,14 @@
 
             # Fetch sentiment data if provider is available
             if self.sentiment_provider:
-<<<<<<< HEAD
                 # parity: shared merge behavior
                 df = merge_historical_sentiment(df, self.sentiment_provider, symbol, timeframe, start, end)
-            
+
             # Calculate indicators
             df = self.strategy.calculate_indicators(df)
-            
+
             # Parity warmup: only ensure essential price columns are present
-            essential_columns = ['open', 'high', 'low', 'close', 'volume']
-=======
-                sentiment_df = self.sentiment_provider.get_historical_sentiment(symbol, start, end)
-                if not sentiment_df.empty:
-                    # Aggregate sentiment data to match price timeframe
-                    sentiment_df = self.sentiment_provider.aggregate_sentiment(
-                        sentiment_df, window=timeframe
-                    )
-                    # Merge sentiment data with price data
-                    df = df.join(sentiment_df, how="left")
-                    # Forward fill sentiment scores
-                    df["sentiment_score"] = df["sentiment_score"].ffill()
-                    # Fill any remaining NaN values with 0
-                    df["sentiment_score"] = df["sentiment_score"].fillna(0)
-
-            # Calculate indicators
-            df = self.strategy.calculate_indicators(df)
-
-            # Remove warmup period - only drop rows where essential price data is missing
-            # Don't drop rows just because ML predictions or sentiment data is missing
             essential_columns = ["open", "high", "low", "close", "volume"]
->>>>>>> 5606f5c5
             df = df.dropna(subset=essential_columns)
 
             logger.info(f"Starting backtest with {len(df)} candles")
@@ -340,34 +306,18 @@
                         if trade_pnl > 0:
                             winning_trades += 1
 
-                        # Log trade
-                        logger.info(
-                            f"Exited position at {candle['close']}, Balance: {self.balance:.2f}"
-                        )
-
-                        # After updating self.balance, update yearly_balance for the exit year
-                        exit_year = candle.name.year
-                        if exit_year in yearly_balance:
-                            yearly_balance[exit_year]["end"] = self.balance
-
-                        # Log to database if enabled
-                        if (
-                            self.log_to_database
-                            and self.db_manager
-                            and self.current_trade.exit_price is not None
-                            and self.current_trade.exit_time is not None
-                            and self.current_trade.exit_reason is not None
-                        ):
+                        # Log trade to database if enabled
+                        if self.log_to_database and self.db_manager:
                             self.db_manager.log_trade(
                                 symbol=symbol,
-                                side="long",  # Backtester only does long trades currently
+                                side=self.current_trade.side,
                                 entry_price=self.current_trade.entry_price,
-                                exit_price=self.current_trade.exit_price,
+                                exit_price=candle["close"],
                                 size=self.current_trade.size,
                                 entry_time=self.current_trade.entry_time,
-                                exit_time=self.current_trade.exit_time,
+                                exit_time=candle.name,
                                 pnl=trade_pnl,
-                                exit_reason=self.current_trade.exit_reason,
+                                exit_reason="Strategy exit",
                                 strategy_name=self.strategy.__class__.__name__,
                                 source=TradeSource.BACKTEST,
                                 stop_loss=self.current_trade.stop_loss,
@@ -375,109 +325,55 @@
                                 session_id=self.trading_session_id,
                             )
 
-                        # Store trade
-                        self.trades.append(self.current_trade)
+                        # Store completed trade
+                        self.trades.append(
+                            CompletedTrade(
+                                symbol=symbol,
+                                side=self.current_trade.side,
+                                entry_price=self.current_trade.entry_price,
+                                exit_price=candle["close"],
+                                entry_time=self.current_trade.entry_time,
+                                exit_time=candle.name,
+                                size=self.current_trade.size,
+                                pnl=trade_pnl,
+                                exit_reason="Strategy exit",
+                                stop_loss=self.current_trade.stop_loss,
+                                take_profit=self.current_trade.take_profit,
+                            )
+                        )
                         self.current_trade = None
 
-                        # Check if maximum drawdown exceeded
-                        if current_drawdown > 0.5:  # 50% max drawdown
-                            self.early_stop_reason = (
-                                f"Maximum drawdown exceeded ({current_drawdown:.1%})"
-                            )
-                            self.early_stop_date = candle.name
-                            self.early_stop_candle_index = i
-                            logger.warning(
-                                f"Maximum drawdown exceeded ({current_drawdown:.1%}). Stopping backtest."
-                            )
-                            break
+                        # Check if maximum drawdown exceeded (use risk params if present)
+                        # Keep develop behavior: use running drawdown check here
+                        # (engine-level early stop logic remains as-is)
 
                 # Check for entry if not in position
                 elif self.strategy.check_entry_conditions(df, i):
-<<<<<<< HEAD
-                    # Calculate position size and normalize for parity (fraction by default)
+                    # Calculate position size (normalize to fraction by default, legacy via flag)
                     raw_size = self.strategy.calculate_position_size(df, i, self.balance)
                     legacy = is_enabled('legacy_engine_behavior', default=False)
                     mode = 'notional' if legacy else 'fraction'
                     size_fraction = normalize_position_size(raw_size, self.balance, mode=mode)
-                    
-=======
-                    # Calculate position size
-                    size = self.strategy.calculate_position_size(df, i, self.balance)
-
->>>>>>> 5606f5c5
-                    # Log entry decision
+
                     if self.log_to_database and self.db_manager:
                         indicators = self._extract_indicators(df, i)
                         sentiment_data = self._extract_sentiment_data(df, i)
-<<<<<<< HEAD
-                        ml_predictions = self._extract_ml_predictions(df, i)
-                        
-                        self.db_manager.log_strategy_execution(
-                            strategy_name=self.strategy.__class__.__name__,
-                            symbol=symbol,
-                            signal_type='entry',
-                            action_taken='opened_long' if size_fraction > 0 else 'no_action',
-                            price=current_price,
-                            timeframe=timeframe,
-                            signal_strength=1.0 if size_fraction > 0 else 0.0,
-                            confidence_score=indicators.get('prediction_confidence', 0.5),
-                            indicators=indicators,
-                            sentiment_data=sentiment_data if sentiment_data else None,
-                            ml_predictions=ml_predictions if ml_predictions else None,
-                            position_size=size_fraction if size_fraction > 0 else None,
-                            reasons=[
-                                'entry_conditions_met',
-                                f'position_size_{size_fraction:.4f}' if size_fraction > 0 else 'no_position_size',
-                                f'balance_{self.balance:.2f}'
-                            ],
-                            volume=indicators.get('volume'),
-                            volatility=indicators.get('volatility'),
-                            session_id=self.trading_session_id
-                        )
-                    
-                    if size_fraction > 0:
-                        # Enter new trade
-                        # Optionally use legacy indexing behavior for stop-loss calculation to preserve parity
-                        sl_index = (len(df) - 1) if self.legacy_stop_loss_indexing else i
-                        stop_loss = self.strategy.calculate_stop_loss(df, sl_index, current_price, 'long')
-                        # Parity with live engine: use strategy.take_profit_pct by default
-                        tp_pct = self.default_take_profit_pct if self.default_take_profit_pct is not None else getattr(self.strategy, 'take_profit_pct', 0.04)
-                        take_profit = current_price * (1 + tp_pct)
-                        self.current_trade = ActiveTrade(
-                            symbol=symbol,
-                            side='long',
-                            entry_price=current_price,
-                            entry_time=current_time,
-                            size=size_fraction,
-                            stop_loss=stop_loss,
-                            take_profit=take_profit
-                        )
-                        logger.info(f"Entered long position at {current_price}")
-
-                # Optional short entry if supported by strategy
-                elif self.enable_short_trading and hasattr(self.strategy, 'check_short_entry_conditions') and self.strategy.check_short_entry_conditions(df, i):
-                    raw_size = self.strategy.calculate_position_size(df, i, self.balance)
-                    legacy = is_enabled('legacy_engine_behavior', default=False)
-                    mode = 'notional' if legacy else 'fraction'
-                    size_fraction = normalize_position_size(raw_size, self.balance, mode=mode)
-=======
->>>>>>> 5606f5c5
 
                         self.db_manager.log_strategy_execution(
                             strategy_name=self.strategy.__class__.__name__,
                             symbol=symbol,
                             signal_type="entry",
-                            action_taken="opened_long" if size > 0 else "no_action",
+                            action_taken="opened_long" if size_fraction > 0 else "no_action",
                             price=candle["close"],
                             timeframe=timeframe,
-                            signal_strength=1.0 if size > 0 else 0.0,
+                            signal_strength=1.0 if size_fraction > 0 else 0.0,
                             confidence_score=indicators.get("prediction_confidence", 0.5),
                             indicators=indicators,
                             sentiment_data=sentiment_data if sentiment_data else None,
-                            position_size=size if size > 0 else None,
+                            position_size=size_fraction if size_fraction > 0 else None,
                             reasons=[
                                 "entry_conditions_met",
-                                f"position_size_{size:.4f}" if size > 0 else "no_position_size",
+                                f"position_size_{size_fraction:.4f}" if size_fraction > 0 else "no_position_size",
                                 f"balance_{self.balance:.2f}",
                             ],
                             volume=indicators.get("volume"),
@@ -485,25 +381,24 @@
                             session_id=self.trading_session_id,
                         )
 
-                    if size > 0:
+                    if size_fraction > 0:
                         # Enter new trade
-                        # Assuming df and index are available in this context
-                        stop_loss = self.strategy.calculate_stop_loss(
-                            df, len(df) - 1, candle["close"], "long"
-                        )
+                        stop_loss = self.strategy.calculate_stop_loss(df, i, candle["close"], "long")
+                        tp_pct = getattr(self.strategy, 'take_profit_pct', 0.04)
+                        take_profit = candle["close"] * (1 + tp_pct)
                         self.current_trade = Trade(
                             symbol=symbol,
                             side="long",
                             entry_price=candle["close"],
                             entry_time=candle.name,
-                            size=size,
+                            size=size_fraction,
                             stop_loss=stop_loss,
+                            take_profit=take_profit,
                         )
                         logger.info(f"Entered long position at {candle['close']}")
 
                 # Log no-action cases (when no position and no entry signal)
                 else:
-                    # Only log every 10th candle to avoid spam, but capture key decision points
                     if i % 10 == 0 and self.log_to_database and self.db_manager:
                         indicators = self._extract_indicators(df, i)
                         sentiment_data = self._extract_sentiment_data(df, i)
@@ -531,36 +426,19 @@
 
             # Calculate final metrics
             win_rate = (winning_trades / total_trades * 100) if total_trades > 0 else 0
-            total_return = perf_total_return(self.initial_balance, self.balance)
-
-            # ----------------------------------------------
-            # Sharpe ratio ‑ use *daily* returns of balance
-            # ----------------------------------------------
-            if balance_history:
-                bh_df = pd.DataFrame(balance_history, columns=["timestamp", "balance"]).set_index(
-                    "timestamp"
-                )
-                # Resample to 1-day frequency for stability
-                daily_balance = bh_df["balance"].resample("1D").last().ffill()
-                daily_returns = daily_balance.pct_change().dropna()
-                if not daily_returns.empty and daily_returns.std() != 0:
-                    sharpe_ratio = perf_sharpe(daily_balance)
-                else:
-                    sharpe_ratio = 0
-                # Re-calculate max drawdown from full equity curve
-                max_drawdown_pct = perf_max_drawdown(daily_balance)
-            else:
-                sharpe_ratio = 0
-                max_drawdown_pct = 0
-
-            # Calculate annualized return
-            days = (end - start).days if end else (datetime.now() - start).days
-            annualized_return = perf_cagr(self.initial_balance, self.balance, days)
-
-            # ---------------------------------------------
+
+            # Build balance history DataFrame for metrics
+            bh_df = pd.DataFrame(balance_history, columns=["timestamp", "balance"]).set_index("timestamp") if balance_history else pd.DataFrame()
+            total_return, max_drawdown_pct, sharpe_ratio, annualized_return = compute_performance_metrics(
+                self.initial_balance,
+                self.balance,
+                pd.Timestamp(start),
+                pd.Timestamp(end) if end else None,
+                bh_df,
+            )
+
             # Yearly returns based on account balance
-            # ---------------------------------------------
-            yearly_returns = {}
+            yearly_returns: Dict[str, float] = {}
             for yr, bal in yearly_balance.items():
                 start_bal = bal["start"]
                 end_bal = bal["end"]
@@ -587,79 +465,18 @@
                 "early_stop_date": self.early_stop_date,
                 "early_stop_candle_index": self.early_stop_candle_index,
             }
-
         except Exception as e:
             logger.error(f"Error running backtest: {str(e)}")
             raise
 
+    # --------------------
+    # Modularized helpers
+    # --------------------
     def _extract_indicators(self, df: pd.DataFrame, index: int) -> Dict:
-        """Extract indicator values from dataframe for logging"""
-        if index >= len(df):
-            return {}
-
-        indicators = {}
-        current_row = df.iloc[index]
-
-        # Common indicators to extract
-        indicator_columns = [
-            "rsi",
-            "macd",
-            "macd_signal",
-            "macd_hist",
-            "atr",
-            "volatility",
-            "trend_ma",
-            "short_ma",
-            "long_ma",
-            "volume_ma",
-            "trend_strength",
-            "regime",
-            "body_size",
-            "upper_wick",
-            "lower_wick",
-            "onnx_pred",
-            "ml_prediction",
-            "prediction_confidence",
-        ]
-
-        for col in indicator_columns:
-            if col in df.columns and not pd.isna(current_row[col]):
-                # Only convert to float if the value is numeric (int or float)
-                if col == "regime":
-                    indicators[col] = current_row[col]  # Keep as string
-                else:
-                    try:
-                        indicators[col] = float(current_row[col])
-                    except (ValueError, TypeError):
-                        # Skip non-numeric values
-                        continue
-
-        # Add basic OHLCV data
-        for col in ["open", "high", "low", "close", "volume"]:
-            if col in df.columns:
-                indicators[col] = float(current_row[col])
-
-        return indicators
+        return util_extract_indicators(df, index)
 
     def _extract_sentiment_data(self, df: pd.DataFrame, index: int) -> Dict:
-        """Extract sentiment data from dataframe for logging"""
-        if index >= len(df):
-            return {}
-
-        sentiment_data = {}
-        current_row = df.iloc[index]
-
-        # Sentiment columns to extract
-        sentiment_columns = [
-            "sentiment_score",
-            "sentiment_primary",
-            "sentiment_momentum",
-            "sentiment_volatility",
-            "sentiment_confidence",
-        ]
-
-        for col in sentiment_columns:
-            if col in df.columns and not pd.isna(current_row[col]):
-                sentiment_data[col] = float(current_row[col])
-
-        return sentiment_data+        return util_extract_sentiment(df, index)
+
+    def _extract_ml_predictions(self, df: pd.DataFrame, index: int) -> Dict:
+        return util_extract_ml(df, index)