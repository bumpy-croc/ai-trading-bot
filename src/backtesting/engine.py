"""
Backtesting engine for strategy evaluation.

This module provides a comprehensive backtesting framework.
"""

import logging
from datetime import datetime
from typing import Any, Optional

import pandas as pd  # type: ignore
from pandas import DataFrame  # type: ignore
<<<<<<< HEAD
from position_management.correlation_engine import CorrelationConfig, CorrelationEngine
=======
>>>>>>> c5ab0683
from sqlalchemy.exc import SQLAlchemyError

from src.backtesting.models import Trade as CompletedTrade
from src.backtesting.utils import (
    compute_performance_metrics,
)
from src.backtesting.utils import (
    extract_indicators as util_extract_indicators,
)
from src.backtesting.utils import (
    extract_ml_predictions as util_extract_ml,
)
from src.backtesting.utils import (
    extract_sentiment_data as util_extract_sentiment,
)
from src.config.config_manager import get_config
from src.config.constants import DEFAULT_INITIAL_BALANCE, DEFAULT_MFE_MAE_PRECISION_DECIMALS
from src.data_providers.data_provider import DataProvider
from src.data_providers.sentiment_provider import SentimentDataProvider
from src.database.manager import DatabaseManager
from src.database.models import TradeSource
from src.performance.metrics import cash_pnl
<<<<<<< HEAD
=======
from src.position_management.correlation_engine import CorrelationConfig, CorrelationEngine
>>>>>>> c5ab0683
from src.position_management.dynamic_risk import DynamicRiskConfig, DynamicRiskManager
from src.position_management.mfe_mae_tracker import MFEMAETracker
from src.position_management.time_exits import TimeExitPolicy
from src.regime.detector import RegimeDetector
from src.risk.risk_manager import RiskManager
from src.strategies.base import BaseStrategy

logger = logging.getLogger(__name__)


class ActiveTrade:
    """Represents an active trade during backtest iteration"""

    def __init__(
        self,
        symbol: str,
        side: str,
        entry_price: float,
        entry_time: datetime,
        size: float,
        stop_loss: float,
        take_profit: Optional[float] = None,
    ):
        self.symbol = symbol
        self.side = side
        self.entry_price = entry_price
        self.entry_time = entry_time
        self.size = min(size, 1.0)  # Limit position size to 100% of balance (fraction)
        self.stop_loss = stop_loss
        self.take_profit = take_profit
        self.exit_price: Optional[float] = None
        self.exit_time: Optional[datetime] = None
        self.exit_reason: Optional[str] = None


class Backtester:
    """Backtesting engine for trading strategies"""

    def __init__(
        self,
        strategy: BaseStrategy,
        data_provider: DataProvider,
        sentiment_provider: Optional[SentimentDataProvider] = None,
        risk_parameters: Optional[Any] = None,
        initial_balance: float = DEFAULT_INITIAL_BALANCE,
        enable_short_trading: bool = False,
        database_url: Optional[str] = None,
        log_to_database: Optional[bool] = None,
        enable_time_limit_exit: bool = False,
        default_take_profit_pct: Optional[float] = None,
        legacy_stop_loss_indexing: bool = True,  # Preserve historical behavior by default
        enable_engine_risk_exits: bool = False,  # Enforce engine-level SL/TP exits (off to preserve baseline)
        time_exit_policy: TimeExitPolicy | None = None,
        # Dynamic risk management
        enable_dynamic_risk: bool = False,  # Disabled by default for backtesting to preserve historical results
        dynamic_risk_config: Optional[DynamicRiskConfig] = None,
    ):
        self.strategy = strategy
        self.data_provider = data_provider
        self.sentiment_provider = sentiment_provider
        self.risk_parameters = risk_parameters
        self.initial_balance = initial_balance
        self.balance = initial_balance
        self.peak_balance = initial_balance
        self.trades: list[dict] = []
        self.current_trade: Optional[ActiveTrade] = None
        self.dynamic_risk_adjustments: list[dict] = []  # Track dynamic risk adjustments

        # Dynamic risk management
        self.enable_dynamic_risk = enable_dynamic_risk
        self.dynamic_risk_manager = None
        self.session_id = None  # Will be set when database is available
        if enable_dynamic_risk:
            config = dynamic_risk_config or DynamicRiskConfig()
            # Merge strategy overrides with base config
            final_config = self._merge_dynamic_risk_config(config, strategy)
            # Initialize without db_manager for now - will be set later if database logging is enabled
            self.dynamic_risk_manager = DynamicRiskManager(final_config, db_manager=None)

        # Feature flags for parity tuning
        self.enable_short_trading = enable_short_trading
        self.enable_time_limit_exit = enable_time_limit_exit
        self.default_take_profit_pct = default_take_profit_pct
        self.legacy_stop_loss_indexing = legacy_stop_loss_indexing
        self.enable_engine_risk_exits = enable_engine_risk_exits

        # MFE/MAE tracker for active trade
        self.mfe_mae_tracker = MFEMAETracker(precision_decimals=DEFAULT_MFE_MAE_PRECISION_DECIMALS)

        # Risk manager (parity with live engine)
        self.risk_manager = RiskManager(risk_parameters)
        # Correlation engine (for correlation-aware backtests)
        try:
            corr_cfg = CorrelationConfig(
                correlation_window_days=self.risk_manager.params.correlation_window_days,
                correlation_threshold=self.risk_manager.params.correlation_threshold,
                max_correlated_exposure=self.risk_manager.params.max_correlated_exposure,
                correlation_update_frequency_hours=self.risk_manager.params.correlation_update_frequency_hours,
            )
            self.correlation_engine = CorrelationEngine(config=corr_cfg)
        except Exception:
            self.correlation_engine = None
        # Regime detector (always available for analytics/tests)
        try:
            self.regime_detector = RegimeDetector()
        except Exception:
            self.regime_detector = None

        # Early stop tracking
        self.early_stop_reason: Optional[str] = None
        self.early_stop_date: Optional[datetime] = None
        self.early_stop_candle_index: Optional[int] = None
        # Use legacy 50% drawdown threshold unless explicit risk params provided, to preserve historical parity
        self._early_stop_max_drawdown = (
            self.risk_manager.params.max_drawdown if risk_parameters is not None else 0.5
        )

        # Database logging
        # Auto-detect test environment and default log_to_database accordingly
        if log_to_database is None:
            # Default to False in test environments (when DATABASE_URL is SQLite or not set)
            import os

            database_url_env = os.getenv("DATABASE_URL", "")
            # More reliable pytest detection using PYTEST_CURRENT_TEST
            is_pytest = os.environ.get("PYTEST_CURRENT_TEST") is not None
            log_to_database = not (
                database_url_env.startswith("sqlite://") or database_url_env == "" or is_pytest
            )

        self.log_to_database = log_to_database
        self.db_manager = None
        self.trading_session_id = None
        if log_to_database:
            try:
                # Prefer production DB for backtest persistence by default
                selected_db_url = database_url
                if selected_db_url is None:
                    try:
                        cfg = get_config()
                        selected_db_url = cfg.get("PRODUCTION_DATABASE_URL")
                    except Exception:
                        selected_db_url = None

                self.db_manager = DatabaseManager(selected_db_url)
                # Set up strategy logging
                if self.db_manager:
                    self.strategy.set_database_manager(self.db_manager)
            except (SQLAlchemyError, ValueError) as db_err:
                # Fallback to in-memory SQLite to satisfy tests that expect db_manager presence
                logger.warning(
                    f"Database connection failed ({db_err}). Falling back to in-memory SQLite database for logging."
                )
                try:
                    self.db_manager = DatabaseManager("sqlite:///:memory:")
                    if self.db_manager:
                        self.strategy.set_database_manager(self.db_manager)
                except (SQLAlchemyError, ValueError) as sqlite_err:
                    logger.warning(
                        f"Fallback SQLite initialization failed ({sqlite_err}). Disabling database logging."
                    )
                    self.log_to_database = False

                    class DummyDBManager:
                        def __getattr__(self, _):
                            def _noop(*args, **kwargs):
                                return None

                            return _noop

                    self.db_manager = DummyDBManager()

    def _merge_dynamic_risk_config(self, base_config: DynamicRiskConfig, strategy) -> DynamicRiskConfig:
        """Merge strategy risk overrides with base dynamic risk configuration"""
        try:
            # Get strategy risk overrides
            strategy_overrides = strategy.get_risk_overrides() if strategy else None
            if not strategy_overrides or 'dynamic_risk' not in strategy_overrides:
                return base_config
                
            dynamic_overrides = strategy_overrides['dynamic_risk']
            
            # Create a new config with merged values
            merged_config = DynamicRiskConfig(
                enabled=dynamic_overrides.get('enabled', base_config.enabled),
                performance_window_days=dynamic_overrides.get('performance_window_days', base_config.performance_window_days),
                drawdown_thresholds=dynamic_overrides.get('drawdown_thresholds', base_config.drawdown_thresholds),
                risk_reduction_factors=dynamic_overrides.get('risk_reduction_factors', base_config.risk_reduction_factors),
                recovery_thresholds=dynamic_overrides.get('recovery_thresholds', base_config.recovery_thresholds),
                volatility_adjustment_enabled=dynamic_overrides.get('volatility_adjustment_enabled', base_config.volatility_adjustment_enabled),
                volatility_window_days=dynamic_overrides.get('volatility_window_days', base_config.volatility_window_days),
                high_volatility_threshold=dynamic_overrides.get('high_volatility_threshold', base_config.high_volatility_threshold),
                low_volatility_threshold=dynamic_overrides.get('low_volatility_threshold', base_config.low_volatility_threshold),
                volatility_risk_multipliers=dynamic_overrides.get('volatility_risk_multipliers', base_config.volatility_risk_multipliers)
            )
            
            # Note: Using print since logger might not be available yet during initialization
            print(f"Merged strategy dynamic risk overrides from {strategy.__class__.__name__}")
            return merged_config
            
        except Exception as e:
            print(f"Failed to merge strategy dynamic risk overrides: {e}")
            return base_config

    def _get_dynamic_risk_adjusted_size(self, original_size: float, current_time: datetime) -> float:
        """Apply dynamic risk adjustments to position size in backtesting"""
        if not self.dynamic_risk_manager:
            return original_size
            
        try:
            # Calculate dynamic risk adjustments
            adjustments = self.dynamic_risk_manager.calculate_dynamic_risk_adjustments(
                current_balance=self.balance,
                peak_balance=self.peak_balance,
                session_id=self.trading_session_id
            )
            
            # Apply position size adjustment
            adjusted_size = original_size * adjustments.position_size_factor
            
            # Log significant adjustments for analysis
            if abs(adjustments.position_size_factor - 1.0) > 0.1:  # >10% change
                logger.debug(
                    f"Dynamic risk adjustment at {current_time}: "
                    f"size factor={adjustments.position_size_factor:.2f}, "
                    f"reason={adjustments.primary_reason}"
                )
                
                # Track adjustment for backtest results
                self.dynamic_risk_adjustments.append({
                    'timestamp': current_time,
                    'position_size_factor': adjustments.position_size_factor,
                    'stop_loss_tightening': adjustments.stop_loss_tightening,
                    'daily_risk_factor': adjustments.daily_risk_factor,
                    'primary_reason': adjustments.primary_reason,
                    'current_drawdown': adjustments.adjustment_details.get('current_drawdown'),
                    'balance': self.balance,
                    'peak_balance': self.peak_balance,
                    'original_size': original_size,
                    'adjusted_size': adjusted_size
                })
            
            return adjusted_size
            
        except Exception as e:
            logger.warning(f"Failed to apply dynamic risk adjustment: {e}")
            return original_size

    def _update_peak_balance(self):
        """Update peak balance for drawdown tracking"""
        if self.balance > self.peak_balance:
            self.peak_balance = self.balance

    def run(
        self, symbol: str, timeframe: str, start: datetime, end: Optional[datetime] = None
    ) -> dict:
        """Run backtest with sentiment data if available"""
        try:
            # Create trading session in database if enabled
            if self.log_to_database and self.db_manager:
                self.trading_session_id = self.db_manager.create_trading_session(
                    strategy_name=self.strategy.__class__.__name__,
                    symbol=symbol,
                    timeframe=timeframe,
                    mode=TradeSource.BACKTEST,
                    initial_balance=self.initial_balance,
                    strategy_config=getattr(self.strategy, "config", {}),
                    session_name=f"Backtest_{symbol}_{start.strftime('%Y%m%d')}",
                )

                # Set session ID on strategy for logging
                if hasattr(self.strategy, "session_id"):
                    self.strategy.session_id = self.trading_session_id

                # Update dynamic risk manager with database connection
                if self.enable_dynamic_risk and self.dynamic_risk_manager and self.db_manager:
                    self.dynamic_risk_manager.db_manager = self.db_manager

            # Fetch price data
            df: DataFrame = self.data_provider.get_historical_data(symbol, timeframe, start, end)
            if df.empty:
                # Return empty results for empty data
                return {
                    "total_trades": 0,
                    "final_balance": self.initial_balance,
                    "total_return": 0.0,
                    "max_drawdown": 0.0,
                    "sharpe_ratio": 0.0,
                    "win_rate": 0.0,
                    "avg_trade_duration": 0.0,
                    "total_fees": 0.0,
                    "trades": [],
                }

            # Validate required columns
            required_columns = ["open", "high", "low", "close", "volume"]
            missing_columns = [col for col in required_columns if col not in df.columns]
            if missing_columns:
                raise ValueError(f"Missing required columns: {missing_columns}")

            # Validate index type - must be datetime-like for time-series analysis
            if not isinstance(df.index, pd.DatetimeIndex):
                # Try to convert to datetime index if possible
                try:
                    df.index = pd.to_datetime(df.index)
                except (ValueError, TypeError):
                    # If conversion fails, create a dummy datetime index
                    df.index = pd.date_range(start=start, periods=len(df), freq="h")

            # Fetch/merge sentiment data if provider is available
            if self.sentiment_provider:
                df = self._merge_sentiment_data(df, symbol, timeframe, start, end)

            # Calculate indicators
            df = self.strategy.calculate_indicators(df)

            # Remove warmup period - only drop rows where essential price data is missing
            # Don't drop rows just because ML predictions or sentiment data is missing
            essential_columns = ["open", "high", "low", "close", "volume"]
            df = df.dropna(subset=essential_columns)

            logger.info(f"Starting backtest with {len(df)} candles")

            # Preserve legacy behavior: enforce long-only unless explicit flag is set
            if not self.enable_short_trading:
                if hasattr(self.strategy, "check_short_entry_conditions"):
                    # No change to strategy; engine will simply skip short entries via flag
                    pass

            # -----------------------------
            # Metrics & tracking variables
            # -----------------------------
            total_trades = 0
            winning_trades = 0
            max_drawdown_running = 0  # interim tracker (still used for intra-loop stopping)

            # Track balance over time to enable robust performance stats
            balance_history: list[tuple] = []  # (timestamp, balance)

            # Helper dict to track first/last balance of each calendar year
            yearly_balance: dict[int, dict[str, float]] = {}

            # Iterate through candles
            for i in range(len(df)):
                candle = df.iloc[i]
                current_time = candle.name
                current_price = float(candle["close"])

                # Record current balance for time-series analytics
                balance_history.append((current_time, self.balance))

                # Track yearly start/end balances for return calc
                yr = current_time.year
                if yr not in yearly_balance:
                    yearly_balance[yr] = {"start": self.balance, "end": self.balance}
                else:
                    yearly_balance[yr]["end"] = self.balance

                # Update max drawdown
                if self.balance > self.peak_balance:
                    self.peak_balance = self.balance
                current_drawdown = (
                    (self.peak_balance - self.balance) / self.peak_balance
                    if self.peak_balance > 0
                    else 0.0
                )
                max_drawdown_running = max(max_drawdown_running, current_drawdown)

                # Check for exit if in position
                if self.current_trade is not None:
                    exit_signal = self.strategy.check_exit_conditions(
                        df, i, self.current_trade.entry_price
                    )

                    # Update MFE/MAE tracker for the active trade
                    try:
                        self.mfe_mae_tracker.update_position_metrics(
                            position_key="active",
                            entry_price=float(self.current_trade.entry_price),
                            current_price=float(current_price),
                            side=self.current_trade.side,
                            position_fraction=float(self.current_trade.size),
                            current_time=current_time,
                        )
                    except Exception:
                        pass

                    # Additional parity checks: stop loss, take profit, and time-limit
                    hit_stop_loss = False
                    hit_take_profit = False
                    if self.enable_engine_risk_exits and self.current_trade.stop_loss is not None:
                        if self.current_trade.side == "long":
                            hit_stop_loss = current_price <= float(self.current_trade.stop_loss)
                        else:
                            hit_stop_loss = current_price >= float(self.current_trade.stop_loss)
                    if self.enable_engine_risk_exits and self.current_trade.take_profit is not None:
                        if self.current_trade.side == "long":
                            hit_take_profit = current_price >= float(self.current_trade.take_profit)
                        else:
                            hit_take_profit = current_price <= float(self.current_trade.take_profit)
                    hit_time_limit = False
                    if self.enable_time_limit_exit:
                        if self.time_exit_policy is not None:
                            try:
                                should_exit, _ = self.time_exit_policy.check_time_exit_conditions(
                                    self.current_trade.entry_time, current_time
                                )
                                hit_time_limit = should_exit
                            except Exception:
                                hit_time_limit = False
                        else:
                            hit_time_limit = (
                                (current_time - self.current_trade.entry_time).total_seconds() > 86400
                            )

                    should_exit = exit_signal or hit_stop_loss or hit_take_profit or hit_time_limit
                    exit_reason = (
                        "Strategy signal"
                        if exit_signal
                        else (
                            "Stop loss"
                            if hit_stop_loss
                            else (
                                "Take profit"
                                if hit_take_profit
                                else "Time limit" if hit_time_limit else "Hold"
                            )
                        )
                    )

                    # Log exit decision
                    if self.log_to_database and self.db_manager:
                        indicators = self._extract_indicators(df, i)
                        sentiment_data = self._extract_sentiment_data(df, i)
                        ml_predictions = self._extract_ml_predictions(df, i)

                        # Calculate current P&L for context (percentage vs entry)
                        current_pnl_pct = (
                            current_price - self.current_trade.entry_price
                        ) / self.current_trade.entry_price
                        if self.current_trade.side != "long":
                            current_pnl_pct = -current_pnl_pct

                        self.db_manager.log_strategy_execution(
                            strategy_name=self.strategy.__class__.__name__,
                            symbol=symbol,
                            signal_type="exit",
                            action_taken="closed_position" if should_exit else "hold_position",
                            price=current_price,
                            timeframe=timeframe,
                            signal_strength=1.0 if should_exit else 0.0,
                            confidence_score=indicators.get("prediction_confidence", 0.5),
                            indicators=indicators,
                            sentiment_data=sentiment_data if sentiment_data else None,
                            ml_predictions=ml_predictions if ml_predictions else None,
                            position_size=self.current_trade.size,
                            reasons=[
                                exit_reason if should_exit else "holding_position",
                                f"current_pnl_{current_pnl_pct:.4f}",
                                f"position_age_{(current_time - self.current_trade.entry_time).total_seconds():.0f}s",
                                f"entry_price_{self.current_trade.entry_price:.2f}",
                            ],
                            volume=indicators.get("volume"),
                            volatility=indicators.get("volatility"),
                            session_id=self.trading_session_id,
                        )

                    if should_exit:
                        # Close the trade
                        exit_price = current_price
                        exit_time = current_time

                        # Calculate PnL percent (sized) and then convert to cash
                        if self.current_trade.side == "long":
                            trade_pnl_pct = (
                                (exit_price - self.current_trade.entry_price)
                                / self.current_trade.entry_price
                            ) * self.current_trade.size
                        else:
                            trade_pnl_pct = (
                                (self.current_trade.entry_price - exit_price)
                                / self.current_trade.entry_price
                            ) * self.current_trade.size
                        trade_pnl_cash = cash_pnl(trade_pnl_pct, self.balance)

                        # Snapshot MFE/MAE
                        metrics = self.mfe_mae_tracker.get_position_metrics("active")

                        # Update balance
                        self.balance += trade_pnl_cash

                        # Update peak balance for drawdown tracking
                        self._update_peak_balance()

                        # Update metrics
                        total_trades += 1
                        if trade_pnl_cash > 0:
                            winning_trades += 1

                        # Log trade
                        logger.info(
                            f"Exited {self.current_trade.side} at {current_price}, Balance: {self.balance:.2f}"
                        )

                        # After updating self.balance, update yearly_balance for the exit year
                        exit_year = exit_time.year
                        if exit_year in yearly_balance:
                            yearly_balance[exit_year]["end"] = self.balance

                        # Log to database if enabled
                        if self.log_to_database and self.db_manager:
                            self.db_manager.log_trade(
                                symbol=symbol,
                                side=self.current_trade.side,
                                entry_price=self.current_trade.entry_price,
                                exit_price=exit_price,
                                size=self.current_trade.size,
                                entry_time=self.current_trade.entry_time,
                                exit_time=exit_time,
                                pnl=trade_pnl_cash,
                                exit_reason=exit_reason,
                                strategy_name=self.strategy.__class__.__name__,
                                source=TradeSource.BACKTEST,
                                stop_loss=self.current_trade.stop_loss,
                                take_profit=self.current_trade.take_profit,
                                session_id=self.trading_session_id,
                                mfe=(metrics.mfe if metrics else None),
                                mae=(metrics.mae if metrics else None),
                                mfe_price=(metrics.mfe_price if metrics else None),
                                mae_price=(metrics.mae_price if metrics else None),
                                mfe_time=(metrics.mfe_time if metrics else None),
                                mae_time=(metrics.mae_time if metrics else None),
                            )

                        # Store completed trade
                        self.trades.append(
                            CompletedTrade(
                                symbol=symbol,
                                side=self.current_trade.side,
                                entry_price=self.current_trade.entry_price,
                                exit_price=exit_price,
                                entry_time=self.current_trade.entry_time,
                                exit_time=exit_time,
                                size=self.current_trade.size,
                                pnl=trade_pnl_cash,
                                exit_reason=exit_reason,
                                stop_loss=self.current_trade.stop_loss,
                                take_profit=self.current_trade.take_profit,
                                mfe=metrics.mfe if metrics else 0.0,
                                mae=metrics.mae if metrics else 0.0,
                                mfe_price=metrics.mfe_price if metrics else None,
                                mae_price=metrics.mae_price if metrics else None,
                                mfe_time=metrics.mfe_time if metrics else None,
                                mae_time=metrics.mae_time if metrics else None,
                            )
                        )

                        # Clear tracker for next trade
                        self.mfe_mae_tracker.clear("active")

                        # Notify risk manager to close tracked position
                        try:
                            self.risk_manager.close_position(symbol)
                        except Exception as e:
                            logger.warning(
                                f"Failed to update risk manager on close for {symbol}: {e}"
                            )

                        self.current_trade = None

                        # Check if maximum drawdown exceeded (use risk params if present)
                        max_dd_threshold = self._early_stop_max_drawdown
                        if current_drawdown > max_dd_threshold:
                            self.early_stop_reason = (
                                f"Maximum drawdown exceeded ({current_drawdown:.1%})"
                            )
                            self.early_stop_date = current_time
                            self.early_stop_candle_index = i
                            logger.warning(
                                f"Maximum drawdown exceeded ({current_drawdown:.1%}). Stopping backtest."
                            )
                            break

                # Check for entry if not in position
                elif self.strategy.check_entry_conditions(df, i):
                    # Calculate position size (as fraction of balance)
                    try:
                        overrides = (
                            self.strategy.get_risk_overrides()
                            if hasattr(self.strategy, "get_risk_overrides")
                            else None
                        )
                    except Exception:
                        overrides = None
                    if overrides and overrides.get("position_sizer"):
                        # Build correlation context if available
                        correlation_ctx = None
                        try:
                            if self.correlation_engine is not None:
                                # Use available df as candidate series and fetch for other open symbols
<<<<<<< HEAD
                                # Gather candidate + any open symbols tracked by risk manager
                                symbols_to_check = (
                                    set([str(symbol)])
                                    | set(map(str, getattr(self.risk_manager, "positions", {}).keys()))
                                    if getattr(self.risk_manager, "positions", None)
                                    else set([str(symbol)])
                                )
=======
                                # Use current open positions tracked by risk manager
                                open_symbols = set(self.risk_manager.positions.keys()) if getattr(self, "risk_manager", None) and self.risk_manager.positions else set()
                                symbols_to_check = set([symbol]) | open_symbols
>>>>>>> c5ab0683
                                price_series: dict[str, pd.Series] = {str(symbol): df["close"].copy()}
                                end_ts = df.index[-1] if len(df) > 0 else None
                                start_ts = end_ts - pd.Timedelta(days=self.risk_manager.params.correlation_window_days) if end_ts is not None else None
                                for sym in symbols_to_check:
                                    s = str(sym)
                                    if s in price_series:
                                        continue
                                    try:
                                        if start_ts is not None and end_ts is not None:
                                            hist = self.data_provider.get_historical_data(
                                                s,
                                                timeframe=timeframe,
                                                start=start_ts.to_pydatetime(),
                                                end=end_ts.to_pydatetime(),
                                            )
                                            if not hist.empty and "close" in hist:
                                                price_series[s] = hist["close"]
                                    except Exception:
                                        continue
                                corr_matrix = self.correlation_engine.calculate_position_correlations(price_series)
                                correlation_ctx = {
                                    "engine": self.correlation_engine,
                                    "candidate_symbol": symbol,
                                    "corr_matrix": corr_matrix,
                                    "max_exposure_override": overrides.get("correlation_control", {}).get("max_correlated_exposure") if overrides else None,
                                }
                        except Exception:
                            correlation_ctx = None
                        size_fraction = self.risk_manager.calculate_position_fraction(
                            df=df,
                            index=i,
                            balance=self.balance,
                            price=current_price,
                            indicators=self._extract_indicators(df, i),
                            strategy_overrides=overrides,
                            correlation_ctx=correlation_ctx,
                        )
                    else:
                        size_fraction = self.strategy.calculate_position_size(df, i, self.balance)

                    # Apply dynamic risk adjustments
                    if size_fraction > 0 and self.enable_dynamic_risk:
                        size_fraction = self._get_dynamic_risk_adjusted_size(
                            size_fraction, current_time
                        )

                    # Log entry decision
                    if self.log_to_database and self.db_manager:
                        indicators = self._extract_indicators(df, i)
                        sentiment_data = self._extract_sentiment_data(df, i)
                        ml_predictions = self._extract_ml_predictions(df, i)

                        self.db_manager.log_strategy_execution(
                            strategy_name=self.strategy.__class__.__name__,
                            symbol=symbol,
                            signal_type="entry",
                            action_taken="opened_long" if size_fraction > 0 else "no_action",
                            price=current_price,
                            timeframe=timeframe,
                            signal_strength=1.0 if size_fraction > 0 else 0.0,
                            confidence_score=indicators.get("prediction_confidence", 0.5),
                            indicators=indicators,
                            sentiment_data=sentiment_data if sentiment_data else None,
                            ml_predictions=ml_predictions if ml_predictions else None,
                            position_size=size_fraction if size_fraction > 0 else None,
                            reasons=[
                                "entry_conditions_met",
                                (
                                    f"position_size_{size_fraction:.4f}"
                                    if size_fraction > 0
                                    else "no_position_size"
                                ),
                                f"balance_{self.balance:.2f}",
                            ],
                            volume=indicators.get("volume"),
                            volatility=indicators.get("volatility"),
                            session_id=self.trading_session_id,
                        )

                    if size_fraction > 0:
                        # Enter new trade
                        # Optionally use legacy indexing behavior for stop-loss calculation to preserve parity
                        sl_index = (len(df) - 1) if self.legacy_stop_loss_indexing else i
                        try:
                            overrides = (
                                self.strategy.get_risk_overrides()
                                if hasattr(self.strategy, "get_risk_overrides")
                                else None
                            )
                        except Exception:
                            overrides = None
                        if overrides and (
                            ("stop_loss_pct" in overrides) or ("take_profit_pct" in overrides)
                        ):
                            stop_loss, take_profit = self.risk_manager.compute_sl_tp(
                                df=df,
                                index=sl_index,
                                entry_price=current_price,
                                side="long",
                                strategy_overrides=overrides,
                            )
                            if take_profit is None:
                                tp_pct = (
                                    self.default_take_profit_pct
                                    if self.default_take_profit_pct is not None
                                    else getattr(self.strategy, "take_profit_pct", 0.04)
                                )
                                take_profit = current_price * (1 + tp_pct)
                        else:
                            stop_loss = self.strategy.calculate_stop_loss(
                                df, sl_index, current_price, "long"
                            )
                            tp_pct = (
                                self.default_take_profit_pct
                                if self.default_take_profit_pct is not None
                                else getattr(self.strategy, "take_profit_pct", 0.04)
                            )
                            take_profit = current_price * (1 + tp_pct)
                        self.current_trade = ActiveTrade(
                            symbol=symbol,
                            side="long",
                            entry_price=current_price,
                            entry_time=current_time,
                            size=size_fraction,
                            stop_loss=stop_loss,
                            take_profit=take_profit,
                        )
                        logger.info(f"Entered long position at {current_price}")

                        # Update risk manager with opened position to track daily risk usage
                        try:
                            self.risk_manager.update_position(
                                symbol=symbol,
                                side="long",
                                size=size_fraction,
                                entry_price=current_price,
                            )
                        except Exception as e:
                            logger.warning(
                                f"Failed to update risk manager for opened long on {symbol}: {e}"
                            )

                # Optional short entry if supported by strategy
                elif (
                    self.enable_short_trading
                    and hasattr(self.strategy, "check_short_entry_conditions")
                    and self.strategy.check_short_entry_conditions(df, i)
                ):
                    try:
                        overrides = (
                            self.strategy.get_risk_overrides()
                            if hasattr(self.strategy, "get_risk_overrides")
                            else None
                        )
                    except Exception:
                        overrides = None
                    if overrides and overrides.get("position_sizer"):
                        size_fraction = self.risk_manager.calculate_position_fraction(
                            df=df,
                            index=i,
                            balance=self.balance,
                            price=current_price,
                            indicators=self._extract_indicators(df, i),
                            strategy_overrides=overrides,
                        )
                    else:
                        size_fraction = self.strategy.calculate_position_size(df, i, self.balance)

                    # Apply dynamic risk adjustments
                    if size_fraction > 0 and self.enable_dynamic_risk:
                        size_fraction = self._get_dynamic_risk_adjusted_size(
                            size_fraction, current_time
                        )

                    if self.log_to_database and self.db_manager:
                        indicators = self._extract_indicators(df, i)
                        sentiment_data = self._extract_sentiment_data(df, i)
                        ml_predictions = self._extract_ml_predictions(df, i)
                        self.db_manager.log_strategy_execution(
                            strategy_name=self.strategy.__class__.__name__,
                            symbol=symbol,
                            signal_type="entry",
                            action_taken="opened_short" if size_fraction > 0 else "no_action",
                            price=current_price,
                            timeframe=timeframe,
                            signal_strength=1.0 if size_fraction > 0 else 0.0,
                            confidence_score=indicators.get("prediction_confidence", 0.5),
                            indicators=indicators,
                            sentiment_data=sentiment_data if sentiment_data else None,
                            ml_predictions=ml_predictions if ml_predictions else None,
                            position_size=size_fraction if size_fraction > 0 else None,
                            reasons=[
                                "short_entry_conditions_met",
                                (
                                    f"position_size_{size_fraction:.4f}"
                                    if size_fraction > 0
                                    else "no_position_size"
                                ),
                                f"balance_{self.balance:.2f}",
                            ],
                            volume=indicators.get("volume"),
                            volatility=indicators.get("volatility"),
                            session_id=self.trading_session_id,
                        )

                    if size_fraction > 0:
                        sl_index = (len(df) - 1) if self.legacy_stop_loss_indexing else i
                        if overrides and (
                            ("stop_loss_pct" in overrides) or ("take_profit_pct" in overrides)
                        ):
                            stop_loss, take_profit = self.risk_manager.compute_sl_tp(
                                df=df,
                                index=sl_index,
                                entry_price=current_price,
                                side="short",
                                strategy_overrides=overrides,
                            )
                            if take_profit is None:
                                tp_pct = (
                                    self.default_take_profit_pct
                                    if self.default_take_profit_pct is not None
                                    else getattr(self.strategy, "take_profit_pct", 0.04)
                                )
                                take_profit = current_price * (1 - tp_pct)
                        else:
                            stop_loss = self.strategy.calculate_stop_loss(
                                df, sl_index, current_price, "short"
                            )
                            tp_pct = (
                                self.default_take_profit_pct
                                if self.default_take_profit_pct is not None
                                else getattr(self.strategy, "take_profit_pct", 0.04)
                            )
                            take_profit = current_price * (1 - tp_pct)
                        self.current_trade = ActiveTrade(
                            symbol=symbol,
                            side="short",
                            entry_price=current_price,
                            entry_time=current_time,
                            size=size_fraction,
                            stop_loss=stop_loss,
                            take_profit=take_profit,
                        )
                        logger.info(f"Entered short position at {current_price}")

                        # Update risk manager with opened position to track daily risk usage
                        try:
                            self.risk_manager.update_position(
                                symbol=symbol,
                                side="short",
                                size=size_fraction,
                                entry_price=current_price,
                            )
                        except Exception as e:
                            logger.warning(
                                f"Failed to update risk manager for opened short on {symbol}: {e}"
                            )

                # Log no-action cases (when no position and no entry signal)
                else:
                    # Only log every 10th candle to avoid spam, but capture key decision points
                    if i % 10 == 0 and self.log_to_database and self.db_manager:
                        indicators = self._extract_indicators(df, i)
                        sentiment_data = self._extract_sentiment_data(df, i)
                        ml_predictions = self._extract_ml_predictions(df, i)

                        self.db_manager.log_strategy_execution(
                            strategy_name=self.strategy.__class__.__name__,
                            symbol=symbol,
                            signal_type="entry",
                            action_taken="no_action",
                            price=current_price,
                            timeframe=timeframe,
                            signal_strength=0.0,
                            confidence_score=indicators.get("prediction_confidence", 0.5),
                            indicators=indicators,
                            sentiment_data=sentiment_data if sentiment_data else None,
                            ml_predictions=ml_predictions if ml_predictions else None,
                            reasons=[
                                "no_entry_conditions",
                                f"balance_{self.balance:.2f}",
                                f"candle_{i}_of_{len(df)}",
                            ],
                            volume=indicators.get("volume"),
                            volatility=indicators.get("volatility"),
                            session_id=self.trading_session_id,
                        )

            # Calculate final metrics
            win_rate = (winning_trades / total_trades * 100) if total_trades > 0 else 0
            # ----------------------------------------------
            # Prediction accuracy metrics (if predictions present)
            # ----------------------------------------------
            pred_acc = 0.0
            mae = 0.0
            mape = 0.0
            brier = 0.0
            try:
                if "onnx_pred" in df.columns:
                    # Align predicted price at t with actual close at t
                    pred_series = df["onnx_pred"].dropna()
                    actual_series = df["close"].reindex(pred_series.index)
                    from performance.metrics import (
                        brier_score_direction,
                        directional_accuracy,
                        mean_absolute_error,
                        mean_absolute_percentage_error,
                    )

                    mae = mean_absolute_error(pred_series, actual_series)
                    mape = mean_absolute_percentage_error(pred_series, actual_series)
                    pred_acc = directional_accuracy(pred_series, actual_series)
                    # Proxy prob_up from confidence if available
                    if "prediction_confidence" in df.columns:
                        p_up = (pred_series.shift(1) < pred_series).astype(float) * df[
                            "prediction_confidence"
                        ].reindex(pred_series.index).fillna(0.5) + (
                            pred_series.shift(1) >= pred_series
                        ).astype(
                            float
                        ) * (
                            1.0 - df["prediction_confidence"].reindex(pred_series.index).fillna(0.5)
                        )
                        actual_up = (actual_series.diff() > 0).astype(float)
                        brier = brier_score_direction(p_up.fillna(0.5), actual_up.fillna(0.0))
            except Exception as e:
                # Keep zeros if any issue
                logger.warning(f"Failed to calculate brier score: {e}")
                brier = 0.0

            # Build balance history DataFrame for metrics
            bh_df = (
                pd.DataFrame(balance_history, columns=["timestamp", "balance"]).set_index(
                    "timestamp"
                )
                if balance_history
                else pd.DataFrame()
            )
            total_return, max_drawdown_pct, sharpe_ratio, annualized_return = (
                compute_performance_metrics(
                    self.initial_balance,
                    self.balance,
                    pd.Timestamp(start),
                    pd.Timestamp(end) if end else None,
                    bh_df,
                )
            )

            # ---------------------------------------------
            # Yearly returns based on account balance
            # ---------------------------------------------
            yearly_returns: dict[str, float] = {}
            for yr, bal in yearly_balance.items():
                start_bal = bal["start"]
                end_bal = bal["end"]
                if start_bal > 0:
                    yearly_returns[str(yr)] = (end_bal / start_bal - 1) * 100

            # End trading session in database if enabled
            if self.log_to_database and self.db_manager and self.trading_session_id:
                self.db_manager.end_trading_session(
                    session_id=self.trading_session_id, final_balance=self.balance
                )

            return {
                "total_trades": total_trades,
                "win_rate": win_rate,
                "total_return": total_return,
                "max_drawdown": max_drawdown_pct,
                "sharpe_ratio": sharpe_ratio,
                "final_balance": self.balance,
                "annualized_return": annualized_return,
                "yearly_returns": yearly_returns,
                "session_id": self.trading_session_id if self.log_to_database else None,
                "early_stop_reason": self.early_stop_reason,
                "early_stop_date": self.early_stop_date,
                "early_stop_candle_index": self.early_stop_candle_index,
                "prediction_metrics": {
                    "directional_accuracy_pct": pred_acc,
                    "mae": mae,
                    "mape_pct": mape,
                    "brier_score_direction": brier,
                },
                "dynamic_risk_adjustments": self.dynamic_risk_adjustments if self.enable_dynamic_risk else [],
                "dynamic_risk_summary": self._summarize_dynamic_risk_adjustments() if self.enable_dynamic_risk else None,
            }

        except Exception as e:
            logger.error(f"Error running backtest: {str(e)}")
            raise

    def _summarize_dynamic_risk_adjustments(self) -> dict:
        """Summarize dynamic risk adjustments for backtest results"""
        if not self.dynamic_risk_adjustments:
            return {
                "total_adjustments": 0,
                "adjustment_frequency": 0.0,
                "average_factor": 1.0,
                "most_common_reason": None,
                "max_reduction": 0.0,
                "time_under_adjustment": 0.0
            }
        
        total_adjustments = len(self.dynamic_risk_adjustments)
        factors = [adj['position_size_factor'] for adj in self.dynamic_risk_adjustments]
        reasons = [adj['primary_reason'] for adj in self.dynamic_risk_adjustments]
        
        # Count reason frequencies
        from collections import Counter
        reason_counts = Counter(reasons)
        most_common_reason = reason_counts.most_common(1)[0][0] if reason_counts else None
        
        # Calculate statistics
        average_factor = sum(factors) / len(factors) if factors else 1.0
        max_reduction = 1.0 - min(factors) if factors else 0.0
        
        # Estimate time under adjustment (simplified)
        if len(self.dynamic_risk_adjustments) > 1:
            time_under_adjustment = len(self.dynamic_risk_adjustments) / 100.0  # Rough estimate
        else:
            time_under_adjustment = 0.0
        
        return {
            "total_adjustments": total_adjustments,
            "adjustment_frequency": total_adjustments / 100.0,  # Rough frequency
            "average_factor": average_factor,
            "most_common_reason": most_common_reason,
            "max_reduction": max_reduction,
            "time_under_adjustment": time_under_adjustment,
            "reason_breakdown": dict(reason_counts)
        }

    # --------------------
    # Modularized helpers
    # --------------------
    def _merge_sentiment_data(
        self,
        df: pd.DataFrame,
        symbol: str,
        timeframe: str,
        start: datetime,
        end: Optional[datetime],
    ) -> pd.DataFrame:
        if not self.sentiment_provider:
            return df
        sentiment_df = self.sentiment_provider.get_historical_sentiment(symbol, start, end)
        if not sentiment_df.empty:
            sentiment_df = self.sentiment_provider.aggregate_sentiment(
                sentiment_df, window=timeframe
            )
            df = df.join(sentiment_df, how="left")
            # Forward fill sentiment scores and freshness flag for parity
            if "sentiment_score" in df.columns:
                df["sentiment_score"] = df["sentiment_score"].ffill()
                df["sentiment_score"] = df["sentiment_score"].fillna(0)
        return df

    def _extract_indicators(self, df: pd.DataFrame, index: int) -> dict:
        return util_extract_indicators(df, index)

    def _extract_sentiment_data(self, df: pd.DataFrame, index: int) -> dict:
        return util_extract_sentiment(df, index)

    def _extract_ml_predictions(self, df: pd.DataFrame, index: int) -> dict:
        return util_extract_ml(df, index)<|MERGE_RESOLUTION|>--- conflicted
+++ resolved
@@ -10,10 +10,6 @@
 
 import pandas as pd  # type: ignore
 from pandas import DataFrame  # type: ignore
-<<<<<<< HEAD
-from position_management.correlation_engine import CorrelationConfig, CorrelationEngine
-=======
->>>>>>> c5ab0683
 from sqlalchemy.exc import SQLAlchemyError
 
 from src.backtesting.models import Trade as CompletedTrade
@@ -36,10 +32,7 @@
 from src.database.manager import DatabaseManager
 from src.database.models import TradeSource
 from src.performance.metrics import cash_pnl
-<<<<<<< HEAD
-=======
 from src.position_management.correlation_engine import CorrelationConfig, CorrelationEngine
->>>>>>> c5ab0683
 from src.position_management.dynamic_risk import DynamicRiskConfig, DynamicRiskManager
 from src.position_management.mfe_mae_tracker import MFEMAETracker
 from src.position_management.time_exits import TimeExitPolicy
@@ -640,19 +633,9 @@
                         try:
                             if self.correlation_engine is not None:
                                 # Use available df as candidate series and fetch for other open symbols
-<<<<<<< HEAD
-                                # Gather candidate + any open symbols tracked by risk manager
-                                symbols_to_check = (
-                                    set([str(symbol)])
-                                    | set(map(str, getattr(self.risk_manager, "positions", {}).keys()))
-                                    if getattr(self.risk_manager, "positions", None)
-                                    else set([str(symbol)])
-                                )
-=======
                                 # Use current open positions tracked by risk manager
                                 open_symbols = set(self.risk_manager.positions.keys()) if getattr(self, "risk_manager", None) and self.risk_manager.positions else set()
                                 symbols_to_check = set([symbol]) | open_symbols
->>>>>>> c5ab0683
                                 price_series: dict[str, pd.Series] = {str(symbol): df["close"].copy()}
                                 end_ts = df.index[-1] if len(df) > 0 else None
                                 start_ts = end_ts - pd.Timedelta(days=self.risk_manager.params.correlation_window_days) if end_ts is not None else None
