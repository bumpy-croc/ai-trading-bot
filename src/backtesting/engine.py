--- conflicted
+++ resolved
@@ -168,11 +168,8 @@
         regime_config: Any | None = None,
         strategy_mapping: Any | None = None,
         switching_config: Any | None = None,
-<<<<<<< HEAD
-=======
         # Position size limit (parity with live engine)
         max_position_size: float = 0.1,  # 10% of balance per position (match live default)
->>>>>>> f2c3e847
         # Realistic execution parameters
         fee_rate: float = 0.001,  # 0.1% per trade (entry and exit)
         slippage_rate: float = 0.0005,  # 0.05% slippage per trade
