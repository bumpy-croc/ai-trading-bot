--- conflicted
+++ resolved
@@ -168,16 +168,13 @@
         regime_config: Any | None = None,
         strategy_mapping: Any | None = None,
         switching_config: Any | None = None,
-<<<<<<< HEAD
         # Position size limit (parity with live engine)
         max_position_size: float = 0.1,  # 10% of balance per position (match live default)
-=======
         # Realistic execution parameters
         fee_rate: float = 0.001,  # 0.1% per trade (entry and exit)
         slippage_rate: float = 0.0005,  # 0.05% slippage per trade
         use_next_bar_execution: bool = False,  # Execute on next candle's open (disabled by default for backward compatibility)
         use_high_low_for_stops: bool = True,  # Check high/low for SL/TP hits
->>>>>>> 1bd47ddc
     ):
         if initial_balance <= 0:
             raise ValueError("Initial balance must be positive")
