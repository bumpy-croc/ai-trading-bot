import logging
from datetime import datetime
<<<<<<< HEAD
from sqlalchemy.exc import SQLAlchemyError
from data_providers.data_provider import DataProvider
from strategies.base import BaseStrategy
from risk.risk_manager import RiskManager, RiskParameters
import numpy as np  # type: ignore
from data_providers.sentiment_provider import SentimentDataProvider
from database.manager import DatabaseManager
from database.models import TradeSource, PositionSide
from sqlalchemy.exc import SQLAlchemyError
from config.constants import DEFAULT_INITIAL_BALANCE
from src.utils.symbol_factory import SymbolFactory
from src.config.feature_flags import is_enabled
from src.regime import RegimeDetector, RegimeConfig
from src.config.constants import (
    DEFAULT_REGIME_ADJUST_POSITION_SIZE,
    DEFAULT_REGIME_HYSTERESIS_K,
    DEFAULT_REGIME_MIN_DWELL,
    DEFAULT_REGIME_MIN_CONFIDENCE,
=======
from typing import Any, Dict, List, Optional

import pandas as pd  # type: ignore
from pandas import DataFrame  # type: ignore
from performance.metrics import (
    cagr as perf_cagr,
>>>>>>> 5606f5c5
)

# Shared performance metrics
from performance.metrics import (
    cash_pnl,
)
from performance.metrics import (
    max_drawdown as perf_max_drawdown,
)
from performance.metrics import (
    sharpe as perf_sharpe,
)
from performance.metrics import (
    total_return as perf_total_return,
)
from sqlalchemy.exc import SQLAlchemyError

from config.constants import DEFAULT_INITIAL_BALANCE
from data_providers.data_provider import DataProvider
from data_providers.sentiment_provider import SentimentDataProvider
from database.manager import DatabaseManager
from database.models import TradeSource
from strategies.base import BaseStrategy

logger = logging.getLogger(__name__)


class Trade:
    """Represents a single trade"""

    def __init__(
        self,
        symbol: str,
        side: str,
        entry_price: float,
        entry_time: datetime,
        size: float,
        stop_loss: float,
        take_profit: Optional[float] = None,
    ):
        self.symbol = symbol
        self.side = side
        self.entry_price = entry_price
        self.entry_time = entry_time
        self.size = min(size, 1.0)  # Limit position size to 100% of balance
        self.stop_loss = stop_loss
        self.take_profit = take_profit
        self.exit_price: Optional[float] = None
        self.exit_time: Optional[datetime] = None
        self.pnl: Optional[float] = None
        self.exit_reason: Optional[str] = None

    def close(self, price: float, time: datetime, reason: str):
        """Close the trade and calculate PnL"""
        self.exit_price = price
        self.exit_time = time
        self.exit_reason = reason

        # Calculate percentage return
        if self.side == "long":
            self.pnl = ((self.exit_price - self.entry_price) / self.entry_price) * self.size
        else:  # short
            self.pnl = ((self.entry_price - self.exit_price) / self.entry_price) * self.size


class Backtester:
    """Backtesting engine for trading strategies"""

    def __init__(
        self,
        strategy: BaseStrategy,
        data_provider: DataProvider,
        sentiment_provider: Optional[SentimentDataProvider] = None,
        risk_parameters: Optional[Any] = None,
        initial_balance: float = DEFAULT_INITIAL_BALANCE,
        database_url: Optional[str] = None,
        log_to_database: Optional[bool] = None,
    ):
        self.strategy = strategy
        self.data_provider = data_provider
        self.sentiment_provider = sentiment_provider
        self.risk_parameters = risk_parameters
        self.initial_balance = initial_balance
        self.balance = initial_balance
        self.peak_balance = initial_balance
<<<<<<< HEAD
        self.trades: List[CompletedTrade] = []
        self.current_trade: Optional[ActiveTrade] = None

        # Feature flags for parity tuning
        self.enable_short_trading = enable_short_trading
        self.enable_time_limit_exit = enable_time_limit_exit
        self.default_take_profit_pct = default_take_profit_pct
        self.legacy_stop_loss_indexing = legacy_stop_loss_indexing
        self.enable_engine_risk_exits = enable_engine_risk_exits
        
        # Risk manager (parity with live engine)
        self.risk_manager = RiskManager(risk_parameters)
        
        # Optional regime detector (same gating as live engine)
        self.regime_detector: Optional[RegimeDetector] = None
        if is_enabled("enable_regime_detection", default=False):
            try:
                cfg = RegimeConfig(
                    hysteresis_k=DEFAULT_REGIME_HYSTERESIS_K,
                    min_dwell=DEFAULT_REGIME_MIN_DWELL,
                )
                self.regime_detector = RegimeDetector(cfg)
                logger.info("RegimeDetector initialized (backtesting)")
            except Exception as e:
                logger.warning(f"Failed to initialize RegimeDetector in backtester: {e}")
        
=======
        self.trades: List[Trade] = []
        self.current_trade: Optional[Trade] = None

>>>>>>> 5606f5c5
        # Early stop tracking
        self.early_stop_reason: Optional[str] = None
        self.early_stop_date: Optional[datetime] = None
        self.early_stop_candle_index: Optional[int] = None

        # Database logging
        # Auto-detect test environment and default log_to_database accordingly
        if log_to_database is None:
            # Default to False in test environments (when DATABASE_URL is SQLite or not set)
            import os

            database_url_env = os.getenv("DATABASE_URL", "")
            # More reliable pytest detection using PYTEST_CURRENT_TEST
            is_pytest = os.environ.get("PYTEST_CURRENT_TEST") is not None
            log_to_database = not (
                database_url_env.startswith("sqlite://") or database_url_env == "" or is_pytest
            )

        self.log_to_database = log_to_database
        self.db_manager = None
        self.trading_session_id = None
        if log_to_database:
            try:
                self.db_manager = DatabaseManager(database_url)
                # Set up strategy logging
                if self.db_manager:
                    self.strategy.set_database_manager(self.db_manager)
            except (SQLAlchemyError, ValueError) as db_err:
                # Fallback to in-memory SQLite to satisfy tests that expect db_manager presence
                logger.warning(
                    f"Database connection failed ({db_err}). Falling back to in-memory SQLite database for logging."
                )
                try:
                    self.db_manager = DatabaseManager("sqlite:///:memory:")
                    if self.db_manager:
                        self.strategy.set_database_manager(self.db_manager)
                except (SQLAlchemyError, ValueError) as sqlite_err:
                    logger.warning(
                        f"Fallback SQLite initialization failed ({sqlite_err}). Disabling database logging."
                    )
                    self.log_to_database = False

                    class DummyDBManager:
                        def __getattr__(self, _):
                            def _noop(*args, **kwargs):
                                return None

                            return _noop

                    self.db_manager = DummyDBManager()
<<<<<<< HEAD
    
=======

>>>>>>> 5606f5c5
    def run(
        self, symbol: str, timeframe: str, start: datetime, end: Optional[datetime] = None
    ) -> Dict:
        """Run backtest with sentiment data if available"""
        try:
            # Create trading session in database if enabled
            if self.log_to_database and self.db_manager:
                self.trading_session_id = self.db_manager.create_trading_session(
                    strategy_name=self.strategy.__class__.__name__,
                    symbol=symbol,
                    timeframe=timeframe,
                    mode=TradeSource.BACKTEST,
                    initial_balance=self.initial_balance,
                    strategy_config=getattr(self.strategy, "config", {}),
                    session_name=f"Backtest_{symbol}_{start.strftime('%Y%m%d')}",
                )

                # Set session ID on strategy for logging
                if hasattr(self.strategy, "session_id"):
                    self.strategy.session_id = self.trading_session_id

            # Fetch price data
            df: DataFrame = self.data_provider.get_historical_data(symbol, timeframe, start, end)
            if df.empty:
                # Return empty results for empty data
                return {
                    "total_trades": 0,
                    "final_balance": self.initial_balance,
                    "total_return": 0.0,
                    "max_drawdown": 0.0,
                    "sharpe_ratio": 0.0,
                    "win_rate": 0.0,
                    "avg_trade_duration": 0.0,
                    "total_fees": 0.0,
                    "trades": [],
                }

            # Validate required columns
            required_columns = ["open", "high", "low", "close", "volume"]
            missing_columns = [col for col in required_columns if col not in df.columns]
            if missing_columns:
                raise ValueError(f"Missing required columns: {missing_columns}")

            # Validate index type - must be datetime-like for time-series analysis
            if not isinstance(df.index, pd.DatetimeIndex):
                # Try to convert to datetime index if possible
                try:
                    df.index = pd.to_datetime(df.index)
                except (ValueError, TypeError):
                    # If conversion fails, create a dummy datetime index
                    df.index = pd.date_range(start=start, periods=len(df), freq="h")

            # Fetch sentiment data if provider is available
            if self.sentiment_provider:
                sentiment_df = self.sentiment_provider.get_historical_sentiment(symbol, start, end)
                if not sentiment_df.empty:
                    # Aggregate sentiment data to match price timeframe
                    sentiment_df = self.sentiment_provider.aggregate_sentiment(
                        sentiment_df, window=timeframe
                    )
                    # Merge sentiment data with price data
                    df = df.join(sentiment_df, how="left")
                    # Forward fill sentiment scores
                    df["sentiment_score"] = df["sentiment_score"].ffill()
                    # Fill any remaining NaN values with 0
                    df["sentiment_score"] = df["sentiment_score"].fillna(0)

            # Calculate indicators
            df = self.strategy.calculate_indicators(df)
<<<<<<< HEAD
            # Regime annotation identical to live when enabled
            if self.regime_detector is not None:
                try:
                    df = self.regime_detector.annotate(df)
                except Exception as e:
                    logger.debug(f"Regime annotation failed in backtester: {e}")
            
=======

>>>>>>> 5606f5c5
            # Remove warmup period - only drop rows where essential price data is missing
            # Don't drop rows just because ML predictions or sentiment data is missing
            essential_columns = ["open", "high", "low", "close", "volume"]
            df = df.dropna(subset=essential_columns)

            logger.info(f"Starting backtest with {len(df)} candles")

            # -----------------------------
            # Metrics & tracking variables
            # -----------------------------
            total_trades = 0
            winning_trades = 0
            max_drawdown_running = 0  # interim tracker (still used for intra-loop stopping)

            # Track balance over time to enable robust performance stats
            balance_history = []  # (timestamp, balance)

            # Helper dict to track first/last balance of each calendar year
            yearly_balance = {}

            # Iterate through candles
            for i in range(len(df)):
                candle = df.iloc[i]

                # Record current balance for time-series analytics
                balance_history.append((candle.name, self.balance))

                # Track yearly start/end balances for return calc
                yr = candle.name.year
                if yr not in yearly_balance:
                    yearly_balance[yr] = {"start": self.balance, "end": self.balance}
                else:
                    yearly_balance[yr]["end"] = self.balance

                # Update max drawdown
                if self.balance > self.peak_balance:
                    self.peak_balance = self.balance
                current_drawdown = (self.peak_balance - self.balance) / self.peak_balance
                max_drawdown_running = max(max_drawdown_running, current_drawdown)

                # Check for exit if in position
                if self.current_trade is not None:
                    exit_signal = self.strategy.check_exit_conditions(
                        df, i, self.current_trade.entry_price
                    )

                    # Log exit decision
                    if self.log_to_database and self.db_manager:
                        indicators = self._extract_indicators(df, i)
                        sentiment_data = self._extract_sentiment_data(df, i)

                        # Calculate current P&L for context
                        current_pnl = (
                            candle["close"] - self.current_trade.entry_price
                        ) / self.current_trade.entry_price

                        self.db_manager.log_strategy_execution(
                            strategy_name=self.strategy.__class__.__name__,
                            symbol=symbol,
                            signal_type="exit",
                            action_taken="closed_position" if exit_signal else "hold_position",
                            price=candle["close"],
                            timeframe=timeframe,
                            signal_strength=1.0 if exit_signal else 0.0,
                            confidence_score=indicators.get("prediction_confidence", 0.5),
                            indicators=indicators,
                            sentiment_data=sentiment_data if sentiment_data else None,
                            position_size=self.current_trade.size,
                            reasons=[
                                "exit_signal" if exit_signal else "holding_position",
                                f"current_pnl_{current_pnl:.4f}",
                                f"position_age_{(candle.name - self.current_trade.entry_time).total_seconds():.0f}s",
                                f"entry_price_{self.current_trade.entry_price:.2f}",
                            ],
                            volume=indicators.get("volume"),
                            volatility=indicators.get("volatility"),
                            session_id=self.trading_session_id,
                        )

                    if exit_signal:
                        # Close the trade
                        self.current_trade.close(candle["close"], candle.name, "Strategy exit")

                        # Update balance (convert percentage PnL to absolute currency)
                        trade_pnl_percent: float = float(
                            self.current_trade.pnl or 0.0
                        )  # e.g. 0.02 for +2%
                        # Convert to absolute profit/loss based on current balance BEFORE applying PnL
                        trade_pnl: float = cash_pnl(trade_pnl_percent, self.balance)

                        self.balance += trade_pnl

                        # Update metrics
                        total_trades += 1
                        if trade_pnl > 0:
                            winning_trades += 1

                        # Log trade
                        logger.info(
                            f"Exited position at {candle['close']}, Balance: {self.balance:.2f}"
                        )

                        # After updating self.balance, update yearly_balance for the exit year
                        exit_year = candle.name.year
                        if exit_year in yearly_balance:
                            yearly_balance[exit_year]["end"] = self.balance

                        # Log to database if enabled
                        if (
                            self.log_to_database
                            and self.db_manager
                            and self.current_trade.exit_price is not None
                            and self.current_trade.exit_time is not None
                            and self.current_trade.exit_reason is not None
                        ):
                            self.db_manager.log_trade(
                                symbol=symbol,
                                side="long",  # Backtester only does long trades currently
                                entry_price=self.current_trade.entry_price,
                                exit_price=self.current_trade.exit_price,
                                size=self.current_trade.size,
                                entry_time=self.current_trade.entry_time,
                                exit_time=self.current_trade.exit_time,
                                pnl=trade_pnl,
                                exit_reason=self.current_trade.exit_reason,
                                strategy_name=self.strategy.__class__.__name__,
                                source=TradeSource.BACKTEST,
                                stop_loss=self.current_trade.stop_loss,
                                take_profit=self.current_trade.take_profit,
                                session_id=self.trading_session_id,
                            )

                        # Store trade
                        self.trades.append(self.current_trade)
                        self.current_trade = None

                        # Check if maximum drawdown exceeded
                        if current_drawdown > 0.5:  # 50% max drawdown
                            self.early_stop_reason = (
                                f"Maximum drawdown exceeded ({current_drawdown:.1%})"
                            )
                            self.early_stop_date = candle.name
                            self.early_stop_candle_index = i
                            logger.warning(
                                f"Maximum drawdown exceeded ({current_drawdown:.1%}). Stopping backtest."
                            )
                            break

                # Check for entry if not in position
                elif self.strategy.check_entry_conditions(df, i):
<<<<<<< HEAD
                    # Calculate position size (as fraction of balance)
                    size_fraction = self.strategy.calculate_position_size(df, i, self.balance)
                    # Optional regime-aware sizing (constant-controlled)
                    if self.regime_detector is not None and DEFAULT_REGIME_ADJUST_POSITION_SIZE:
                        tl, vl, conf = self.regime_detector.current_labels(df)
                        mult = self.regime_detector.long_position_multiplier(tl, vl, conf)
                        size_fraction = min(size_fraction * mult, 1.0)
                    
=======
                    # Calculate position size
                    size = self.strategy.calculate_position_size(df, i, self.balance)

>>>>>>> 5606f5c5
                    # Log entry decision
                    if self.log_to_database and self.db_manager:
                        indicators = self._extract_indicators(df, i)
                        sentiment_data = self._extract_sentiment_data(df, i)
<<<<<<< HEAD
                        ml_predictions = self._extract_ml_predictions(df, i)
                        reasons = [
                            'entry_conditions_met',
                            f'position_size_{size_fraction:.4f}' if size_fraction > 0 else 'no_position_size',
                            f'balance_{self.balance:.2f}'
                        ]
                        if self.regime_detector is not None:
                            tl, vl, conf = self.regime_detector.current_labels(df)
                            reasons += [f'regime_trend={tl}', f'regime_vol={vl}', f'regime_conf={conf:.2f}']
                        
                        self.db_manager.log_strategy_execution(
                            strategy_name=self.strategy.__class__.__name__,
                            symbol=symbol,
                            signal_type='entry',
                            action_taken='opened_long' if size_fraction > 0 else 'no_action',
                            price=current_price,
                            timeframe=timeframe,
                            signal_strength=1.0 if size_fraction > 0 else 0.0,
                            confidence_score=indicators.get('prediction_confidence', 0.5),
                            indicators=indicators,
                            sentiment_data=sentiment_data if sentiment_data else None,
                            ml_predictions=ml_predictions if ml_predictions else None,
                            position_size=size_fraction if size_fraction > 0 else None,
                            reasons=reasons,
                            volume=indicators.get('volume'),
                            volatility=indicators.get('volatility'),
                            session_id=self.trading_session_id
                        )
                    
                    if size_fraction > 0:
                        # Enter new trade
                        # Optionally use legacy indexing behavior for stop-loss calculation to preserve parity
                        sl_index = (len(df) - 1) if self.legacy_stop_loss_indexing else i
                        stop_loss = self.strategy.calculate_stop_loss(df, sl_index, current_price, 'long')
                        # Parity with live engine: 4% TP for long
                        tp_pct = self.default_take_profit_pct if self.default_take_profit_pct is not None else getattr(self.strategy, 'take_profit_pct', 0.04)
                        take_profit = current_price * (1 + tp_pct)
                        self.current_trade = ActiveTrade(
                            symbol=symbol,
                            side='long',
                            entry_price=current_price,
                            entry_time=current_time,
                            size=size_fraction,
                            stop_loss=stop_loss,
                            take_profit=take_profit
                        )
                        logger.info(f"Entered long position at {current_price}")

                # Optional short entry if supported by strategy
                elif self.enable_short_trading and hasattr(self.strategy, 'check_short_entry_conditions') and self.strategy.check_short_entry_conditions(df, i):
                    size_fraction = self.strategy.calculate_position_size(df, i, self.balance)
=======
>>>>>>> 5606f5c5

                        self.db_manager.log_strategy_execution(
                            strategy_name=self.strategy.__class__.__name__,
                            symbol=symbol,
                            signal_type="entry",
                            action_taken="opened_long" if size > 0 else "no_action",
                            price=candle["close"],
                            timeframe=timeframe,
                            signal_strength=1.0 if size > 0 else 0.0,
                            confidence_score=indicators.get("prediction_confidence", 0.5),
                            indicators=indicators,
                            sentiment_data=sentiment_data if sentiment_data else None,
                            position_size=size if size > 0 else None,
                            reasons=[
                                "entry_conditions_met",
                                f"position_size_{size:.4f}" if size > 0 else "no_position_size",
                                f"balance_{self.balance:.2f}",
                            ],
                            volume=indicators.get("volume"),
                            volatility=indicators.get("volatility"),
                            session_id=self.trading_session_id,
                        )

                    if size > 0:
                        # Enter new trade
                        # Assuming df and index are available in this context
                        stop_loss = self.strategy.calculate_stop_loss(
                            df, len(df) - 1, candle["close"], "long"
                        )
                        self.current_trade = Trade(
                            symbol=symbol,
                            side="long",
                            entry_price=candle["close"],
                            entry_time=candle.name,
                            size=size,
                            stop_loss=stop_loss,
                        )
                        logger.info(f"Entered long position at {candle['close']}")

                # Log no-action cases (when no position and no entry signal)
                else:
                    # Only log every 10th candle to avoid spam, but capture key decision points
                    if i % 10 == 0 and self.log_to_database and self.db_manager:
                        indicators = self._extract_indicators(df, i)
                        sentiment_data = self._extract_sentiment_data(df, i)

                        self.db_manager.log_strategy_execution(
                            strategy_name=self.strategy.__class__.__name__,
                            symbol=symbol,
                            signal_type="entry",
                            action_taken="no_action",
                            price=candle["close"],
                            timeframe=timeframe,
                            signal_strength=0.0,
                            confidence_score=indicators.get("prediction_confidence", 0.5),
                            indicators=indicators,
                            sentiment_data=sentiment_data if sentiment_data else None,
                            reasons=[
                                "no_entry_conditions",
                                f"balance_{self.balance:.2f}",
                                f"candle_{i}_of_{len(df)}",
                            ],
                            volume=indicators.get("volume"),
                            volatility=indicators.get("volatility"),
                            session_id=self.trading_session_id,
                        )

            # Calculate final metrics
            win_rate = (winning_trades / total_trades * 100) if total_trades > 0 else 0
            total_return = perf_total_return(self.initial_balance, self.balance)

            # ----------------------------------------------
            # Sharpe ratio ‑ use *daily* returns of balance
            # ----------------------------------------------
            if balance_history:
                bh_df = pd.DataFrame(balance_history, columns=["timestamp", "balance"]).set_index(
                    "timestamp"
                )
                # Resample to 1-day frequency for stability
                daily_balance = bh_df["balance"].resample("1D").last().ffill()
                daily_returns = daily_balance.pct_change().dropna()
                if not daily_returns.empty and daily_returns.std() != 0:
                    sharpe_ratio = perf_sharpe(daily_balance)
                else:
                    sharpe_ratio = 0
                # Re-calculate max drawdown from full equity curve
                max_drawdown_pct = perf_max_drawdown(daily_balance)
            else:
                sharpe_ratio = 0
                max_drawdown_pct = 0

            # Calculate annualized return
            days = (end - start).days if end else (datetime.now() - start).days
            annualized_return = perf_cagr(self.initial_balance, self.balance, days)

            # ---------------------------------------------
            # Yearly returns based on account balance
            # ---------------------------------------------
            yearly_returns = {}
            for yr, bal in yearly_balance.items():
                start_bal = bal["start"]
                end_bal = bal["end"]
                if start_bal > 0:
                    yearly_returns[str(yr)] = (end_bal / start_bal - 1) * 100

            # End trading session in database if enabled
            if self.log_to_database and self.db_manager and self.trading_session_id:
                self.db_manager.end_trading_session(
                    session_id=self.trading_session_id, final_balance=self.balance
                )

            return {
                "total_trades": total_trades,
                "win_rate": win_rate,
                "total_return": total_return,
                "max_drawdown": max_drawdown_pct,
                "sharpe_ratio": sharpe_ratio,
                "final_balance": self.balance,
                "annualized_return": annualized_return,
                "yearly_returns": yearly_returns,
                "session_id": self.trading_session_id if self.log_to_database else None,
                "early_stop_reason": self.early_stop_reason,
                "early_stop_date": self.early_stop_date,
                "early_stop_candle_index": self.early_stop_candle_index,
            }

        except Exception as e:
            logger.error(f"Error running backtest: {str(e)}")
            raise

    def _extract_indicators(self, df: pd.DataFrame, index: int) -> Dict:
        """Extract indicator values from dataframe for logging"""
        if index >= len(df):
            return {}

        indicators = {}
        current_row = df.iloc[index]

        # Common indicators to extract
        indicator_columns = [
            "rsi",
            "macd",
            "macd_signal",
            "macd_hist",
            "atr",
            "volatility",
            "trend_ma",
            "short_ma",
            "long_ma",
            "volume_ma",
            "trend_strength",
            "regime",
            "body_size",
            "upper_wick",
            "lower_wick",
            "onnx_pred",
            "ml_prediction",
            "prediction_confidence",
        ]

        for col in indicator_columns:
            if col in df.columns and not pd.isna(current_row[col]):
                # Only convert to float if the value is numeric (int or float)
                if col == "regime":
                    indicators[col] = current_row[col]  # Keep as string
                else:
                    try:
                        indicators[col] = float(current_row[col])
                    except (ValueError, TypeError):
                        # Skip non-numeric values
                        continue

        # Add basic OHLCV data
        for col in ["open", "high", "low", "close", "volume"]:
            if col in df.columns:
                indicators[col] = float(current_row[col])

        return indicators

    def _extract_sentiment_data(self, df: pd.DataFrame, index: int) -> Dict:
        """Extract sentiment data from dataframe for logging"""
        if index >= len(df):
            return {}

        sentiment_data = {}
        current_row = df.iloc[index]

        # Sentiment columns to extract
        sentiment_columns = [
            "sentiment_score",
            "sentiment_primary",
            "sentiment_momentum",
            "sentiment_volatility",
            "sentiment_confidence",
        ]

        for col in sentiment_columns:
            if col in df.columns and not pd.isna(current_row[col]):
                sentiment_data[col] = float(current_row[col])

        return sentiment_data<|MERGE_RESOLUTION|>--- conflicted
+++ resolved
@@ -1,17 +1,33 @@
 import logging
 from datetime import datetime
-<<<<<<< HEAD
+from typing import Any, Dict, List, Optional
+
+import numpy as np  # type: ignore
+import pandas as pd  # type: ignore
+from pandas import DataFrame  # type: ignore
+from performance.metrics import (
+    cagr as perf_cagr,
+)
+from performance.metrics import (
+    cash_pnl,
+)
+from performance.metrics import (
+    max_drawdown as perf_max_drawdown,
+)
+from performance.metrics import (
+    sharpe as perf_sharpe,
+)
+from performance.metrics import (
+    total_return as perf_total_return,
+)
 from sqlalchemy.exc import SQLAlchemyError
+
+from config.constants import DEFAULT_INITIAL_BALANCE
 from data_providers.data_provider import DataProvider
-from strategies.base import BaseStrategy
-from risk.risk_manager import RiskManager, RiskParameters
-import numpy as np  # type: ignore
 from data_providers.sentiment_provider import SentimentDataProvider
 from database.manager import DatabaseManager
-from database.models import TradeSource, PositionSide
-from sqlalchemy.exc import SQLAlchemyError
-from config.constants import DEFAULT_INITIAL_BALANCE
-from src.utils.symbol_factory import SymbolFactory
+from database.models import TradeSource
+from strategies.base import BaseStrategy
 from src.config.feature_flags import is_enabled
 from src.regime import RegimeDetector, RegimeConfig
 from src.config.constants import (
@@ -19,14 +35,6 @@
     DEFAULT_REGIME_HYSTERESIS_K,
     DEFAULT_REGIME_MIN_DWELL,
     DEFAULT_REGIME_MIN_CONFIDENCE,
-=======
-from typing import Any, Dict, List, Optional
-
-import pandas as pd  # type: ignore
-from pandas import DataFrame  # type: ignore
-from performance.metrics import (
-    cagr as perf_cagr,
->>>>>>> 5606f5c5
 )
 
 # Shared performance metrics
@@ -112,38 +120,9 @@
         self.initial_balance = initial_balance
         self.balance = initial_balance
         self.peak_balance = initial_balance
-<<<<<<< HEAD
-        self.trades: List[CompletedTrade] = []
-        self.current_trade: Optional[ActiveTrade] = None
-
-        # Feature flags for parity tuning
-        self.enable_short_trading = enable_short_trading
-        self.enable_time_limit_exit = enable_time_limit_exit
-        self.default_take_profit_pct = default_take_profit_pct
-        self.legacy_stop_loss_indexing = legacy_stop_loss_indexing
-        self.enable_engine_risk_exits = enable_engine_risk_exits
-        
-        # Risk manager (parity with live engine)
-        self.risk_manager = RiskManager(risk_parameters)
-        
-        # Optional regime detector (same gating as live engine)
-        self.regime_detector: Optional[RegimeDetector] = None
-        if is_enabled("enable_regime_detection", default=False):
-            try:
-                cfg = RegimeConfig(
-                    hysteresis_k=DEFAULT_REGIME_HYSTERESIS_K,
-                    min_dwell=DEFAULT_REGIME_MIN_DWELL,
-                )
-                self.regime_detector = RegimeDetector(cfg)
-                logger.info("RegimeDetector initialized (backtesting)")
-            except Exception as e:
-                logger.warning(f"Failed to initialize RegimeDetector in backtester: {e}")
-        
-=======
         self.trades: List[Trade] = []
         self.current_trade: Optional[Trade] = None
 
->>>>>>> 5606f5c5
         # Early stop tracking
         self.early_stop_reason: Optional[str] = None
         self.early_stop_date: Optional[datetime] = None
@@ -194,11 +173,7 @@
                             return _noop
 
                     self.db_manager = DummyDBManager()
-<<<<<<< HEAD
-    
-=======
-
->>>>>>> 5606f5c5
+
     def run(
         self, symbol: str, timeframe: str, start: datetime, end: Optional[datetime] = None
     ) -> Dict:
@@ -268,17 +243,6 @@
 
             # Calculate indicators
             df = self.strategy.calculate_indicators(df)
-<<<<<<< HEAD
-            # Regime annotation identical to live when enabled
-            if self.regime_detector is not None:
-                try:
-                    df = self.regime_detector.annotate(df)
-                except Exception as e:
-                    logger.debug(f"Regime annotation failed in backtester: {e}")
-            
-=======
-
->>>>>>> 5606f5c5
             # Remove warmup period - only drop rows where essential price data is missing
             # Don't drop rows just because ML predictions or sentiment data is missing
             essential_columns = ["open", "high", "low", "close", "volume"]
@@ -429,79 +393,13 @@
 
                 # Check for entry if not in position
                 elif self.strategy.check_entry_conditions(df, i):
-<<<<<<< HEAD
-                    # Calculate position size (as fraction of balance)
-                    size_fraction = self.strategy.calculate_position_size(df, i, self.balance)
-                    # Optional regime-aware sizing (constant-controlled)
-                    if self.regime_detector is not None and DEFAULT_REGIME_ADJUST_POSITION_SIZE:
-                        tl, vl, conf = self.regime_detector.current_labels(df)
-                        mult = self.regime_detector.long_position_multiplier(tl, vl, conf)
-                        size_fraction = min(size_fraction * mult, 1.0)
-                    
-=======
                     # Calculate position size
                     size = self.strategy.calculate_position_size(df, i, self.balance)
 
->>>>>>> 5606f5c5
                     # Log entry decision
                     if self.log_to_database and self.db_manager:
                         indicators = self._extract_indicators(df, i)
                         sentiment_data = self._extract_sentiment_data(df, i)
-<<<<<<< HEAD
-                        ml_predictions = self._extract_ml_predictions(df, i)
-                        reasons = [
-                            'entry_conditions_met',
-                            f'position_size_{size_fraction:.4f}' if size_fraction > 0 else 'no_position_size',
-                            f'balance_{self.balance:.2f}'
-                        ]
-                        if self.regime_detector is not None:
-                            tl, vl, conf = self.regime_detector.current_labels(df)
-                            reasons += [f'regime_trend={tl}', f'regime_vol={vl}', f'regime_conf={conf:.2f}']
-                        
-                        self.db_manager.log_strategy_execution(
-                            strategy_name=self.strategy.__class__.__name__,
-                            symbol=symbol,
-                            signal_type='entry',
-                            action_taken='opened_long' if size_fraction > 0 else 'no_action',
-                            price=current_price,
-                            timeframe=timeframe,
-                            signal_strength=1.0 if size_fraction > 0 else 0.0,
-                            confidence_score=indicators.get('prediction_confidence', 0.5),
-                            indicators=indicators,
-                            sentiment_data=sentiment_data if sentiment_data else None,
-                            ml_predictions=ml_predictions if ml_predictions else None,
-                            position_size=size_fraction if size_fraction > 0 else None,
-                            reasons=reasons,
-                            volume=indicators.get('volume'),
-                            volatility=indicators.get('volatility'),
-                            session_id=self.trading_session_id
-                        )
-                    
-                    if size_fraction > 0:
-                        # Enter new trade
-                        # Optionally use legacy indexing behavior for stop-loss calculation to preserve parity
-                        sl_index = (len(df) - 1) if self.legacy_stop_loss_indexing else i
-                        stop_loss = self.strategy.calculate_stop_loss(df, sl_index, current_price, 'long')
-                        # Parity with live engine: 4% TP for long
-                        tp_pct = self.default_take_profit_pct if self.default_take_profit_pct is not None else getattr(self.strategy, 'take_profit_pct', 0.04)
-                        take_profit = current_price * (1 + tp_pct)
-                        self.current_trade = ActiveTrade(
-                            symbol=symbol,
-                            side='long',
-                            entry_price=current_price,
-                            entry_time=current_time,
-                            size=size_fraction,
-                            stop_loss=stop_loss,
-                            take_profit=take_profit
-                        )
-                        logger.info(f"Entered long position at {current_price}")
-
-                # Optional short entry if supported by strategy
-                elif self.enable_short_trading and hasattr(self.strategy, 'check_short_entry_conditions') and self.strategy.check_short_entry_conditions(df, i):
-                    size_fraction = self.strategy.calculate_position_size(df, i, self.balance)
-=======
->>>>>>> 5606f5c5
-
                         self.db_manager.log_strategy_execution(
                             strategy_name=self.strategy.__class__.__name__,
                             symbol=symbol,
