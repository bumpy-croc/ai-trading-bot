--- conflicted
+++ resolved
@@ -7,77 +7,6 @@
 import pandas as pd
 
 from data_providers.data_provider import DataProvider
-<<<<<<< HEAD
-
-
-class MockDataProvider(DataProvider):
-	"""In-memory data provider generating synthetic OHLCV for fast tests.
-
-	- Deterministic series using a seeded random walk
-	- Supports get_historical_data and simple live updates
-	"""
-
-	def __init__(self, interval_seconds: int = 60, num_candles: int = 200, seed: int = 42):
-		super().__init__()
-		self.interval_seconds = interval_seconds
-		self.num_candles = num_candles
-		self.seed = seed
-		self._init_data()
-
-	def _init_data(self):
-		rng = np.random.default_rng(self.seed)
-		start = datetime.now() - timedelta(seconds=self.interval_seconds * self.num_candles)
-		times = [start + timedelta(seconds=self.interval_seconds * i) for i in range(self.num_candles)]
-		base = 30000.0
-		# Slight downward drift to mimic bear conditions
-		steps = rng.normal(loc=-0.5, scale=10.0, size=self.num_candles)
-		prices = base + steps.cumsum()
-		opens = np.concatenate([[prices[0]], prices[:-1]])
-		highs = np.maximum(opens, prices) + rng.uniform(0.0, 25.0, size=self.num_candles)
-		lows = np.minimum(opens, prices) - rng.uniform(0.0, 25.0, size=self.num_candles)
-		volumes = rng.lognormal(mean=8.0, sigma=0.25, size=self.num_candles)
-		df = pd.DataFrame(
-			{
-				"open": opens,
-				"high": highs,
-				"low": lows,
-				"close": prices,
-				"volume": volumes,
-			},
-			index=pd.to_datetime(times),
-		)
-		df.index.name = "timestamp"
-		self._live_df = df
-
-	def get_historical_data(self, symbol: str, timeframe: str, start: datetime, end: Optional[datetime] = None) -> pd.DataFrame:
-		df = self._live_df.copy()
-		mask = (df.index >= pd.to_datetime(start)) & ((df.index <= pd.to_datetime(end)) if end else True)
-		return df.loc[mask]
-
-	def get_live_data(self, symbol: str, timeframe: str, limit: int = 100) -> pd.DataFrame:
-		return self._live_df.tail(limit).copy()
-
-	def update_live_data(self, symbol: str, timeframe: str) -> pd.DataFrame:
-		last_time = self._live_df.index[-1]
-		new_time = last_time + timedelta(seconds=self.interval_seconds)
-		last_close = float(self._live_df["close"].iloc[-1])
-		rng = np.random.default_rng()
-		close = last_close + float(rng.normal(loc=-0.5, scale=10.0))
-		high = max(close, last_close) + float(rng.uniform(0, 5))
-		low = min(close, last_close) - float(rng.uniform(0, 5))
-		open_price = last_close
-		volume = float(rng.lognormal(mean=8.0, sigma=0.25))
-		new_row = pd.DataFrame(
-			[[open_price, high, low, close, volume]],
-			columns=["open", "high", "low", "close", "volume"],
-			index=[new_time],
-		)
-		self._live_df = pd.concat([self._live_df, new_row])
-		return self._live_df
-
-	def get_current_price(self, symbol: str) -> float:
-		return float(self._live_df["close"].iloc[-1])
-=======
 
 
 _TIMEFRAME_TO_FREQ = {
@@ -215,4 +144,3 @@
         if self.data is None or len(self.data) == 0:
             return float(self.base_price)
         return float(self.data["close"].iloc[-1])
->>>>>>> 7a14c7f3
