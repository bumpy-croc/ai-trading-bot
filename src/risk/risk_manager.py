from dataclasses import dataclass
from typing import Any, Optional

import pandas as pd

from src.config.constants import (
    DEFAULT_CORRELATION_THRESHOLD,
    DEFAULT_CORRELATION_UPDATE_FREQUENCY_HOURS,
    DEFAULT_CORRELATION_WINDOW_DAYS,
    DEFAULT_MAX_CORRELATED_EXPOSURE,
)
from src.indicators.technical import calculate_atr


@dataclass
class RiskParameters:
    """Risk management parameters"""

    base_risk_per_trade: float = 0.02  # 2% risk per trade
    max_risk_per_trade: float = 0.03  # 3% maximum risk per trade
    max_position_size: float = 0.25  # 25% maximum position size (fraction of balance)
    max_daily_risk: float = 0.06  # 6% maximum daily risk (fraction of balance)
    max_correlated_risk: float = 0.10  # 10% maximum risk for correlated positions
    max_drawdown: float = 0.20  # 20% maximum drawdown (fraction)
    position_size_atr_multiplier: float = 1.0
    default_take_profit_pct: Optional[float] = None  # if None, engine/strategy may supply
    atr_period: int = 14
    # Time exit config (optional; strategies may override)
    time_exits: Optional[dict] = None
    # Correlation control configuration (used by correlation engine/integration)
    correlation_window_days: int = DEFAULT_CORRELATION_WINDOW_DAYS
    correlation_threshold: float = DEFAULT_CORRELATION_THRESHOLD
    max_correlated_exposure: float = DEFAULT_MAX_CORRELATED_EXPOSURE
    correlation_update_frequency_hours: int = DEFAULT_CORRELATION_UPDATE_FREQUENCY_HOURS

    def __post_init__(self):
        """Validate risk parameters after initialization"""
        if self.base_risk_per_trade <= 0:
            raise ValueError("base_risk_per_trade must be positive")
        if self.max_risk_per_trade <= 0:
            raise ValueError("max_risk_per_trade must be positive")
        if self.max_position_size <= 0 or self.max_position_size > 1:
            raise ValueError("max_position_size must be between 0 and 1")
        if self.max_daily_risk <= 0:
            raise ValueError("max_daily_risk must be positive")
        if self.max_correlated_risk <= 0:
            raise ValueError("max_correlated_risk must be positive")
        if self.max_drawdown <= 0 or self.max_drawdown > 1:
            raise ValueError("max_drawdown must be between 0 and 1")
        if self.position_size_atr_multiplier <= 0:
            raise ValueError("position_size_atr_multiplier must be positive")

        # Logical consistency checks
        if self.base_risk_per_trade > self.max_risk_per_trade:
            raise ValueError("base_risk_per_trade cannot be greater than max_risk_per_trade")
        if self.correlation_threshold < -1 or self.correlation_threshold > 1:
            raise ValueError("correlation_threshold must be between -1 and 1")
        if self.max_correlated_exposure <= 0 or self.max_correlated_exposure > 1:
            raise ValueError("max_correlated_exposure must be in (0,1]")


class RiskManager:
    """Handles position sizing and risk management"""

    def __init__(
        self, parameters: Optional[RiskParameters] = None, max_concurrent_positions: int = 3
    ):
        self.params = parameters or RiskParameters()
        self.daily_risk_used = 0.0
        self.positions: dict[str, dict] = {}
        self.max_concurrent_positions = max_concurrent_positions

    def reset_daily_risk(self):
        """Reset daily risk counter"""
        self.daily_risk_used = 0.0

    def _ensure_atr(self, df: pd.DataFrame) -> pd.DataFrame:
        if "atr" not in df.columns:
            df = calculate_atr(df, period=self.params.atr_period)
        return df

    # LEGACY/LOW-LEVEL API (quantity based)
    def calculate_position_size(
        self, price: float, atr: float, balance: float, regime: str = "normal"
    ) -> float:
        """
        Calculate position size in units (quantity) based on ATR and risk.
        Kept for backward compatibility and direct usage in tests.
        """
        # Validate inputs
        if price <= 0 or balance <= 0:
            return 0.0

        # Handle zero or very small ATR
        if atr <= 0 or atr < price * 0.001:  # Less than 0.1% of price
            atr = price * 0.01  # Use 1% of price as minimum ATR

        # Adjust risk based on market regime
        base_risk = self.params.base_risk_per_trade
        if regime == "trending":
            risk = base_risk * 1.5
        elif regime == "volatile":
            risk = base_risk * 0.6
        else:
            risk = base_risk

        # Ensure we don't exceed maximum risk limits
        risk = min(risk, self.params.max_risk_per_trade)
        remaining_daily_risk = self.params.max_daily_risk - self.daily_risk_used
        risk = min(risk, remaining_daily_risk)

        # If no remaining daily risk, return 0
        if risk <= 0:
            return 0.0

        # Calculate position size based on ATR
        risk_amount = balance * risk
        atr_stop = atr * self.params.position_size_atr_multiplier
        position_size = risk_amount / atr_stop

        # Ensure position size doesn't exceed maximum (convert to units)
        max_position_value = balance * self.params.max_position_size
        position_size = min(position_size, max_position_value / price)

        # Ensure position size is positive
        return max(0.0, position_size)

    def calculate_stop_loss(self, entry_price: float, atr: float, side: str = "long") -> float:
        """Calculate adaptive stop loss level (ATR-based)"""
        atr_multiple = self.params.position_size_atr_multiplier
        stop_distance = atr * atr_multiple

        if side == "long":
            return entry_price - stop_distance
        else:  # short
            return entry_price + stop_distance

    # NEW HIGHER-LEVEL API (fraction-based + SL/TP policies)
    def calculate_position_fraction(
        self,
        df: pd.DataFrame,
        index: int,
        balance: float,
        price: Optional[float] = None,
        indicators: Optional[dict[str, Any]] = None,
        strategy_overrides: Optional[dict[str, Any]] = None,
        regime: str = "normal",
        correlation_ctx: Optional[dict[str, Any]] = None,
    ) -> float:
        """
        Return the fraction of balance to allocate (0..1), enforcing risk limits.
        Uses policy selected by strategy_overrides['position_sizer'].
        Supported sizers: 'fixed_fraction', 'confidence_weighted', 'atr_risk'.

        Examples
        --------
        atr_risk sizer (ATR-based sizing converted to fraction):
            overrides = {
                'position_sizer': 'atr_risk',
                'base_fraction': 0.02,  # ignored for atr_risk
            }
            fraction = risk_manager.calculate_position_fraction(
                df=df, index=i, balance=10_000, price=df['close'].iloc[i],
                strategy_overrides=overrides
            )
            # -> returns a fraction such as 0.03 meaning 3% of balance
        """
        if balance <= 0 or index < 0 or index >= len(df):
            return 0.0
        strategy_overrides = strategy_overrides or {}
        indicators = indicators or {}
        sizer = strategy_overrides.get("position_sizer", "fixed_fraction")
        min_fraction = float(strategy_overrides.get("min_fraction", 0.0))
        max_fraction = float(strategy_overrides.get("max_fraction", self.params.max_position_size))
        max_fraction = min(max_fraction, self.params.max_position_size)

        # Respect remaining daily risk
        remaining_daily_risk = max(0.0, self.params.max_daily_risk - self.daily_risk_used)
        max_fraction = min(max_fraction, remaining_daily_risk)

        # Default fraction baseline
        base_fraction = float(
            strategy_overrides.get("base_fraction", self.params.base_risk_per_trade)
        )
        base_fraction = max(0.0, min(base_fraction, self.params.max_position_size))

        fraction = 0.0
        if sizer == "fixed_fraction":
            fraction = base_fraction
        elif sizer == "confidence_weighted":
            # Look up model confidence from indicators or df
            conf_key = strategy_overrides.get("confidence_key", "prediction_confidence")
            confidence = None
            if conf_key in indicators:
                confidence = indicators.get(conf_key)
            elif conf_key in df.columns:
                confidence = df[conf_key].iloc[index]
            try:
                confidence = (
                    float(confidence) if confidence is not None and not pd.isna(confidence) else 0.0
                )
            except Exception:
                confidence = 0.0
            fraction = base_fraction * max(0.0, min(1.0, confidence))
        elif sizer == "atr_risk":
            # Convert legacy quantity sizing to fraction-of-balance
            df = self._ensure_atr(df)
            atr = float(df["atr"].iloc[index]) if not pd.isna(df["atr"].iloc[index]) else 0.0
            px = float(price if price is not None else df["close"].iloc[index])
            qty = self.calculate_position_size(price=px, atr=atr, balance=balance, regime=regime)
            position_value = qty * px
            fraction = position_value / balance if balance > 0 else 0.0
        else:
            # Unknown sizer -> safest fallback: 0
            fraction = 0.0

        # Clamp
        fraction = max(min_fraction, min(max_fraction, fraction))
        
        # Optional correlation-based size reduction
        try:
            if correlation_ctx and fraction > 0:
                engine = correlation_ctx.get("engine")
                candidate_symbol = correlation_ctx.get("candidate_symbol")
                corr_matrix = correlation_ctx.get("corr_matrix")
                max_exposure_override = correlation_ctx.get("max_exposure_override")
                if engine is not None and candidate_symbol:
<<<<<<< HEAD
                    # Optionally override max exposure for this calculation
                    original_attr_present = hasattr(engine.config, "max_correlated_exposure")
                    original_value = getattr(engine.config, "max_correlated_exposure", None)
                    did_override = False
                    if isinstance(max_exposure_override, (int, float)) and float(max_exposure_override) > 0:
                        try:
                            engine.config.max_correlated_exposure = float(max_exposure_override)
                            did_override = True
                        except Exception:
                            did_override = False
                    positions = self.positions
                    try:
                        factor = float(engine.compute_size_reduction_factor(
=======
                    positions = self.positions
                    factor = float(
                        engine.compute_size_reduction_factor(
>>>>>>> c5ab0683
                            positions=positions,
                            corr_matrix=corr_matrix,
                            candidate_symbol=str(candidate_symbol),
                            candidate_fraction=float(fraction),
<<<<<<< HEAD
                        ))
                        if factor < 1.0:
                            fraction = max(0.0, fraction * factor)
                    finally:
                        # Restore engine config to its original state only if we actually overrode it
                        if did_override:
                            try:
                                if original_attr_present:
                                    # Restore to the exact original value (may be None)
                                    engine.config.max_correlated_exposure = original_value
                                else:
                                    # Remove the attribute if it did not exist before
                                    if hasattr(engine.config, "max_correlated_exposure"):
                                        delattr(engine.config, "max_correlated_exposure")
                            except Exception:
                                # Fail-safe: never raise from restoration
                                pass
=======
                            max_correlated_exposure=(
                                float(max_exposure_override)
                                if isinstance(max_exposure_override, (int, float)) and max_exposure_override > 0
                                else None
                            ),
                        )
                    )
                    if factor < 1.0:
                        fraction = max(0.0, fraction * factor)
>>>>>>> c5ab0683
        except Exception:
            # Fail-safe: never raise from correlation logic
            pass
        return max(0.0, min(self.params.max_position_size, fraction))

    def compute_sl_tp(
        self,
        df: pd.DataFrame,
        index: int,
        entry_price: float,
        side: str = "long",
        strategy_overrides: Optional[dict[str, Any]] = None,
    ) -> tuple[Optional[float], Optional[float]]:
        """
        Compute stop-loss and take-profit prices.
        Priority:
          1) Explicit overrides: stop_loss_pct / take_profit_pct
          2) ATR-based SL via parameters; TP via params.default_take_profit_pct if set
          3) Fallback: (None, None) and engine/strategy may decide
        """
        strategy_overrides = strategy_overrides or {}
        stop_loss_pct = strategy_overrides.get("stop_loss_pct")
        take_profit_pct = strategy_overrides.get(
            "take_profit_pct", self.params.default_take_profit_pct
        )

        sl_price: Optional[float] = None
        tp_price: Optional[float] = None

        if stop_loss_pct is not None:
            if side == "long":
                sl_price = entry_price * (1 - float(stop_loss_pct))
            else:
                sl_price = entry_price * (1 + float(stop_loss_pct))
        else:
            # ATR-based if available
            df = self._ensure_atr(df)
            atr_value = (
                float(df["atr"].iloc[index])
                if "atr" in df.columns and not pd.isna(df["atr"].iloc[index])
                else 0.0
            )
            if atr_value > 0:
                sl_price = self.calculate_stop_loss(
                    entry_price=entry_price, atr=atr_value, side=side
                )

        if take_profit_pct is not None:
            if side == "long":
                tp_price = entry_price * (1 + float(take_profit_pct))
            else:
                tp_price = entry_price * (1 - float(take_profit_pct))
        else:
            tp_price = None

        return sl_price, tp_price

    def check_drawdown(self, current_balance: float, peak_balance: float) -> bool:
        """Check if maximum drawdown has been exceeded"""
        if peak_balance == 0:
            return False

        drawdown = (peak_balance - current_balance) / peak_balance
        return drawdown > self.params.max_drawdown

    def update_position(self, symbol: str, side: str, size: float, entry_price: float):
        """Update position tracking.

        Parameters
        ----------
        symbol : str
            Symbol identifier (e.g., 'BTCUSDT').
        side : str
            'long' or 'short'.
        size : float
            Fraction of account balance allocated to this position (0..1).
            This function treats `size` as a fraction for daily risk accounting.
        entry_price : float
            Entry price of the position.

        Notes
        -----
        - Daily risk accounting increments `daily_risk_used` by `size` so that
          the sum of concurrently open position fractions respects
          `params.max_daily_risk` across multiple positions.
        """
        self.positions[symbol] = {"side": side, "size": size, "entry_price": entry_price}

        # Update daily risk used (approximate: count fraction of balance put at risk)
        self.daily_risk_used += size  # size here is treated as fraction of balance allocated

    def close_position(self, symbol: str):
        """Close position tracking"""
        if symbol in self.positions:
            del self.positions[symbol]

    def get_total_exposure(self) -> float:
        """Calculate total position exposure (sum of fractions)"""
        return float(sum(pos["size"] for pos in self.positions.values()))

    def get_position_correlation_risk(self, symbols: list, corr_matrix: pd.DataFrame | None = None, threshold: Optional[float] = None) -> float:
        """Calculate correlated exposure across provided symbols.

        If a correlation matrix is provided, group symbols whose pairwise correlation
        exceeds the threshold (defaults to params.correlation_threshold) and return
        the maximum group exposure among the groups that intersect the input symbols.
        Fallback: sum exposures of provided symbols.
        """
        if not symbols:
            return 0.0
        try:
            sym_set = set(map(str, symbols))
            # Fallback: sum exposures for given symbols
            if corr_matrix is None or corr_matrix.empty:
                exposure = sum(
                    float(pos.get("size", 0.0))
                    for s, pos in self.positions.items()
                    if s in sym_set
                )
                return round(float(exposure), 8)

            thr = float(self.params.correlation_threshold if threshold is None else threshold)
            cols = [c for c in corr_matrix.columns if c in sym_set]
            if len(cols) < 1:
                return 0.0
            parent = {s: s for s in cols}

            def find(x: str) -> str:
                while parent[x] != x:
                    parent[x] = parent[parent[x]]
                    x = parent[x]
                return x

            def union(a: str, b: str) -> None:
                ra = find(a)
                rb = find(b)
                if ra != rb:
                    parent[rb] = ra

            # Build unions among provided symbols
            for i, a in enumerate(cols):
                for j in range(i + 1, len(cols)):
                    b = cols[j]
                    val = corr_matrix.at[a, b] if (a in corr_matrix.index and b in corr_matrix.columns) else None
                    if pd.notna(val) and float(val) >= thr:
                        union(a, b)

            groups: dict[str, list[str]] = {}
            for s in cols:
                root = find(s)
                groups.setdefault(root, []).append(s)

            # Compute exposures per group; return the maximum group exposure
            max_exposure = 0.0
            for g in groups.values():
                if not g:
                    continue
                total = 0.0
                for s in g:
                    total += float(self.positions.get(s, {}).get("size", 0.0))
                max_exposure = max(max_exposure, total)
            # If no groups formed (all singletons), fall back to sum of the specified symbols
            if max_exposure == 0.0 and len(groups) == len(cols):
                max_exposure = sum(float(self.positions.get(s, {}).get("size", 0.0)) for s in cols)
            return round(max_exposure, 8)
        except Exception:
            # Fail-safe
            exposure = sum(
                float(pos.get("size", 0.0)) for s, pos in self.positions.items() if s in symbols
            )
            return round(float(exposure), 8)

    def get_max_concurrent_positions(self) -> int:
        """Return the maximum number of concurrent positions allowed."""
        return self.max_concurrent_positions<|MERGE_RESOLUTION|>--- conflicted
+++ resolved
@@ -225,48 +225,13 @@
                 corr_matrix = correlation_ctx.get("corr_matrix")
                 max_exposure_override = correlation_ctx.get("max_exposure_override")
                 if engine is not None and candidate_symbol:
-<<<<<<< HEAD
-                    # Optionally override max exposure for this calculation
-                    original_attr_present = hasattr(engine.config, "max_correlated_exposure")
-                    original_value = getattr(engine.config, "max_correlated_exposure", None)
-                    did_override = False
-                    if isinstance(max_exposure_override, (int, float)) and float(max_exposure_override) > 0:
-                        try:
-                            engine.config.max_correlated_exposure = float(max_exposure_override)
-                            did_override = True
-                        except Exception:
-                            did_override = False
-                    positions = self.positions
-                    try:
-                        factor = float(engine.compute_size_reduction_factor(
-=======
                     positions = self.positions
                     factor = float(
                         engine.compute_size_reduction_factor(
->>>>>>> c5ab0683
                             positions=positions,
                             corr_matrix=corr_matrix,
                             candidate_symbol=str(candidate_symbol),
                             candidate_fraction=float(fraction),
-<<<<<<< HEAD
-                        ))
-                        if factor < 1.0:
-                            fraction = max(0.0, fraction * factor)
-                    finally:
-                        # Restore engine config to its original state only if we actually overrode it
-                        if did_override:
-                            try:
-                                if original_attr_present:
-                                    # Restore to the exact original value (may be None)
-                                    engine.config.max_correlated_exposure = original_value
-                                else:
-                                    # Remove the attribute if it did not exist before
-                                    if hasattr(engine.config, "max_correlated_exposure"):
-                                        delattr(engine.config, "max_correlated_exposure")
-                            except Exception:
-                                # Fail-safe: never raise from restoration
-                                pass
-=======
                             max_correlated_exposure=(
                                 float(max_exposure_override)
                                 if isinstance(max_exposure_override, (int, float)) and max_exposure_override > 0
@@ -276,7 +241,6 @@
                     )
                     if factor < 1.0:
                         fraction = max(0.0, fraction * factor)
->>>>>>> c5ab0683
         except Exception:
             # Fail-safe: never raise from correlation logic
             pass
