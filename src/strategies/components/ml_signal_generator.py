--- conflicted
+++ resolved
@@ -435,11 +435,7 @@
         confidence = min(1.0, abs(predicted_return) * self.CONFIDENCE_MULTIPLIER)
         return max(0.0, confidence)
     
-<<<<<<< HEAD
     def get_parameters(self) -> dict[str, Any]:
-=======
-    def get_parameters(self) -> dict[str, Any]:
->>>>>>> origin/develop
         """Get signal generator parameters for logging and serialization"""
         params = super().get_parameters()
         params.update({
@@ -837,11 +833,7 @@
         confidence = min(1.0, abs(predicted_return) * self.CONFIDENCE_MULTIPLIER)
         return max(0.0, confidence)
     
-<<<<<<< HEAD
     def get_parameters(self) -> dict[str, Any]:
-=======
-    def get_parameters(self) -> dict[str, Any]:
->>>>>>> origin/develop
         """Get signal generator parameters for logging and serialization"""
         params = super().get_parameters()
         params.update({
