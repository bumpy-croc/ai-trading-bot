"""
Strategy Manager with Versioning and Performance Tracking

This module implements the StrategyManager that orchestrates strategy registry,
performance tracking, lineage management, and provides promotion/rollback
capabilities with comprehensive validation and safety mechanisms.
"""

import logging
from collections import defaultdict
from dataclasses import asdict, dataclass
<<<<<<< HEAD
from datetime import datetime, timedelta
from enum import Enum
from typing import Any, Dict, List, Optional
=======
from datetime import datetime
from typing import Any, Optional
>>>>>>> da7f4c4a
from uuid import uuid4

from .performance_tracker import PerformanceTracker, TradeResult
from .strategy import Strategy
from .strategy_lineage import ChangeType, ImpactLevel, StrategyLineageTracker
from .strategy_registry import StrategyRegistry, StrategyStatus


class PromotionStatus(Enum):
    """Strategy promotion status"""
    PENDING = "pending"
    APPROVED = "approved"
    REJECTED = "rejected"
    DEPLOYED = "deployed"
    ROLLED_BACK = "rolled_back"


class ValidationGate(Enum):
    """Validation gates for strategy promotion"""
    PERFORMANCE_THRESHOLD = "performance_threshold"
    MINIMUM_TRADES = "minimum_trades"
    DRAWDOWN_LIMIT = "drawdown_limit"
    SHARPE_RATIO = "sharpe_ratio"
    WIN_RATE = "win_rate"
    STABILITY_CHECK = "stability_check"
    RISK_ASSESSMENT = "risk_assessment"


class RollbackTrigger(Enum):
    """Triggers for automatic rollback"""
    PERFORMANCE_DEGRADATION = "performance_degradation"
    EXCESSIVE_DRAWDOWN = "excessive_drawdown"
    ERROR_RATE = "error_rate"
    MANUAL = "manual"
    EMERGENCY = "emergency"


@dataclass
<<<<<<< HEAD
class ValidationResult:
    """Result of strategy validation"""
    gate: ValidationGate
    passed: bool
    value: float
    threshold: float
    message: str
=======
class StrategyVersion:
    """
    Strategy version information
    
    Attributes:
        version_id: Unique identifier for this version
        name: Human-readable version name
        description: Description of changes in this version
        created_at: When this version was created
        components: Dictionary of component configurations
        parameters: Strategy-level parameters
        is_active: Whether this version is currently active
        performance_metrics: Performance data for this version
    """
    version_id: str
    name: str
    description: str
    created_at: datetime
    components: dict[str, dict[str, Any]]
    parameters: dict[str, Any]
    is_active: bool = False
    performance_metrics: Optional[dict[str, float]] = None
>>>>>>> da7f4c4a
    
    def to_dict(self) -> dict[str, Any]:
        """Convert to dictionary for serialization"""
        data = asdict(self)
        data['gate'] = self.gate.value
        return data


@dataclass
class PromotionRequest:
    """Strategy promotion request"""
    request_id: str
    strategy_id: str
    from_status: StrategyStatus
    to_status: StrategyStatus
    requested_by: str
    requested_at: datetime
    reason: str
    validation_results: List[ValidationResult]
    status: PromotionStatus
    approved_by: Optional[str] = None
    approved_at: Optional[datetime] = None
    deployed_at: Optional[datetime] = None
    
<<<<<<< HEAD
    def to_dict(self) -> Dict[str, Any]:
        """Convert to dictionary for serialization"""
        data = asdict(self)
        data['from_status'] = self.from_status.value
        data['to_status'] = self.to_status.value
        data['requested_at'] = self.requested_at.isoformat()
        data['status'] = self.status.value
        data['approved_at'] = self.approved_at.isoformat() if self.approved_at else None
        data['deployed_at'] = self.deployed_at.isoformat() if self.deployed_at else None
        data['validation_results'] = [vr.to_dict() for vr in self.validation_results]
        return data
=======
    @classmethod
    def from_dict(cls, data: dict[str, Any]) -> 'StrategyVersion':
        """Create from dictionary"""
        data['created_at'] = datetime.fromisoformat(data['created_at'])
        return cls(**data)
>>>>>>> da7f4c4a


@dataclass
class RollbackRecord:
    """Record of strategy rollback"""
    rollback_id: str
    strategy_id: str
    trigger: RollbackTrigger
    from_version: str
    to_version: str
    reason: str
    triggered_at: datetime
    triggered_by: str
    performance_before: Optional[Dict[str, float]]
    performance_after: Optional[Dict[str, float]]
    
<<<<<<< HEAD
    def to_dict(self) -> Dict[str, Any]:
        """Convert to dictionary for serialization"""
        data = asdict(self)
        data['trigger'] = self.trigger.value
        data['triggered_at'] = self.triggered_at.isoformat()
        return data
=======
    Attributes:
        timestamp: When the execution occurred
        signal: Generated signal
        regime: Market regime context
        position_size: Calculated position size
        risk_metrics: Risk-related metrics
        execution_time_ms: Time taken for execution
        version_id: Strategy version used
    """
    timestamp: datetime
    signal: Signal
    regime: Optional[RegimeContext]
    position_size: float
    risk_metrics: dict[str, float]
    execution_time_ms: float
    version_id: str
>>>>>>> da7f4c4a


class StrategyManager:
    """
    Comprehensive strategy management system
    
    This class orchestrates strategy registry, performance tracking, lineage management,
    and provides safe promotion/rollback capabilities with validation gates and
    automatic monitoring.
    """
    
    def __init__(self, storage_backend: Optional[Any] = None):
        """
        Initialize strategy manager
        
        Args:
            storage_backend: Optional storage backend for persistence
        """
        self.storage_backend = storage_backend
        self.logger = logging.getLogger(__name__)
        
        # Core components
        self.registry = StrategyRegistry(storage_backend)
        self.lineage_tracker = StrategyLineageTracker(storage_backend)
        self.performance_trackers: Dict[str, PerformanceTracker] = {}
        
        # Promotion and rollback management
        self.promotion_requests: Dict[str, PromotionRequest] = {}
        self.rollback_records: Dict[str, RollbackRecord] = {}
        self.active_strategies: Dict[StrategyStatus, List[str]] = defaultdict(list)
        
        # Configuration
        self.validation_thresholds = {
            ValidationGate.PERFORMANCE_THRESHOLD: 0.05,  # 5% minimum return
            ValidationGate.MINIMUM_TRADES: 50,  # Minimum trades for validation
            ValidationGate.DRAWDOWN_LIMIT: 0.15,  # Maximum 15% drawdown
            ValidationGate.SHARPE_RATIO: 1.0,  # Minimum Sharpe ratio
            ValidationGate.WIN_RATE: 0.45,  # Minimum 45% win rate
        }
        
<<<<<<< HEAD
        self.rollback_thresholds = {
            RollbackTrigger.PERFORMANCE_DEGRADATION: -0.10,  # 10% performance drop
            RollbackTrigger.EXCESSIVE_DRAWDOWN: 0.20,  # 20% drawdown triggers rollback
            RollbackTrigger.ERROR_RATE: 0.05,  # 5% error rate
        }
        
        # Monitoring
        self.monitoring_enabled = True
        self.monitoring_interval = timedelta(hours=1)
        self.last_monitoring_check = datetime.now()
=======
        # Version management
        self.versions: dict[str, StrategyVersion] = {}
        self.current_version_id: Optional[str] = None
        self.execution_history: list[StrategyExecution] = []
        
        # Performance tracking
        self.performance_metrics: dict[str, float] = {}
>>>>>>> da7f4c4a
        
        self.logger.info("StrategyManager initialized")
    
<<<<<<< HEAD
    def register_strategy(self, strategy: Strategy, metadata: Dict[str, Any],
                         parent_id: Optional[str] = None) -> str:
=======
    def execute_strategy(self, df: pd.DataFrame, index: int, balance: float,
                        current_positions: Optional[list[Position]] = None) -> tuple[Signal, float, dict[str, Any]]:
>>>>>>> da7f4c4a
        """
        Register a new strategy with comprehensive tracking
        
        Args:
            strategy: Strategy instance to register
            metadata: Strategy metadata
            parent_id: Optional parent strategy ID
            
        Returns:
            Strategy ID
        """
        # Register in registry
        strategy_id = self.registry.register_strategy(strategy, metadata, parent_id)
        
        # Register in lineage tracker
        self.lineage_tracker.register_strategy(strategy_id, parent_id, metadata)
        
        # Create performance tracker
        self.performance_trackers[strategy_id] = PerformanceTracker(
            strategy_id, storage_backend=self.storage_backend
        )
        
        # Add to active strategies list
        strategy_metadata = self.registry.get_strategy_metadata(strategy_id)
        if strategy_metadata:
            self.active_strategies[strategy_metadata.status].append(strategy_id)
        
        self.logger.info(f"Registered strategy {strategy_id} with comprehensive tracking")
        return strategy_id
    
<<<<<<< HEAD
    def record_trade_result(self, strategy_id: str, trade_result: TradeResult) -> None:
=======
    def create_version(self, name: str, description: str, 
                      signal_generator: Optional[SignalGenerator] = None,
                      risk_manager: Optional[RiskManager] = None,
                      position_sizer: Optional[PositionSizer] = None,
                      parameters: Optional[dict[str, Any]] = None) -> str:
>>>>>>> da7f4c4a
        """
        Record a trade result for performance tracking
        
        Args:
            strategy_id: Strategy that executed the trade
            trade_result: Trade result to record
        """
        if strategy_id not in self.performance_trackers:
            raise ValueError(f"Strategy {strategy_id} not found")
        
        # Record in performance tracker
        self.performance_trackers[strategy_id].record_trade(trade_result)
        
        # Check for automatic rollback triggers
        if self.monitoring_enabled:
            self._check_rollback_triggers(strategy_id)
        
        self.logger.debug(f"Recorded trade result for strategy {strategy_id}")
    
    def request_promotion(self, strategy_id: str, to_status: StrategyStatus,
                         reason: str, requested_by: str) -> str:
        """
        Request strategy promotion with validation
        
        Args:
            strategy_id: Strategy to promote
            to_status: Target status
            reason: Reason for promotion
            requested_by: Who requested the promotion
            
        Returns:
            Promotion request ID
        """
        strategy_metadata = self.registry.get_strategy_metadata(strategy_id)
        if not strategy_metadata:
            raise ValueError(f"Strategy {strategy_id} not found")
        
        # Validate promotion path
        if not self._is_valid_promotion_path(strategy_metadata.status, to_status):
            raise ValueError(f"Invalid promotion path: {strategy_metadata.status} -> {to_status}")
        
        # Run validation gates
        validation_results = self._run_validation_gates(strategy_id, to_status)
        
        # Create promotion request
        request_id = f"promotion_{uuid4().hex[:8]}"
        
        promotion_request = PromotionRequest(
            request_id=request_id,
            strategy_id=strategy_id,
            from_status=strategy_metadata.status,
            to_status=to_status,
            requested_by=requested_by,
            requested_at=datetime.now(),
            reason=reason,
            validation_results=validation_results,
            status=PromotionStatus.PENDING
        )
        
        # Auto-approve if all validations pass
        all_passed = all(vr.passed for vr in validation_results)
        if all_passed and to_status != StrategyStatus.PRODUCTION:
            promotion_request.status = PromotionStatus.APPROVED
            promotion_request.approved_by = "system"
            promotion_request.approved_at = datetime.now()
        
        self.promotion_requests[request_id] = promotion_request
        
        # Record change in lineage
        self.lineage_tracker.record_change(
            strategy_id,
            ChangeType.PERFORMANCE_OPTIMIZATION,
            f"Promotion requested: {strategy_metadata.status.value} -> {to_status.value}",
            ImpactLevel.HIGH if to_status == StrategyStatus.PRODUCTION else ImpactLevel.MEDIUM,
            created_by=requested_by
        )
        
        self.logger.info(f"Created promotion request {request_id} for strategy {strategy_id}")
        return request_id
    
    def approve_promotion(self, request_id: str, approved_by: str) -> bool:
        """
        Approve a promotion request
        
        Args:
            request_id: Promotion request ID
            approved_by: Who approved the promotion
            
        Returns:
            True if approved successfully
        """
        if request_id not in self.promotion_requests:
            raise ValueError(f"Promotion request {request_id} not found")
        
        request = self.promotion_requests[request_id]
        
        if request.status != PromotionStatus.PENDING:
            raise ValueError(f"Request {request_id} is not pending (status: {request.status})")
        
        # Update request
        request.status = PromotionStatus.APPROVED
        request.approved_by = approved_by
        request.approved_at = datetime.now()
        
        self.logger.info(f"Approved promotion request {request_id} by {approved_by}")
        return True
    
<<<<<<< HEAD
    def deploy_strategy(self, request_id: str) -> bool:
=======
    def get_version_performance(self, version_id: str, 
                              lookback_executions: int = 100) -> dict[str, float]:
>>>>>>> da7f4c4a
        """
        Deploy an approved strategy promotion
        
        Args:
            request_id: Approved promotion request ID
            
        Returns:
            True if deployed successfully
        """
        if request_id not in self.promotion_requests:
            raise ValueError(f"Promotion request {request_id} not found")
        
        request = self.promotion_requests[request_id]
        
        if request.status != PromotionStatus.APPROVED:
            raise ValueError(f"Request {request_id} is not approved (status: {request.status})")
        
        # Get strategy metadata before update
        strategy_metadata = self.registry.get_strategy_metadata(request.strategy_id)
        if not strategy_metadata:
            raise ValueError(f"Strategy {request.strategy_id} not found")
        
        # Update strategy status in registry
        self.registry.update_strategy_status(request.strategy_id, request.to_status)
        
        # Move strategy between active lists
        self.active_strategies[strategy_metadata.status].remove(request.strategy_id)
        self.active_strategies[request.to_status].append(request.strategy_id)
        
        # Update request
        request.status = PromotionStatus.DEPLOYED
        request.deployed_at = datetime.now()
        
        # Record deployment in lineage
        self.lineage_tracker.record_change(
            request.strategy_id,
            ChangeType.PERFORMANCE_OPTIMIZATION,
            f"Deployed to {request.to_status.value}",
            ImpactLevel.HIGH,
            created_by=request.approved_by or "system"
        )
        
        self.logger.info(f"Deployed strategy {request.strategy_id} to {request.to_status}")
        return True
    
<<<<<<< HEAD
    def rollback_strategy(self, strategy_id: str, trigger: RollbackTrigger,
                         reason: str, triggered_by: str = "system") -> str:
=======
    def compare_versions(self, version_ids: list[str], 
                        metric: str = 'avg_signal_confidence') -> dict[str, float]:
>>>>>>> da7f4c4a
        """
        Rollback a strategy to previous version
        
        Args:
            strategy_id: Strategy to rollback
            trigger: What triggered the rollback
            reason: Reason for rollback
            triggered_by: Who triggered the rollback
            
        Returns:
            Rollback record ID
        """
        strategy_metadata = self.registry.get_strategy_metadata(strategy_id)
        if not strategy_metadata:
            raise ValueError(f"Strategy {strategy_id} not found")
        
        # Find previous version
        versions = self.registry.get_strategy_versions(strategy_id)
        if len(versions) < 2:
            raise ValueError("No previous version available for rollback")
        
        current_version = versions[-1].version
        previous_version = versions[-2].version
        
        # Get performance before rollback
        performance_tracker = self.performance_trackers.get(strategy_id)
        performance_before = None
        if performance_tracker:
            metrics = performance_tracker.get_performance_metrics()
            performance_before = {
                'total_return': metrics.total_return_pct,
                'sharpe_ratio': metrics.sharpe_ratio,
                'max_drawdown': metrics.max_drawdown,
                'win_rate': metrics.win_rate
            }
        
        # Revert to previous version in registry
        self.registry.revert_to_version(strategy_id, previous_version)
        
        # Create rollback record
        rollback_id = f"rollback_{uuid4().hex[:8]}"
        
        rollback_record = RollbackRecord(
            rollback_id=rollback_id,
            strategy_id=strategy_id,
            trigger=trigger,
            from_version=current_version,
            to_version=previous_version,
            reason=reason,
            triggered_at=datetime.now(),
            triggered_by=triggered_by,
            performance_before=performance_before,
            performance_after=None  # Will be updated later
        )
        
        self.rollback_records[rollback_id] = rollback_record
        
        # Update strategy status if it was in production
        if strategy_metadata.status == StrategyStatus.PRODUCTION:
            # Update status in registry to testing
            self.registry.update_strategy_status(strategy_id, StrategyStatus.TESTING)
            
            # Update active strategies lists
            if strategy_id in self.active_strategies[StrategyStatus.PRODUCTION]:
                self.active_strategies[StrategyStatus.PRODUCTION].remove(strategy_id)
            if strategy_id not in self.active_strategies[StrategyStatus.TESTING]:
                self.active_strategies[StrategyStatus.TESTING].append(strategy_id)
        
        # Record rollback in lineage
        self.lineage_tracker.record_change(
            strategy_id,
            ChangeType.BUG_FIX,
            f"Rolled back from {current_version} to {previous_version}: {reason}",
            ImpactLevel.CRITICAL,
            created_by=triggered_by
        )
        
        self.logger.warning(f"Rolled back strategy {strategy_id} due to {trigger.value}: {reason}")
        return rollback_id
    
<<<<<<< HEAD
    def get_strategy_status(self, strategy_id: str) -> Dict[str, Any]:
=======
    def get_execution_statistics(self, lookback_hours: int = 24) -> dict[str, Any]:
>>>>>>> da7f4c4a
        """
        Get comprehensive status for a strategy
        
        Args:
            strategy_id: Strategy to analyze
            
        Returns:
            Comprehensive status dictionary
        """
        # Get metadata
        metadata = self.registry.get_strategy_metadata(strategy_id)
        if not metadata:
            raise ValueError(f"Strategy {strategy_id} not found")
        
        # Get performance metrics
        performance_summary = None
        if strategy_id in self.performance_trackers:
            performance_summary = self.performance_trackers[strategy_id].get_performance_summary()
        
        # Get lineage information
        lineage = self.lineage_tracker.get_lineage(strategy_id)
        
        # Get recent promotion requests
        recent_promotions = [
            req.to_dict() for req in self.promotion_requests.values()
            if req.strategy_id == strategy_id
        ]
        
        # Get rollback history
        rollback_history = [
            record.to_dict() for record in self.rollback_records.values()
            if record.strategy_id == strategy_id
        ]
        
        return {
            'strategy_id': strategy_id,
            'metadata': metadata.to_dict(),
            'performance': performance_summary,
            'lineage': lineage,
            'promotion_requests': recent_promotions,
            'rollback_history': rollback_history,
            'last_updated': datetime.now().isoformat()
        }
    
    def get_active_strategies(self, status: Optional[StrategyStatus] = None) -> Dict[str, List[str]]:
        """
        Get active strategies by status
        
        Args:
            status: Optional status filter
            
        Returns:
            Dictionary of strategies by status
        """
        if status:
            return {status.value: self.active_strategies[status]}
        
        return {
            status.value: strategies
            for status, strategies in self.active_strategies.items()
            if strategies
        }
    
    def compare_strategies(self, strategy_ids: List[str]) -> Dict[str, Any]:
        """
        Compare performance of multiple strategies
        
        Args:
            strategy_ids: List of strategy IDs to compare
            
        Returns:
            Comparison results
        """
        if len(strategy_ids) < 2:
            raise ValueError("At least 2 strategies required for comparison")
        
        # Validate all strategies exist
        for sid in strategy_ids:
            if sid not in self.performance_trackers:
                raise ValueError(f"Strategy {sid} not found or has no performance data")
        
        # Get performance metrics for all strategies
        strategy_metrics = {}
        for sid in strategy_ids:
            tracker = self.performance_trackers[sid]
            metrics = tracker.get_performance_metrics()
            strategy_metrics[sid] = metrics.to_dict()
        
        # Calculate rankings
        rankings = self._calculate_strategy_rankings(strategy_metrics)
        
        # Get metadata for context
        strategy_info = {}
        for sid in strategy_ids:
            metadata = self.registry.get_strategy_metadata(sid)
            if metadata:
                strategy_info[sid] = {
                    'name': metadata.name,
                    'status': metadata.status.value,
                    'version': metadata.version,
                    'created_at': metadata.created_at.isoformat()
                }
        
        return {
            'strategies': strategy_info,
            'metrics': strategy_metrics,
            'rankings': rankings,
            'comparison_date': datetime.now().isoformat()
        }
    
    def _is_valid_promotion_path(self, from_status: StrategyStatus, to_status: StrategyStatus) -> bool:
        """Check if promotion path is valid"""
        valid_paths = {
            StrategyStatus.EXPERIMENTAL: [StrategyStatus.TESTING],
            StrategyStatus.TESTING: [StrategyStatus.PRODUCTION],
            StrategyStatus.PRODUCTION: [StrategyStatus.RETIRED],
            StrategyStatus.RETIRED: [],
            StrategyStatus.DEPRECATED: []
        }
        
        return to_status in valid_paths.get(from_status, [])
    
<<<<<<< HEAD
    def _run_validation_gates(self, strategy_id: str, target_status: StrategyStatus) -> List[ValidationResult]:
        """Run validation gates for strategy promotion"""
        results = []
        
        # Get performance tracker
        if strategy_id not in self.performance_trackers:
            # Return all validation gates as failed
            return [
                ValidationResult(ValidationGate.PERFORMANCE_THRESHOLD, False, 0.0, 0.05, "No performance tracker"),
                ValidationResult(ValidationGate.MINIMUM_TRADES, False, 0, 50, "No performance tracker"),
                ValidationResult(ValidationGate.DRAWDOWN_LIMIT, False, 0.0, 0.15, "No performance tracker"),
                ValidationResult(ValidationGate.SHARPE_RATIO, False, 0.0, 1.0, "No performance tracker"),
                ValidationResult(ValidationGate.WIN_RATE, False, 0.0, 0.45, "No performance tracker")
            ]
        
        tracker = self.performance_trackers[strategy_id]
        metrics = tracker.get_performance_metrics()
        
        # Performance threshold check
        threshold = self.validation_thresholds[ValidationGate.PERFORMANCE_THRESHOLD]
        passed = metrics.total_return_pct >= threshold
        results.append(ValidationResult(
            ValidationGate.PERFORMANCE_THRESHOLD,
            passed,
            metrics.total_return_pct,
            threshold,
            f"Return: {metrics.total_return_pct:.2%} vs {threshold:.2%} threshold"
        ))
        
        # Minimum trades check
        min_trades = self.validation_thresholds[ValidationGate.MINIMUM_TRADES]
        passed = metrics.total_trades >= min_trades
        results.append(ValidationResult(
            ValidationGate.MINIMUM_TRADES,
            passed,
            metrics.total_trades,
            min_trades,
            f"Trades: {metrics.total_trades} vs {min_trades} minimum"
        ))
        
        # Drawdown limit check
        drawdown_limit = self.validation_thresholds[ValidationGate.DRAWDOWN_LIMIT]
        passed = metrics.max_drawdown <= drawdown_limit
        results.append(ValidationResult(
            ValidationGate.DRAWDOWN_LIMIT,
            passed,
            metrics.max_drawdown,
            drawdown_limit,
            f"Max drawdown: {metrics.max_drawdown:.2%} vs {drawdown_limit:.2%} limit"
        ))
        
        # Sharpe ratio check
        sharpe_threshold = self.validation_thresholds[ValidationGate.SHARPE_RATIO]
        passed = metrics.sharpe_ratio >= sharpe_threshold
        results.append(ValidationResult(
            ValidationGate.SHARPE_RATIO,
            passed,
            metrics.sharpe_ratio,
            sharpe_threshold,
            f"Sharpe ratio: {metrics.sharpe_ratio:.2f} vs {sharpe_threshold:.2f} threshold"
        ))
        
        # Win rate check
        win_rate_threshold = self.validation_thresholds[ValidationGate.WIN_RATE]
        passed = metrics.win_rate >= win_rate_threshold
        results.append(ValidationResult(
            ValidationGate.WIN_RATE,
            passed,
            metrics.win_rate,
            win_rate_threshold,
            f"Win rate: {metrics.win_rate:.2%} vs {win_rate_threshold:.2%} threshold"
        ))
        
        return results
    
    def _check_rollback_triggers(self, strategy_id: str) -> None:
        """Check if strategy should be automatically rolled back"""
        strategy_metadata = self.registry.get_strategy_metadata(strategy_id)
        if not strategy_metadata or strategy_metadata.status != StrategyStatus.PRODUCTION:
            return  # Only monitor production strategies
        
        tracker = self.performance_trackers[strategy_id]
        metrics = tracker.get_performance_metrics()
        
        # Check performance degradation
        perf_threshold = self.rollback_thresholds[RollbackTrigger.PERFORMANCE_DEGRADATION]
        if metrics.total_return_pct <= perf_threshold:
            self.rollback_strategy(
                strategy_id,
                RollbackTrigger.PERFORMANCE_DEGRADATION,
                f"Performance dropped to {metrics.total_return_pct:.2%}"
            )
            return
        
        # Check excessive drawdown
        drawdown_threshold = self.rollback_thresholds[RollbackTrigger.EXCESSIVE_DRAWDOWN]
        if metrics.max_drawdown >= drawdown_threshold:
            self.rollback_strategy(
                strategy_id,
                RollbackTrigger.EXCESSIVE_DRAWDOWN,
                f"Drawdown reached {metrics.max_drawdown:.2%}"
            )
            return
    
    def _calculate_strategy_rankings(self, strategy_metrics: Dict[str, Dict[str, Any]]) -> Dict[str, Dict[str, int]]:
        """Calculate rankings for strategy comparison"""
        rankings = {}
        
        # Metrics to rank (higher is better)
        positive_metrics = ['total_return_pct', 'sharpe_ratio', 'win_rate', 'profit_factor']
        # Metrics to rank (lower is better)
        negative_metrics = ['max_drawdown', 'volatility']
        
        for metric in positive_metrics + negative_metrics:
            # Get values for this metric
            values = []
            for sid, metrics in strategy_metrics.items():
                if metric in metrics:
                    values.append((sid, metrics[metric]))
=======
    def list_versions(self) -> list[StrategyVersion]:
        """Get list of all versions"""
        return list(self.versions.values())
    
    def export_version(self, version_id: str) -> Optional[dict[str, Any]]:
        """Export version configuration for backup/sharing"""
        if version_id not in self.versions:
            return None
        
        return self.versions[version_id].to_dict()
    
    def import_version(self, version_data: dict[str, Any]) -> Optional[str]:
        """Import version configuration from backup"""
        try:
            version = StrategyVersion.from_dict(version_data)
            # Generate new ID to avoid conflicts
            version.version_id = str(uuid4())
            version.is_active = False
            
            self.versions[version.version_id] = version
>>>>>>> da7f4c4a
            
            # Sort and rank
            reverse = metric in positive_metrics
            values.sort(key=lambda x: x[1], reverse=reverse)
            
            for rank, (sid, value) in enumerate(values, 1):
                if sid not in rankings:
                    rankings[sid] = {}
                rankings[sid][metric] = rank
        
        return rankings<|MERGE_RESOLUTION|>--- conflicted
+++ resolved
@@ -1,69 +1,26 @@
 """
-Strategy Manager with Versioning and Performance Tracking
-
-This module implements the StrategyManager that orchestrates strategy registry,
-performance tracking, lineage management, and provides promotion/rollback
-capabilities with comprehensive validation and safety mechanisms.
+Strategy Manager with Versioning
+
+This module defines the StrategyManager class that orchestrates the component-based
+strategy architecture with versioning capabilities for A/B testing and rollbacks.
 """
 
+import json
 import logging
-from collections import defaultdict
 from dataclasses import asdict, dataclass
-<<<<<<< HEAD
-from datetime import datetime, timedelta
-from enum import Enum
-from typing import Any, Dict, List, Optional
-=======
 from datetime import datetime
 from typing import Any, Optional
->>>>>>> da7f4c4a
 from uuid import uuid4
 
-from .performance_tracker import PerformanceTracker, TradeResult
-from .strategy import Strategy
-from .strategy_lineage import ChangeType, ImpactLevel, StrategyLineageTracker
-from .strategy_registry import StrategyRegistry, StrategyStatus
-
-
-class PromotionStatus(Enum):
-    """Strategy promotion status"""
-    PENDING = "pending"
-    APPROVED = "approved"
-    REJECTED = "rejected"
-    DEPLOYED = "deployed"
-    ROLLED_BACK = "rolled_back"
-
-
-class ValidationGate(Enum):
-    """Validation gates for strategy promotion"""
-    PERFORMANCE_THRESHOLD = "performance_threshold"
-    MINIMUM_TRADES = "minimum_trades"
-    DRAWDOWN_LIMIT = "drawdown_limit"
-    SHARPE_RATIO = "sharpe_ratio"
-    WIN_RATE = "win_rate"
-    STABILITY_CHECK = "stability_check"
-    RISK_ASSESSMENT = "risk_assessment"
-
-
-class RollbackTrigger(Enum):
-    """Triggers for automatic rollback"""
-    PERFORMANCE_DEGRADATION = "performance_degradation"
-    EXCESSIVE_DRAWDOWN = "excessive_drawdown"
-    ERROR_RATE = "error_rate"
-    MANUAL = "manual"
-    EMERGENCY = "emergency"
+import pandas as pd
+
+from .signal_generator import Signal, SignalGenerator
+from .risk_manager import RiskManager, Position, MarketData
+from .position_sizer import PositionSizer
+from .regime_context import RegimeContext, EnhancedRegimeDetector
 
 
 @dataclass
-<<<<<<< HEAD
-class ValidationResult:
-    """Result of strategy validation"""
-    gate: ValidationGate
-    passed: bool
-    value: float
-    threshold: float
-    message: str
-=======
 class StrategyVersion:
     """
     Strategy version information
@@ -86,74 +43,25 @@
     parameters: dict[str, Any]
     is_active: bool = False
     performance_metrics: Optional[dict[str, float]] = None
->>>>>>> da7f4c4a
     
     def to_dict(self) -> dict[str, Any]:
         """Convert to dictionary for serialization"""
         data = asdict(self)
-        data['gate'] = self.gate.value
+        data['created_at'] = self.created_at.isoformat()
         return data
-
-
-@dataclass
-class PromotionRequest:
-    """Strategy promotion request"""
-    request_id: str
-    strategy_id: str
-    from_status: StrategyStatus
-    to_status: StrategyStatus
-    requested_by: str
-    requested_at: datetime
-    reason: str
-    validation_results: List[ValidationResult]
-    status: PromotionStatus
-    approved_by: Optional[str] = None
-    approved_at: Optional[datetime] = None
-    deployed_at: Optional[datetime] = None
-    
-<<<<<<< HEAD
-    def to_dict(self) -> Dict[str, Any]:
-        """Convert to dictionary for serialization"""
-        data = asdict(self)
-        data['from_status'] = self.from_status.value
-        data['to_status'] = self.to_status.value
-        data['requested_at'] = self.requested_at.isoformat()
-        data['status'] = self.status.value
-        data['approved_at'] = self.approved_at.isoformat() if self.approved_at else None
-        data['deployed_at'] = self.deployed_at.isoformat() if self.deployed_at else None
-        data['validation_results'] = [vr.to_dict() for vr in self.validation_results]
-        return data
-=======
+    
     @classmethod
     def from_dict(cls, data: dict[str, Any]) -> 'StrategyVersion':
         """Create from dictionary"""
         data['created_at'] = datetime.fromisoformat(data['created_at'])
         return cls(**data)
->>>>>>> da7f4c4a
 
 
 @dataclass
-class RollbackRecord:
-    """Record of strategy rollback"""
-    rollback_id: str
-    strategy_id: str
-    trigger: RollbackTrigger
-    from_version: str
-    to_version: str
-    reason: str
-    triggered_at: datetime
-    triggered_by: str
-    performance_before: Optional[Dict[str, float]]
-    performance_after: Optional[Dict[str, float]]
-    
-<<<<<<< HEAD
-    def to_dict(self) -> Dict[str, Any]:
-        """Convert to dictionary for serialization"""
-        data = asdict(self)
-        data['trigger'] = self.trigger.value
-        data['triggered_at'] = self.triggered_at.isoformat()
-        return data
-=======
+class StrategyExecution:
+    """
+    Record of strategy execution
+    
     Attributes:
         timestamp: When the execution occurred
         signal: Generated signal
@@ -170,59 +78,38 @@
     risk_metrics: dict[str, float]
     execution_time_ms: float
     version_id: str
->>>>>>> da7f4c4a
 
 
 class StrategyManager:
     """
-    Comprehensive strategy management system
-    
-    This class orchestrates strategy registry, performance tracking, lineage management,
-    and provides safe promotion/rollback capabilities with validation gates and
-    automatic monitoring.
+    Component-based strategy manager with versioning
+    
+    Orchestrates signal generation, risk management, and position sizing
+    components while maintaining version history for A/B testing and rollbacks.
     """
     
-    def __init__(self, storage_backend: Optional[Any] = None):
+    def __init__(self, name: str, signal_generator: SignalGenerator,
+                 risk_manager: RiskManager, position_sizer: PositionSizer,
+                 regime_detector: Optional[EnhancedRegimeDetector] = None):
         """
         Initialize strategy manager
         
         Args:
-            storage_backend: Optional storage backend for persistence
-        """
-        self.storage_backend = storage_backend
-        self.logger = logging.getLogger(__name__)
+            name: Strategy name
+            signal_generator: Component for generating trading signals
+            risk_manager: Component for risk management
+            position_sizer: Component for position sizing
+            regime_detector: Optional regime detection component
+        """
+        self.name = name
+        self.logger = logging.getLogger(f"StrategyManager.{name}")
         
         # Core components
-        self.registry = StrategyRegistry(storage_backend)
-        self.lineage_tracker = StrategyLineageTracker(storage_backend)
-        self.performance_trackers: Dict[str, PerformanceTracker] = {}
-        
-        # Promotion and rollback management
-        self.promotion_requests: Dict[str, PromotionRequest] = {}
-        self.rollback_records: Dict[str, RollbackRecord] = {}
-        self.active_strategies: Dict[StrategyStatus, List[str]] = defaultdict(list)
-        
-        # Configuration
-        self.validation_thresholds = {
-            ValidationGate.PERFORMANCE_THRESHOLD: 0.05,  # 5% minimum return
-            ValidationGate.MINIMUM_TRADES: 50,  # Minimum trades for validation
-            ValidationGate.DRAWDOWN_LIMIT: 0.15,  # Maximum 15% drawdown
-            ValidationGate.SHARPE_RATIO: 1.0,  # Minimum Sharpe ratio
-            ValidationGate.WIN_RATE: 0.45,  # Minimum 45% win rate
-        }
-        
-<<<<<<< HEAD
-        self.rollback_thresholds = {
-            RollbackTrigger.PERFORMANCE_DEGRADATION: -0.10,  # 10% performance drop
-            RollbackTrigger.EXCESSIVE_DRAWDOWN: 0.20,  # 20% drawdown triggers rollback
-            RollbackTrigger.ERROR_RATE: 0.05,  # 5% error rate
-        }
-        
-        # Monitoring
-        self.monitoring_enabled = True
-        self.monitoring_interval = timedelta(hours=1)
-        self.last_monitoring_check = datetime.now()
-=======
+        self.signal_generator = signal_generator
+        self.risk_manager = risk_manager
+        self.position_sizer = position_sizer
+        self.regime_detector = regime_detector or EnhancedRegimeDetector()
+        
         # Version management
         self.versions: dict[str, StrategyVersion] = {}
         self.current_version_id: Optional[str] = None
@@ -230,549 +117,386 @@
         
         # Performance tracking
         self.performance_metrics: dict[str, float] = {}
->>>>>>> da7f4c4a
-        
-        self.logger.info("StrategyManager initialized")
-    
-<<<<<<< HEAD
-    def register_strategy(self, strategy: Strategy, metadata: Dict[str, Any],
-                         parent_id: Optional[str] = None) -> str:
-=======
+        
+        # Create initial version
+        self._create_initial_version()
+    
     def execute_strategy(self, df: pd.DataFrame, index: int, balance: float,
                         current_positions: Optional[list[Position]] = None) -> tuple[Signal, float, dict[str, Any]]:
->>>>>>> da7f4c4a
-        """
-        Register a new strategy with comprehensive tracking
-        
-        Args:
-            strategy: Strategy instance to register
-            metadata: Strategy metadata
-            parent_id: Optional parent strategy ID
-            
-        Returns:
-            Strategy ID
-        """
-        # Register in registry
-        strategy_id = self.registry.register_strategy(strategy, metadata, parent_id)
-        
-        # Register in lineage tracker
-        self.lineage_tracker.register_strategy(strategy_id, parent_id, metadata)
-        
-        # Create performance tracker
-        self.performance_trackers[strategy_id] = PerformanceTracker(
-            strategy_id, storage_backend=self.storage_backend
-        )
-        
-        # Add to active strategies list
-        strategy_metadata = self.registry.get_strategy_metadata(strategy_id)
-        if strategy_metadata:
-            self.active_strategies[strategy_metadata.status].append(strategy_id)
-        
-        self.logger.info(f"Registered strategy {strategy_id} with comprehensive tracking")
-        return strategy_id
-    
-<<<<<<< HEAD
-    def record_trade_result(self, strategy_id: str, trade_result: TradeResult) -> None:
-=======
+        """
+        Execute complete strategy pipeline
+        
+        Args:
+            df: DataFrame with OHLCV data and indicators
+            index: Current index position
+            balance: Available account balance
+            current_positions: List of current positions
+            
+        Returns:
+            Tuple of (signal, position_size, execution_metadata)
+        """
+        start_time = datetime.now()
+        
+        try:
+            # Detect current market regime
+            regime = self.regime_detector.detect_regime(df, index)
+            
+            # Generate trading signal
+            signal = self.signal_generator.generate_signal(df, index, regime)
+            
+            # Calculate position size using risk manager
+            risk_position_size = self.risk_manager.calculate_position_size(signal, balance, regime)
+            
+            # Allow position sizer to further adjust the risk manager's position size
+            # Position sizer gets the risk manager's position as the "risk amount"
+            position_size = self.position_sizer.calculate_size(signal, balance, risk_position_size, regime)
+            
+            # Final validation to ensure position size is within reasonable bounds
+            position_size = self._validate_position_size(position_size, signal, balance, regime)
+            
+            # Calculate execution time
+            execution_time = (datetime.now() - start_time).total_seconds() * 1000
+            
+            # Create execution metadata
+            metadata = {
+                'regime': regime,
+                'risk_position_size': risk_position_size,
+                'execution_time_ms': execution_time,
+                'version_id': self.current_version_id,
+                'signal_confidence': signal.confidence,
+                'signal_strength': signal.strength,
+                'regime_confidence': regime.confidence if regime else 0.0,
+                'components': {
+                    'signal_generator': self.signal_generator.name,
+                    'risk_manager': self.risk_manager.name,
+                    'position_sizer': self.position_sizer.name
+                }
+            }
+            
+            # Record execution
+            execution = StrategyExecution(
+                timestamp=start_time,
+                signal=signal,
+                regime=regime,
+                position_size=position_size,
+                risk_metrics={'risk_position_size': risk_position_size},
+                execution_time_ms=execution_time,
+                version_id=self.current_version_id or 'unknown'
+            )
+            self.execution_history.append(execution)
+            
+            # Limit execution history
+            if len(self.execution_history) > 10000:
+                self.execution_history = self.execution_history[-5000:]
+            
+            self.logger.info(f"Strategy executed: {signal.direction.value} signal with size {position_size:.2f}")
+            
+            return signal, position_size, metadata
+            
+        except Exception as e:
+            self.logger.error(f"Strategy execution failed: {e}")
+            # Return safe defaults
+            from .signal_generator import SignalDirection
+            safe_signal = Signal(
+                direction=SignalDirection.HOLD,
+                strength=0.0,
+                confidence=0.0,
+                metadata={'error': str(e)}
+            )
+            return safe_signal, 0.0, {'error': str(e)}
+    
     def create_version(self, name: str, description: str, 
                       signal_generator: Optional[SignalGenerator] = None,
                       risk_manager: Optional[RiskManager] = None,
                       position_sizer: Optional[PositionSizer] = None,
                       parameters: Optional[dict[str, Any]] = None) -> str:
->>>>>>> da7f4c4a
-        """
-        Record a trade result for performance tracking
-        
-        Args:
-            strategy_id: Strategy that executed the trade
-            trade_result: Trade result to record
-        """
-        if strategy_id not in self.performance_trackers:
-            raise ValueError(f"Strategy {strategy_id} not found")
-        
-        # Record in performance tracker
-        self.performance_trackers[strategy_id].record_trade(trade_result)
-        
-        # Check for automatic rollback triggers
-        if self.monitoring_enabled:
-            self._check_rollback_triggers(strategy_id)
-        
-        self.logger.debug(f"Recorded trade result for strategy {strategy_id}")
-    
-    def request_promotion(self, strategy_id: str, to_status: StrategyStatus,
-                         reason: str, requested_by: str) -> str:
-        """
-        Request strategy promotion with validation
-        
-        Args:
-            strategy_id: Strategy to promote
-            to_status: Target status
-            reason: Reason for promotion
-            requested_by: Who requested the promotion
-            
-        Returns:
-            Promotion request ID
-        """
-        strategy_metadata = self.registry.get_strategy_metadata(strategy_id)
-        if not strategy_metadata:
-            raise ValueError(f"Strategy {strategy_id} not found")
-        
-        # Validate promotion path
-        if not self._is_valid_promotion_path(strategy_metadata.status, to_status):
-            raise ValueError(f"Invalid promotion path: {strategy_metadata.status} -> {to_status}")
-        
-        # Run validation gates
-        validation_results = self._run_validation_gates(strategy_id, to_status)
-        
-        # Create promotion request
-        request_id = f"promotion_{uuid4().hex[:8]}"
-        
-        promotion_request = PromotionRequest(
-            request_id=request_id,
-            strategy_id=strategy_id,
-            from_status=strategy_metadata.status,
-            to_status=to_status,
-            requested_by=requested_by,
-            requested_at=datetime.now(),
-            reason=reason,
-            validation_results=validation_results,
-            status=PromotionStatus.PENDING
+        """
+        Create a new strategy version
+        
+        Args:
+            name: Version name
+            description: Description of changes
+            signal_generator: New signal generator (optional)
+            risk_manager: New risk manager (optional)
+            position_sizer: New position sizer (optional)
+            parameters: Strategy parameters (optional)
+            
+        Returns:
+            Version ID of the created version
+        """
+        version_id = str(uuid4())
+        
+        # Use provided components or keep current ones
+        components = {
+            'signal_generator': (signal_generator or self.signal_generator).get_parameters(),
+            'risk_manager': (risk_manager or self.risk_manager).get_parameters(),
+            'position_sizer': (position_sizer or self.position_sizer).get_parameters(),
+            'regime_detector': {'type': 'EnhancedRegimeDetector'}
+        }
+        
+        version = StrategyVersion(
+            version_id=version_id,
+            name=name,
+            description=description,
+            created_at=datetime.now(),
+            components=components,
+            parameters=parameters or {},
+            is_active=False
         )
         
-        # Auto-approve if all validations pass
-        all_passed = all(vr.passed for vr in validation_results)
-        if all_passed and to_status != StrategyStatus.PRODUCTION:
-            promotion_request.status = PromotionStatus.APPROVED
-            promotion_request.approved_by = "system"
-            promotion_request.approved_at = datetime.now()
-        
-        self.promotion_requests[request_id] = promotion_request
-        
-        # Record change in lineage
-        self.lineage_tracker.record_change(
-            strategy_id,
-            ChangeType.PERFORMANCE_OPTIMIZATION,
-            f"Promotion requested: {strategy_metadata.status.value} -> {to_status.value}",
-            ImpactLevel.HIGH if to_status == StrategyStatus.PRODUCTION else ImpactLevel.MEDIUM,
-            created_by=requested_by
-        )
-        
-        self.logger.info(f"Created promotion request {request_id} for strategy {strategy_id}")
-        return request_id
-    
-    def approve_promotion(self, request_id: str, approved_by: str) -> bool:
-        """
-        Approve a promotion request
-        
-        Args:
-            request_id: Promotion request ID
-            approved_by: Who approved the promotion
-            
-        Returns:
-            True if approved successfully
-        """
-        if request_id not in self.promotion_requests:
-            raise ValueError(f"Promotion request {request_id} not found")
-        
-        request = self.promotion_requests[request_id]
-        
-        if request.status != PromotionStatus.PENDING:
-            raise ValueError(f"Request {request_id} is not pending (status: {request.status})")
-        
-        # Update request
-        request.status = PromotionStatus.APPROVED
-        request.approved_by = approved_by
-        request.approved_at = datetime.now()
-        
-        self.logger.info(f"Approved promotion request {request_id} by {approved_by}")
-        return True
-    
-<<<<<<< HEAD
-    def deploy_strategy(self, request_id: str) -> bool:
-=======
+        self.versions[version_id] = version
+        
+        self.logger.info(f"Created strategy version {name} ({version_id})")
+        
+        return version_id
+    
+    def activate_version(self, version_id: str, 
+                        signal_generator: Optional[SignalGenerator] = None,
+                        risk_manager: Optional[RiskManager] = None,
+                        position_sizer: Optional[PositionSizer] = None) -> bool:
+        """
+        Activate a specific strategy version
+        
+        Args:
+            version_id: Version to activate
+            signal_generator: Signal generator instance for this version
+            risk_manager: Risk manager instance for this version
+            position_sizer: Position sizer instance for this version
+            
+        Returns:
+            True if activation successful, False otherwise
+        """
+        if version_id not in self.versions:
+            self.logger.error(f"Version {version_id} not found")
+            return False
+        
+        try:
+            # Deactivate current version
+            if self.current_version_id:
+                self.versions[self.current_version_id].is_active = False
+            
+            # Update components if provided
+            if signal_generator:
+                self.signal_generator = signal_generator
+            if risk_manager:
+                self.risk_manager = risk_manager
+            if position_sizer:
+                self.position_sizer = position_sizer
+            
+            # Activate new version
+            self.versions[version_id].is_active = True
+            self.current_version_id = version_id
+            
+            self.logger.info(f"Activated strategy version {version_id}")
+            return True
+            
+        except Exception as e:
+            self.logger.error(f"Failed to activate version {version_id}: {e}")
+            return False
+    
+    def rollback_to_version(self, version_id: str) -> bool:
+        """
+        Rollback to a previous strategy version
+        
+        Args:
+            version_id: Version to rollback to
+            
+        Returns:
+            True if rollback successful, False otherwise
+        """
+        if version_id not in self.versions:
+            self.logger.error(f"Cannot rollback: version {version_id} not found")
+            return False
+        
+        # Note: This is a simplified rollback that only changes the active version
+        # In a full implementation, you would need to recreate component instances
+        # based on the stored configuration
+        
+        success = self.activate_version(version_id)
+        
+        if success:
+            self.logger.info(f"Rolled back to strategy version {version_id}")
+        
+        return success
+    
     def get_version_performance(self, version_id: str, 
                               lookback_executions: int = 100) -> dict[str, float]:
->>>>>>> da7f4c4a
-        """
-        Deploy an approved strategy promotion
-        
-        Args:
-            request_id: Approved promotion request ID
-            
-        Returns:
-            True if deployed successfully
-        """
-        if request_id not in self.promotion_requests:
-            raise ValueError(f"Promotion request {request_id} not found")
-        
-        request = self.promotion_requests[request_id]
-        
-        if request.status != PromotionStatus.APPROVED:
-            raise ValueError(f"Request {request_id} is not approved (status: {request.status})")
-        
-        # Get strategy metadata before update
-        strategy_metadata = self.registry.get_strategy_metadata(request.strategy_id)
-        if not strategy_metadata:
-            raise ValueError(f"Strategy {request.strategy_id} not found")
-        
-        # Update strategy status in registry
-        self.registry.update_strategy_status(request.strategy_id, request.to_status)
-        
-        # Move strategy between active lists
-        self.active_strategies[strategy_metadata.status].remove(request.strategy_id)
-        self.active_strategies[request.to_status].append(request.strategy_id)
-        
-        # Update request
-        request.status = PromotionStatus.DEPLOYED
-        request.deployed_at = datetime.now()
-        
-        # Record deployment in lineage
-        self.lineage_tracker.record_change(
-            request.strategy_id,
-            ChangeType.PERFORMANCE_OPTIMIZATION,
-            f"Deployed to {request.to_status.value}",
-            ImpactLevel.HIGH,
-            created_by=request.approved_by or "system"
-        )
-        
-        self.logger.info(f"Deployed strategy {request.strategy_id} to {request.to_status}")
-        return True
-    
-<<<<<<< HEAD
-    def rollback_strategy(self, strategy_id: str, trigger: RollbackTrigger,
-                         reason: str, triggered_by: str = "system") -> str:
-=======
+        """
+        Get performance metrics for a specific version
+        
+        Args:
+            version_id: Version to analyze
+            lookback_executions: Number of recent executions to analyze
+            
+        Returns:
+            Dictionary of performance metrics
+        """
+        if version_id not in self.versions:
+            return {}
+        
+        # Filter executions for this version
+        version_executions = [
+            exec for exec in self.execution_history[-lookback_executions:]
+            if exec.version_id == version_id
+        ]
+        
+        if not version_executions:
+            return {}
+        
+        # Calculate basic metrics
+        total_executions = len(version_executions)
+        avg_execution_time = sum(exec.execution_time_ms for exec in version_executions) / total_executions
+        
+        # Signal distribution
+        signal_counts = {}
+        confidence_sum = 0.0
+        strength_sum = 0.0
+        
+        for exec in version_executions:
+            direction = exec.signal.direction.value
+            signal_counts[direction] = signal_counts.get(direction, 0) + 1
+            confidence_sum += exec.signal.confidence
+            strength_sum += exec.signal.strength
+        
+        metrics = {
+            'total_executions': total_executions,
+            'avg_execution_time_ms': avg_execution_time,
+            'avg_signal_confidence': confidence_sum / total_executions,
+            'avg_signal_strength': strength_sum / total_executions,
+        }
+        
+        # Add signal distribution
+        for direction, count in signal_counts.items():
+            metrics[f'{direction}_signals_pct'] = (count / total_executions) * 100
+        
+        # Update version performance metrics
+        self.versions[version_id].performance_metrics = metrics
+        
+        return metrics
+    
     def compare_versions(self, version_ids: list[str], 
                         metric: str = 'avg_signal_confidence') -> dict[str, float]:
->>>>>>> da7f4c4a
-        """
-        Rollback a strategy to previous version
-        
-        Args:
-            strategy_id: Strategy to rollback
-            trigger: What triggered the rollback
-            reason: Reason for rollback
-            triggered_by: Who triggered the rollback
-            
-        Returns:
-            Rollback record ID
-        """
-        strategy_metadata = self.registry.get_strategy_metadata(strategy_id)
-        if not strategy_metadata:
-            raise ValueError(f"Strategy {strategy_id} not found")
-        
-        # Find previous version
-        versions = self.registry.get_strategy_versions(strategy_id)
-        if len(versions) < 2:
-            raise ValueError("No previous version available for rollback")
-        
-        current_version = versions[-1].version
-        previous_version = versions[-2].version
-        
-        # Get performance before rollback
-        performance_tracker = self.performance_trackers.get(strategy_id)
-        performance_before = None
-        if performance_tracker:
-            metrics = performance_tracker.get_performance_metrics()
-            performance_before = {
-                'total_return': metrics.total_return_pct,
-                'sharpe_ratio': metrics.sharpe_ratio,
-                'max_drawdown': metrics.max_drawdown,
-                'win_rate': metrics.win_rate
-            }
-        
-        # Revert to previous version in registry
-        self.registry.revert_to_version(strategy_id, previous_version)
-        
-        # Create rollback record
-        rollback_id = f"rollback_{uuid4().hex[:8]}"
-        
-        rollback_record = RollbackRecord(
-            rollback_id=rollback_id,
-            strategy_id=strategy_id,
-            trigger=trigger,
-            from_version=current_version,
-            to_version=previous_version,
-            reason=reason,
-            triggered_at=datetime.now(),
-            triggered_by=triggered_by,
-            performance_before=performance_before,
-            performance_after=None  # Will be updated later
+        """
+        Compare performance metrics across versions
+        
+        Args:
+            version_ids: List of version IDs to compare
+            metric: Metric to compare
+            
+        Returns:
+            Dictionary mapping version IDs to metric values
+        """
+        comparison = {}
+        
+        for version_id in version_ids:
+            if version_id in self.versions:
+                performance = self.get_version_performance(version_id)
+                comparison[version_id] = performance.get(metric, 0.0)
+        
+        return comparison
+    
+    def get_execution_statistics(self, lookback_hours: int = 24) -> dict[str, Any]:
+        """
+        Get execution statistics for recent period
+        
+        Args:
+            lookback_hours: Hours to look back
+            
+        Returns:
+            Dictionary of execution statistics
+        """
+        cutoff_time = datetime.now() - pd.Timedelta(hours=lookback_hours)
+        
+        recent_executions = [
+            exec for exec in self.execution_history
+            if exec.timestamp >= cutoff_time
+        ]
+        
+        if not recent_executions:
+            return {}
+        
+        # Calculate statistics
+        total_executions = len(recent_executions)
+        avg_execution_time = sum(exec.execution_time_ms for exec in recent_executions) / total_executions
+        
+        # Signal analysis
+        signals_by_direction = {}
+        position_sizes = []
+        
+        for exec in recent_executions:
+            direction = exec.signal.direction.value
+            signals_by_direction[direction] = signals_by_direction.get(direction, 0) + 1
+            position_sizes.append(exec.position_size)
+        
+        stats = {
+            'period_hours': lookback_hours,
+            'total_executions': total_executions,
+            'executions_per_hour': total_executions / lookback_hours,
+            'avg_execution_time_ms': avg_execution_time,
+            'avg_position_size': sum(position_sizes) / len(position_sizes) if position_sizes else 0,
+            'max_position_size': max(position_sizes) if position_sizes else 0,
+            'signal_distribution': signals_by_direction,
+            'current_version': self.current_version_id
+        }
+        
+        return stats
+    
+    def _create_initial_version(self) -> None:
+        """Create initial strategy version"""
+        version_id = self.create_version(
+            name="Initial Version",
+            description="Initial strategy configuration",
+            parameters={'created_by': 'StrategyManager'}
         )
-        
-        self.rollback_records[rollback_id] = rollback_record
-        
-        # Update strategy status if it was in production
-        if strategy_metadata.status == StrategyStatus.PRODUCTION:
-            # Update status in registry to testing
-            self.registry.update_strategy_status(strategy_id, StrategyStatus.TESTING)
-            
-            # Update active strategies lists
-            if strategy_id in self.active_strategies[StrategyStatus.PRODUCTION]:
-                self.active_strategies[StrategyStatus.PRODUCTION].remove(strategy_id)
-            if strategy_id not in self.active_strategies[StrategyStatus.TESTING]:
-                self.active_strategies[StrategyStatus.TESTING].append(strategy_id)
-        
-        # Record rollback in lineage
-        self.lineage_tracker.record_change(
-            strategy_id,
-            ChangeType.BUG_FIX,
-            f"Rolled back from {current_version} to {previous_version}: {reason}",
-            ImpactLevel.CRITICAL,
-            created_by=triggered_by
-        )
-        
-        self.logger.warning(f"Rolled back strategy {strategy_id} due to {trigger.value}: {reason}")
-        return rollback_id
-    
-<<<<<<< HEAD
-    def get_strategy_status(self, strategy_id: str) -> Dict[str, Any]:
-=======
-    def get_execution_statistics(self, lookback_hours: int = 24) -> dict[str, Any]:
->>>>>>> da7f4c4a
-        """
-        Get comprehensive status for a strategy
-        
-        Args:
-            strategy_id: Strategy to analyze
-            
-        Returns:
-            Comprehensive status dictionary
-        """
-        # Get metadata
-        metadata = self.registry.get_strategy_metadata(strategy_id)
-        if not metadata:
-            raise ValueError(f"Strategy {strategy_id} not found")
-        
-        # Get performance metrics
-        performance_summary = None
-        if strategy_id in self.performance_trackers:
-            performance_summary = self.performance_trackers[strategy_id].get_performance_summary()
-        
-        # Get lineage information
-        lineage = self.lineage_tracker.get_lineage(strategy_id)
-        
-        # Get recent promotion requests
-        recent_promotions = [
-            req.to_dict() for req in self.promotion_requests.values()
-            if req.strategy_id == strategy_id
-        ]
-        
-        # Get rollback history
-        rollback_history = [
-            record.to_dict() for record in self.rollback_records.values()
-            if record.strategy_id == strategy_id
-        ]
-        
-        return {
-            'strategy_id': strategy_id,
-            'metadata': metadata.to_dict(),
-            'performance': performance_summary,
-            'lineage': lineage,
-            'promotion_requests': recent_promotions,
-            'rollback_history': rollback_history,
-            'last_updated': datetime.now().isoformat()
-        }
-    
-    def get_active_strategies(self, status: Optional[StrategyStatus] = None) -> Dict[str, List[str]]:
-        """
-        Get active strategies by status
-        
-        Args:
-            status: Optional status filter
-            
-        Returns:
-            Dictionary of strategies by status
-        """
-        if status:
-            return {status.value: self.active_strategies[status]}
-        
-        return {
-            status.value: strategies
-            for status, strategies in self.active_strategies.items()
-            if strategies
-        }
-    
-    def compare_strategies(self, strategy_ids: List[str]) -> Dict[str, Any]:
-        """
-        Compare performance of multiple strategies
-        
-        Args:
-            strategy_ids: List of strategy IDs to compare
-            
-        Returns:
-            Comparison results
-        """
-        if len(strategy_ids) < 2:
-            raise ValueError("At least 2 strategies required for comparison")
-        
-        # Validate all strategies exist
-        for sid in strategy_ids:
-            if sid not in self.performance_trackers:
-                raise ValueError(f"Strategy {sid} not found or has no performance data")
-        
-        # Get performance metrics for all strategies
-        strategy_metrics = {}
-        for sid in strategy_ids:
-            tracker = self.performance_trackers[sid]
-            metrics = tracker.get_performance_metrics()
-            strategy_metrics[sid] = metrics.to_dict()
-        
-        # Calculate rankings
-        rankings = self._calculate_strategy_rankings(strategy_metrics)
-        
-        # Get metadata for context
-        strategy_info = {}
-        for sid in strategy_ids:
-            metadata = self.registry.get_strategy_metadata(sid)
-            if metadata:
-                strategy_info[sid] = {
-                    'name': metadata.name,
-                    'status': metadata.status.value,
-                    'version': metadata.version,
-                    'created_at': metadata.created_at.isoformat()
-                }
-        
-        return {
-            'strategies': strategy_info,
-            'metrics': strategy_metrics,
-            'rankings': rankings,
-            'comparison_date': datetime.now().isoformat()
-        }
-    
-    def _is_valid_promotion_path(self, from_status: StrategyStatus, to_status: StrategyStatus) -> bool:
-        """Check if promotion path is valid"""
-        valid_paths = {
-            StrategyStatus.EXPERIMENTAL: [StrategyStatus.TESTING],
-            StrategyStatus.TESTING: [StrategyStatus.PRODUCTION],
-            StrategyStatus.PRODUCTION: [StrategyStatus.RETIRED],
-            StrategyStatus.RETIRED: [],
-            StrategyStatus.DEPRECATED: []
-        }
-        
-        return to_status in valid_paths.get(from_status, [])
-    
-<<<<<<< HEAD
-    def _run_validation_gates(self, strategy_id: str, target_status: StrategyStatus) -> List[ValidationResult]:
-        """Run validation gates for strategy promotion"""
-        results = []
-        
-        # Get performance tracker
-        if strategy_id not in self.performance_trackers:
-            # Return all validation gates as failed
-            return [
-                ValidationResult(ValidationGate.PERFORMANCE_THRESHOLD, False, 0.0, 0.05, "No performance tracker"),
-                ValidationResult(ValidationGate.MINIMUM_TRADES, False, 0, 50, "No performance tracker"),
-                ValidationResult(ValidationGate.DRAWDOWN_LIMIT, False, 0.0, 0.15, "No performance tracker"),
-                ValidationResult(ValidationGate.SHARPE_RATIO, False, 0.0, 1.0, "No performance tracker"),
-                ValidationResult(ValidationGate.WIN_RATE, False, 0.0, 0.45, "No performance tracker")
-            ]
-        
-        tracker = self.performance_trackers[strategy_id]
-        metrics = tracker.get_performance_metrics()
-        
-        # Performance threshold check
-        threshold = self.validation_thresholds[ValidationGate.PERFORMANCE_THRESHOLD]
-        passed = metrics.total_return_pct >= threshold
-        results.append(ValidationResult(
-            ValidationGate.PERFORMANCE_THRESHOLD,
-            passed,
-            metrics.total_return_pct,
-            threshold,
-            f"Return: {metrics.total_return_pct:.2%} vs {threshold:.2%} threshold"
-        ))
-        
-        # Minimum trades check
-        min_trades = self.validation_thresholds[ValidationGate.MINIMUM_TRADES]
-        passed = metrics.total_trades >= min_trades
-        results.append(ValidationResult(
-            ValidationGate.MINIMUM_TRADES,
-            passed,
-            metrics.total_trades,
-            min_trades,
-            f"Trades: {metrics.total_trades} vs {min_trades} minimum"
-        ))
-        
-        # Drawdown limit check
-        drawdown_limit = self.validation_thresholds[ValidationGate.DRAWDOWN_LIMIT]
-        passed = metrics.max_drawdown <= drawdown_limit
-        results.append(ValidationResult(
-            ValidationGate.DRAWDOWN_LIMIT,
-            passed,
-            metrics.max_drawdown,
-            drawdown_limit,
-            f"Max drawdown: {metrics.max_drawdown:.2%} vs {drawdown_limit:.2%} limit"
-        ))
-        
-        # Sharpe ratio check
-        sharpe_threshold = self.validation_thresholds[ValidationGate.SHARPE_RATIO]
-        passed = metrics.sharpe_ratio >= sharpe_threshold
-        results.append(ValidationResult(
-            ValidationGate.SHARPE_RATIO,
-            passed,
-            metrics.sharpe_ratio,
-            sharpe_threshold,
-            f"Sharpe ratio: {metrics.sharpe_ratio:.2f} vs {sharpe_threshold:.2f} threshold"
-        ))
-        
-        # Win rate check
-        win_rate_threshold = self.validation_thresholds[ValidationGate.WIN_RATE]
-        passed = metrics.win_rate >= win_rate_threshold
-        results.append(ValidationResult(
-            ValidationGate.WIN_RATE,
-            passed,
-            metrics.win_rate,
-            win_rate_threshold,
-            f"Win rate: {metrics.win_rate:.2%} vs {win_rate_threshold:.2%} threshold"
-        ))
-        
-        return results
-    
-    def _check_rollback_triggers(self, strategy_id: str) -> None:
-        """Check if strategy should be automatically rolled back"""
-        strategy_metadata = self.registry.get_strategy_metadata(strategy_id)
-        if not strategy_metadata or strategy_metadata.status != StrategyStatus.PRODUCTION:
-            return  # Only monitor production strategies
-        
-        tracker = self.performance_trackers[strategy_id]
-        metrics = tracker.get_performance_metrics()
-        
-        # Check performance degradation
-        perf_threshold = self.rollback_thresholds[RollbackTrigger.PERFORMANCE_DEGRADATION]
-        if metrics.total_return_pct <= perf_threshold:
-            self.rollback_strategy(
-                strategy_id,
-                RollbackTrigger.PERFORMANCE_DEGRADATION,
-                f"Performance dropped to {metrics.total_return_pct:.2%}"
-            )
-            return
-        
-        # Check excessive drawdown
-        drawdown_threshold = self.rollback_thresholds[RollbackTrigger.EXCESSIVE_DRAWDOWN]
-        if metrics.max_drawdown >= drawdown_threshold:
-            self.rollback_strategy(
-                strategy_id,
-                RollbackTrigger.EXCESSIVE_DRAWDOWN,
-                f"Drawdown reached {metrics.max_drawdown:.2%}"
-            )
-            return
-    
-    def _calculate_strategy_rankings(self, strategy_metrics: Dict[str, Dict[str, Any]]) -> Dict[str, Dict[str, int]]:
-        """Calculate rankings for strategy comparison"""
-        rankings = {}
-        
-        # Metrics to rank (higher is better)
-        positive_metrics = ['total_return_pct', 'sharpe_ratio', 'win_rate', 'profit_factor']
-        # Metrics to rank (lower is better)
-        negative_metrics = ['max_drawdown', 'volatility']
-        
-        for metric in positive_metrics + negative_metrics:
-            # Get values for this metric
-            values = []
-            for sid, metrics in strategy_metrics.items():
-                if metric in metrics:
-                    values.append((sid, metrics[metric]))
-=======
+        self.activate_version(version_id)
+    
+    def _calculate_risk_amount(self, balance: float, signal: Signal, 
+                             regime: Optional[RegimeContext]) -> float:
+        """
+        Calculate risk amount based on signal and regime
+        
+        DEPRECATED: This method is deprecated in favor of using RiskManager.calculate_position_size()
+        directly. It's kept for backward compatibility but should not be used in new code.
+        """
+        # Base risk percentage (could be configurable)
+        base_risk_pct = 0.02  # 2%
+        
+        # Adjust for signal confidence
+        confidence_adj = max(0.5, signal.confidence)
+        
+        # Adjust for regime if available
+        regime_adj = 1.0
+        if regime:
+            regime_adj = regime.get_risk_multiplier()
+        
+        # Calculate final risk amount
+        risk_amount = balance * base_risk_pct * confidence_adj * regime_adj
+        
+        return max(balance * 0.001, min(balance * 0.1, risk_amount))  # 0.1% to 10%
+    
+    def _validate_position_size(self, position_size: float, signal: Signal, 
+                              balance: float, regime: Optional[RegimeContext]) -> float:
+        """Validate and adjust position size using risk manager"""
+        # For now, just ensure position size is reasonable
+        max_position = balance * 0.2  # Maximum 20% of balance
+        min_position = balance * 0.001  # Minimum 0.1% of balance
+        
+        if signal.direction.value == 'hold':
+            return 0.0
+        
+        # Respect position sizer's decision to return 0.0 (no trade)
+        if position_size == 0.0:
+            return 0.0
+        
+        # Only apply minimum bound when position sizer produced a positive size
+        return max(min_position, min(max_position, position_size))
+    
+    def get_current_version(self) -> Optional[StrategyVersion]:
+        """Get currently active version"""
+        if self.current_version_id:
+            return self.versions.get(self.current_version_id)
+        return None
+    
     def list_versions(self) -> list[StrategyVersion]:
         """Get list of all versions"""
         return list(self.versions.values())
@@ -793,15 +517,11 @@
             version.is_active = False
             
             self.versions[version.version_id] = version
->>>>>>> da7f4c4a
-            
-            # Sort and rank
-            reverse = metric in positive_metrics
-            values.sort(key=lambda x: x[1], reverse=reverse)
-            
-            for rank, (sid, value) in enumerate(values, 1):
-                if sid not in rankings:
-                    rankings[sid] = {}
-                rankings[sid][metric] = rank
-        
-        return rankings+            
+            self.logger.info(f"Imported strategy version {version.name} ({version.version_id})")
+            
+            return version.version_id
+            
+        except Exception as e:
+            self.logger.error(f"Failed to import version: {e}")
+            return None