--- conflicted
+++ resolved
@@ -730,35 +730,20 @@
         return True
     
     def _can_switch_now(self, trigger: SwitchTrigger) -> bool:
-<<<<<<< HEAD
         """Check if enough time has passed since last switch
-        
-        Emergency stops bypass cooling-off entirely for immediate action.
-        Manual requests use the emergency interval for faster response.
-=======
-        """
-        Check if enough time has passed since last switch
         
         Emergency stops bypass the cooling-off period entirely to allow
         immediate intervention in critical situations.
->>>>>>> 325aacbf
+        Manual requests use the emergency interval for faster response.
         """
         if not self.last_switch_time:
             return True
         
-<<<<<<< HEAD
         # Emergency stops bypass cooling-off period entirely
         if trigger == SwitchTrigger.EMERGENCY_STOP:
             return True
         
         # Manual requests use emergency interval for faster response
-=======
-        # Emergency stops bypass cooling-off period
-        if trigger == SwitchTrigger.EMERGENCY_STOP:
-            return True
-        
-        # Use emergency interval for manual requests (shorter than regular)
->>>>>>> 325aacbf
         if trigger == SwitchTrigger.MANUAL_REQUEST:
             min_interval = timedelta(hours=self.config.emergency_switch_interval_hours)
         else:
@@ -912,11 +897,7 @@
                     'max_drawdown': metrics.max_drawdown,
                     'win_rate': metrics.win_rate,
                     'total_trades': metrics.total_trades,
-<<<<<<< HEAD
                     'expectancy': metrics.expectancy,  # More robust measure of average expected profit/loss per trade
-=======
-                    'expectancy': metrics.expectancy,  # Average expected profit/loss per trade
->>>>>>> 325aacbf
                     'volatility': metrics.volatility
                 })
             except Exception as e:
