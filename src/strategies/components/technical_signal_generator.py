"""
Technical Signal Generator Components

This module contains technical indicator-based signal generators that use
traditional technical analysis methods to generate trading signals.
"""

from typing import Any, Optional

import numpy as np
import pandas as pd

from src.indicators.technical import (
    calculate_atr,
    calculate_bollinger_bands,
    calculate_ema,
    calculate_macd,
    calculate_moving_averages,
    calculate_rsi,
)
from src.strategies.components.regime_context import RegimeContext
from src.strategies.components.signal_generator import Signal, SignalDirection, SignalGenerator


class TechnicalSignalGenerator(SignalGenerator):
    """
    Technical Signal Generator using traditional technical indicators
    
    This signal generator combines multiple technical indicators to generate
    trading signals including RSI, MACD, moving averages, and Bollinger Bands.
    
    Features:
    - RSI overbought/oversold signals
    - MACD crossover signals
    - Moving average trend signals
    - Bollinger Bands mean reversion signals
    - Configurable parameters for all indicators
    """
    
    def __init__(
        self,
        name: str = "technical_signal_generator",
        rsi_period: int = 14,
        rsi_overbought: float = 70.0,
        rsi_oversold: float = 30.0,
        macd_fast: int = 12,
        macd_slow: int = 26,
        macd_signal: int = 9,
        ma_short: int = 20,
        ma_long: int = 50,
        bb_period: int = 20,
        bb_std_dev: float = 2.0,
        atr_period: int = 14,
    ):
        """
        Initialize Technical Signal Generator
        
        Args:
            name: Name for this signal generator
            rsi_period: Period for RSI calculation
            rsi_overbought: RSI overbought threshold
            rsi_oversold: RSI oversold threshold
            macd_fast: MACD fast EMA period
            macd_slow: MACD slow EMA period
            macd_signal: MACD signal line period
            ma_short: Short moving average period
            ma_long: Long moving average period
            bb_period: Bollinger Bands period
            bb_std_dev: Bollinger Bands standard deviation multiplier
            atr_period: ATR period for volatility measurement
        """
        super().__init__(name)
        
        # RSI parameters
        self.rsi_period = rsi_period
        self.rsi_overbought = rsi_overbought
        self.rsi_oversold = rsi_oversold
        
        # MACD parameters
        self.macd_fast = macd_fast
        self.macd_slow = macd_slow
        self.macd_signal = macd_signal
        
        # Moving average parameters
        self.ma_short = ma_short
        self.ma_long = ma_long
        
        # Bollinger Bands parameters
        self.bb_period = bb_period
        self.bb_std_dev = bb_std_dev
        
        # ATR parameters
        self.atr_period = atr_period
        
        # Minimum periods required for signal generation
        self.min_periods = max(
            self.rsi_period,
            self.macd_slow + self.macd_signal,
            self.ma_long,
            self.bb_period,
            self.atr_period
        )
    
    def generate_signal(self, df: pd.DataFrame, index: int, regime: Optional[RegimeContext] = None) -> Signal:
        """
        Generate trading signal based on technical indicators
        
        Args:
            df: DataFrame with OHLCV data and calculated indicators
            index: Current index position in the DataFrame
            regime: Optional regime context for regime-aware signal generation
            
        Returns:
            Signal object with direction, strength, confidence, and metadata
        """
        self.validate_inputs(df, index)
        
        # Ensure we have enough history for indicators
        if index < self.min_periods:
            return Signal(
                direction=SignalDirection.HOLD,
                strength=0.0,
                confidence=0.0,
                metadata={
                    'generator': self.name,
                    'reason': 'insufficient_history',
                    'index': index,
                    'required_periods': self.min_periods
                }
            )
        
        # Calculate technical indicators if not already present
        df_with_indicators = self._ensure_indicators(df)
        
        # Get individual signal components
        rsi_signal = self._get_rsi_signal(df_with_indicators, index)
        macd_signal = self._get_macd_signal(df_with_indicators, index)
        ma_signal = self._get_ma_signal(df_with_indicators, index)
        bb_signal = self._get_bb_signal(df_with_indicators, index)
        
        # Combine signals
        combined_signal = self._combine_signals(
            rsi_signal, macd_signal, ma_signal, bb_signal, regime
        )
        
        # Calculate overall strength and confidence
        strength = self._calculate_signal_strength(
            rsi_signal, macd_signal, ma_signal, bb_signal
        )
        confidence = self._calculate_signal_confidence(
            rsi_signal, macd_signal, ma_signal, bb_signal, df_with_indicators, index
        )
        
        # Create metadata
        metadata = {
            'generator': self.name,
            'index': index,
            'rsi_signal': rsi_signal,
            'macd_signal': macd_signal,
            'ma_signal': ma_signal,
            'bb_signal': bb_signal,
            'rsi_value': float(df_with_indicators['rsi'].iloc[index]),
            'macd_value': float(df_with_indicators['macd'].iloc[index]),
            'macd_signal_value': float(df_with_indicators['macd_signal'].iloc[index]),
            'ma_short_value': float(df_with_indicators[f'ma_{self.ma_short}'].iloc[index]),
            'ma_long_value': float(df_with_indicators[f'ma_{self.ma_long}'].iloc[index]),
        }
        
        # Add regime information if available
        if regime:
            metadata.update({
                'regime_trend': regime.trend.value,
                'regime_volatility': regime.volatility.value,
                'regime_confidence': regime.confidence
            })
        
        return Signal(
            direction=combined_signal,
            strength=strength,
            confidence=confidence,
            metadata=metadata
        )
    
    def get_confidence(self, df: pd.DataFrame, index: int) -> float:
        """
        Get confidence score for signal generation at the given index
        
        Args:
            df: DataFrame containing OHLCV data with calculated indicators
            index: Current index position in the DataFrame
            
        Returns:
            Confidence score between 0.0 and 1.0
        """
        self.validate_inputs(df, index)
        
        if index < self.min_periods:
            return 0.0
        
        # Calculate technical indicators if not already present
        df_with_indicators = self._ensure_indicators(df)
        
        # Get individual signal components
        rsi_signal = self._get_rsi_signal(df_with_indicators, index)
        macd_signal = self._get_macd_signal(df_with_indicators, index)
        ma_signal = self._get_ma_signal(df_with_indicators, index)
        bb_signal = self._get_bb_signal(df_with_indicators, index)
        
        return self._calculate_signal_confidence(
            rsi_signal, macd_signal, ma_signal, bb_signal, df_with_indicators, index
        )
    
    def _ensure_indicators(self, df: pd.DataFrame) -> pd.DataFrame:
        """Ensure all required technical indicators are calculated"""
        df_copy = df.copy()
        
        # Calculate RSI if not present
        if 'rsi' not in df_copy.columns:
            df_copy['rsi'] = calculate_rsi(df_copy, self.rsi_period)
        
        # Calculate MACD if not present
        macd_columns = ['macd', 'macd_signal', 'macd_hist']
        if not all(col in df_copy.columns for col in macd_columns):
            df_copy = calculate_macd(
                df_copy, self.macd_fast, self.macd_slow, self.macd_signal
            )
        
        # Calculate moving averages if not present
        ma_columns = [f'ma_{self.ma_short}', f'ma_{self.ma_long}']
        if not all(col in df_copy.columns for col in ma_columns):
            df_copy = calculate_moving_averages(df_copy, [self.ma_short, self.ma_long])
        
        # Calculate Bollinger Bands if not present
        bb_columns = ['bb_upper', 'bb_middle', 'bb_lower']
        if not all(col in df_copy.columns for col in bb_columns):
            df_copy = calculate_bollinger_bands(df_copy, self.bb_period, self.bb_std_dev)
        
        # Calculate ATR if not present
        if 'atr' not in df_copy.columns:
            df_copy = calculate_atr(df_copy, self.atr_period)
        
        return df_copy
    
    def _get_rsi_signal(self, df: pd.DataFrame, index: int) -> int:
        """
        Get RSI signal (-1: sell, 0: hold, 1: buy)
        
        Args:
            df: DataFrame with RSI calculated
            index: Current index
            
        Returns:
            RSI signal value
        """
        rsi = df['rsi'].iloc[index]
        
        if pd.isna(rsi):
            return 0
        
        if rsi >= self.rsi_overbought:
            return -1  # Sell signal (overbought)
        elif rsi <= self.rsi_oversold:
            return 1   # Buy signal (oversold)
        else:
            return 0   # Hold
    
    def _get_macd_signal(self, df: pd.DataFrame, index: int) -> int:
        """
        Get MACD signal (-1: sell, 0: hold, 1: buy)
        
        Args:
            df: DataFrame with MACD calculated
            index: Current index
            
        Returns:
            MACD signal value
        """
        if index < 1:
            return 0
        
        macd_current = df['macd'].iloc[index]
        macd_signal_current = df['macd_signal'].iloc[index]
        macd_prev = df['macd'].iloc[index - 1]
        macd_signal_prev = df['macd_signal'].iloc[index - 1]
        
        if pd.isna(macd_current) or pd.isna(macd_signal_current):
            return 0
        
        # MACD crossover signals
        if macd_prev <= macd_signal_prev and macd_current > macd_signal_current:
            return 1   # Bullish crossover
        elif macd_prev >= macd_signal_prev and macd_current < macd_signal_current:
            return -1  # Bearish crossover
        else:
            return 0   # No crossover
    
    def _get_ma_signal(self, df: pd.DataFrame, index: int) -> int:
        """
        Get Moving Average signal (-1: sell, 0: hold, 1: buy)
        
        Args:
            df: DataFrame with moving averages calculated
            index: Current index
            
        Returns:
            Moving average signal value
        """
        ma_short = df[f'ma_{self.ma_short}'].iloc[index]
        ma_long = df[f'ma_{self.ma_long}'].iloc[index]
        current_price = df['close'].iloc[index]
        
        if pd.isna(ma_short) or pd.isna(ma_long):
            return 0
        
        # Price above both MAs and short MA above long MA = bullish
        if current_price > ma_short > ma_long:
            return 1
        # Price below both MAs and short MA below long MA = bearish
        elif current_price < ma_short < ma_long:
            return -1
        else:
            return 0
    
    def _get_bb_signal(self, df: pd.DataFrame, index: int) -> int:
        """
        Get Bollinger Bands signal (-1: sell, 0: hold, 1: buy)
        
        Args:
            df: DataFrame with Bollinger Bands calculated
            index: Current index
            
        Returns:
            Bollinger Bands signal value
        """
        current_price = df['close'].iloc[index]
        bb_upper = df['bb_upper'].iloc[index]
        bb_lower = df['bb_lower'].iloc[index]
        bb_middle = df['bb_middle'].iloc[index]
        
        if pd.isna(bb_upper) or pd.isna(bb_lower) or pd.isna(bb_middle):
            return 0
        
        # Mean reversion signals
        if current_price <= bb_lower:
            return 1   # Buy at lower band (oversold)
        elif current_price >= bb_upper:
            return -1  # Sell at upper band (overbought)
        else:
            return 0   # Hold in middle range
    
    def _combine_signals(
        self,
        rsi_signal: int,
        macd_signal: int,
        ma_signal: int,
        bb_signal: int,
        regime: Optional[RegimeContext] = None
    ) -> SignalDirection:
        """
        Combine individual signals into final signal direction
        
        Args:
            rsi_signal: RSI signal value
            macd_signal: MACD signal value
            ma_signal: Moving average signal value
            bb_signal: Bollinger Bands signal value
            regime: Optional regime context
            
        Returns:
            Combined signal direction
        """
        # Weight the signals (can be adjusted based on regime)
        weights = {
            'rsi': 0.2,
            'macd': 0.3,
            'ma': 0.3,
            'bb': 0.2
        }
        
        # Adjust weights based on regime if available
        if regime:
            # In trending markets, give more weight to trend-following indicators
            if regime.trend.value in ['trend_up', 'trend_down']:
                weights['ma'] = 0.4
                weights['macd'] = 0.3
                weights['rsi'] = 0.15
                weights['bb'] = 0.15
            # In ranging markets, give more weight to mean reversion indicators
            elif regime.trend.value == 'range':
                weights['rsi'] = 0.3
                weights['bb'] = 0.3
                weights['ma'] = 0.2
                weights['macd'] = 0.2
        
        # Calculate weighted signal
        weighted_signal = (
            rsi_signal * weights['rsi'] +
            macd_signal * weights['macd'] +
            ma_signal * weights['ma'] +
            bb_signal * weights['bb']
        )
        
        # Convert to signal direction with threshold
        threshold = 0.1  # Require some conviction for signal
        
        if weighted_signal > threshold:
            return SignalDirection.BUY
        elif weighted_signal < -threshold:
            return SignalDirection.SELL
        else:
            return SignalDirection.HOLD
    
    def _calculate_signal_strength(
        self,
        rsi_signal: int,
        macd_signal: int,
        ma_signal: int,
        bb_signal: int
    ) -> float:
        """
        Calculate signal strength based on agreement between indicators
        
        Args:
            rsi_signal: RSI signal value
            macd_signal: MACD signal value
            ma_signal: Moving average signal value
            bb_signal: Bollinger Bands signal value
            
        Returns:
            Signal strength between 0.0 and 1.0
        """
        signals = [rsi_signal, macd_signal, ma_signal, bb_signal]
        
        # Count agreements
        buy_signals = sum(1 for s in signals if s > 0)
        sell_signals = sum(1 for s in signals if s < 0)
        total_signals = len(signals)
        
        # Calculate strength as proportion of agreeing signals
        if buy_signals > sell_signals:
            strength = buy_signals / total_signals
        elif sell_signals > buy_signals:
            strength = sell_signals / total_signals
        else:
            strength = 0.0  # No clear direction
        
        return min(1.0, max(0.0, strength))
    
    def _calculate_signal_confidence(
        self,
        rsi_signal: int,
        macd_signal: int,
        ma_signal: int,
        bb_signal: int,
        df: pd.DataFrame,
        index: int
    ) -> float:
        """
        Calculate signal confidence based on indicator strength and market conditions
        
        Args:
            rsi_signal: RSI signal value
            macd_signal: MACD signal value
            ma_signal: Moving average signal value
            bb_signal: Bollinger Bands signal value
            df: DataFrame with indicators
            index: Current index
            
        Returns:
            Confidence score between 0.0 and 1.0
        """
        confidence_factors = []
        
        # RSI confidence (stronger at extremes)
        rsi = df['rsi'].iloc[index]
        if not pd.isna(rsi):
            if rsi <= 20 or rsi >= 80:
                confidence_factors.append(0.9)  # Very extreme
            elif rsi <= 30 or rsi >= 70:
                confidence_factors.append(0.7)  # Extreme
            else:
                confidence_factors.append(0.3)  # Neutral
        
        # MACD confidence (stronger with larger histogram)
        macd_hist = df['macd_hist'].iloc[index]
        if not pd.isna(macd_hist):
            hist_strength = min(1.0, abs(macd_hist) * 100)  # Scale histogram
            confidence_factors.append(hist_strength)
        
        # MA confidence (stronger with larger separation)
        ma_short = df[f'ma_{self.ma_short}'].iloc[index]
        ma_long = df[f'ma_{self.ma_long}'].iloc[index]
        if not pd.isna(ma_short) and not pd.isna(ma_long):
            ma_separation = abs(ma_short - ma_long) / ma_long if ma_long > 0 else 0
            ma_confidence = min(1.0, ma_separation * 20)  # Scale separation
            confidence_factors.append(ma_confidence)
        
        # BB confidence (stronger near bands)
        current_price = df['close'].iloc[index]
        bb_upper = df['bb_upper'].iloc[index]
        bb_lower = df['bb_lower'].iloc[index]
        bb_middle = df['bb_middle'].iloc[index]
        
        if not pd.isna(bb_upper) and not pd.isna(bb_lower) and not pd.isna(bb_middle):
            bb_width = bb_upper - bb_lower
            if bb_width > 0:
                # Distance from middle as proportion of band width
                distance_from_middle = abs(current_price - bb_middle)
                bb_position = distance_from_middle / (bb_width / 2)
                bb_confidence = min(1.0, bb_position)  # Higher confidence near bands
                confidence_factors.append(bb_confidence)
        
        # Overall confidence as average of factors
        if confidence_factors:
            return sum(confidence_factors) / len(confidence_factors)
        else:
            return 0.5  # Default confidence
    
    def get_parameters(self) -> dict[str, Any]:
        """Get signal generator parameters for logging and serialization"""
        params = super().get_parameters()
        params.update({
            'rsi_period': self.rsi_period,
            'rsi_overbought': self.rsi_overbought,
            'rsi_oversold': self.rsi_oversold,
            'macd_fast': self.macd_fast,
            'macd_slow': self.macd_slow,
            'macd_signal': self.macd_signal,
            'ma_short': self.ma_short,
            'ma_long': self.ma_long,
            'bb_period': self.bb_period,
            'bb_std_dev': self.bb_std_dev,
            'atr_period': self.atr_period,
            'min_periods': self.min_periods
        })
        return params


class RSISignalGenerator(SignalGenerator):
    """
    Simple RSI-based signal generator
    
    Generates signals based solely on RSI overbought/oversold conditions.
    """
    
    def __init__(
        self,
        name: str = "rsi_signal_generator",
        period: int = 14,
        overbought: float = 70.0,
        oversold: float = 30.0
    ):
        """
        Initialize RSI Signal Generator
        
        Args:
            name: Name for this signal generator
            period: RSI calculation period
            overbought: RSI overbought threshold
            oversold: RSI oversold threshold
        """
        super().__init__(name)
        self.period = period
        self.overbought = overbought
        self.oversold = oversold
    
    def generate_signal(self, df: pd.DataFrame, index: int, regime: Optional[RegimeContext] = None) -> Signal:
        """Generate signal based on RSI levels"""
        self.validate_inputs(df, index)
<<<<<<< HEAD
        
        if index < self.period:
            return Signal(
                direction=SignalDirection.HOLD,
                strength=0.0,
                confidence=0.0,
                metadata={
                    'generator': self.name,
                    'reason': 'insufficient_history',
                    'index': index
                }
            )
        
=======

>>>>>>> da7f4c4a
        # Calculate RSI if not present
        if 'rsi' not in df.columns:
            # Check if we have enough data for RSI calculation
            if len(df) < self.period:
                return Signal(
                    direction=SignalDirection.HOLD,
                    strength=0.0,
                    confidence=0.0,
                    metadata={
                        'generator': self.name,
                        'reason': 'insufficient_history',
                        'index': index
                    }
                )
            df = df.copy()
            df['rsi'] = calculate_rsi(df, self.period)
        
        rsi = df['rsi'].iloc[index]
        
        if pd.isna(rsi):
            return Signal(
                direction=SignalDirection.HOLD,
                strength=0.0,
                confidence=0.0,
                metadata={
                    'generator': self.name,
                    'reason': 'rsi_calculation_failed',
                    'index': index
                }
            )
        
        # Determine signal
        if rsi >= self.overbought:
            direction = SignalDirection.SELL
            strength = min(1.0, (rsi - self.overbought) / (100 - self.overbought))
        elif rsi <= self.oversold:
            direction = SignalDirection.BUY
            strength = min(1.0, (self.oversold - rsi) / self.oversold)
        else:
            direction = SignalDirection.HOLD
            strength = 0.0
        
        # Calculate confidence (higher at extremes)
        if rsi <= 20 or rsi >= 80:
            confidence = 0.9
        elif rsi <= 30 or rsi >= 70:
            confidence = 0.7
        else:
            confidence = 0.3
        
        return Signal(
            direction=direction,
            strength=strength,
            confidence=confidence,
            metadata={
                'generator': self.name,
                'rsi_value': float(rsi),
                'overbought_threshold': self.overbought,
                'oversold_threshold': self.oversold,
                'index': index
            }
        )
    
    def get_confidence(self, df: pd.DataFrame, index: int) -> float:
        """Get confidence based on RSI extremity"""
        self.validate_inputs(df, index)

        if 'rsi' not in df.columns:
            if len(df) < self.period:
                return 0.0
            df = df.copy()
            df['rsi'] = calculate_rsi(df, self.period)
        
        rsi = df['rsi'].iloc[index]
        
        if pd.isna(rsi):
            return 0.0
        
        # Higher confidence at extremes
        if rsi <= 20 or rsi >= 80:
            return 0.9
        elif rsi <= 30 or rsi >= 70:
            return 0.7
        else:
            return 0.3
    
    def get_parameters(self) -> dict[str, Any]:
        """Get RSI signal generator parameters"""
        params = super().get_parameters()
        params.update({
            'period': self.period,
            'overbought': self.overbought,
            'oversold': self.oversold
        })
        return params


class MACDSignalGenerator(SignalGenerator):
    """
    Simple MACD-based signal generator
    
    Generates signals based on MACD line crossovers with signal line.
    """
    
    def __init__(
        self,
        name: str = "macd_signal_generator",
        fast_period: int = 12,
        slow_period: int = 26,
        signal_period: int = 9
    ):
        """
        Initialize MACD Signal Generator
        
        Args:
            name: Name for this signal generator
            fast_period: Fast EMA period
            slow_period: Slow EMA period
            signal_period: Signal line EMA period
        """
        super().__init__(name)
        self.fast_period = fast_period
        self.slow_period = slow_period
        self.signal_period = signal_period
        self.min_periods = slow_period + signal_period
    
    def generate_signal(self, df: pd.DataFrame, index: int, regime: Optional[RegimeContext] = None) -> Signal:
        """Generate signal based on MACD crossovers"""
        self.validate_inputs(df, index)
        
        if index < max(1, self.min_periods):
            return Signal(
                direction=SignalDirection.HOLD,
                strength=0.0,
                confidence=0.0,
                metadata={
                    'generator': self.name,
                    'reason': 'insufficient_history',
                    'index': index
                }
            )
        
        # Calculate MACD if not present
        macd_columns = ['macd', 'macd_signal', 'macd_hist']
        if not all(col in df.columns for col in macd_columns):
            df = calculate_macd(df.copy(), self.fast_period, self.slow_period, self.signal_period)
        
        macd_current = df['macd'].iloc[index]
        macd_signal_current = df['macd_signal'].iloc[index]
        macd_prev = df['macd'].iloc[index - 1]
        macd_signal_prev = df['macd_signal'].iloc[index - 1]
        macd_hist = df['macd_hist'].iloc[index]
        
        if pd.isna(macd_current) or pd.isna(macd_signal_current):
            return Signal(
                direction=SignalDirection.HOLD,
                strength=0.0,
                confidence=0.0,
                metadata={
                    'generator': self.name,
                    'reason': 'macd_calculation_failed',
                    'index': index
                }
            )
        
        # Determine signal based on crossover
        if macd_prev <= macd_signal_prev and macd_current > macd_signal_current:
            direction = SignalDirection.BUY
            strength = min(1.0, abs(macd_hist) * 100)
        elif macd_prev >= macd_signal_prev and macd_current < macd_signal_current:
            direction = SignalDirection.SELL
            strength = min(1.0, abs(macd_hist) * 100)
        else:
            direction = SignalDirection.HOLD
            strength = 0.0
        
        # Calculate confidence based on histogram strength
        if not pd.isna(macd_hist):
            # Scale histogram to confidence - use a more gradual scaling
            hist_abs = abs(macd_hist)
            if hist_abs >= 0.05:
                confidence = 0.9
            elif hist_abs >= 0.02:
                confidence = 0.7
            elif hist_abs >= 0.01:
                confidence = 0.5
            else:
                confidence = 0.3
        else:
            confidence = 0.5
        
        return Signal(
            direction=direction,
            strength=strength,
            confidence=confidence,
            metadata={
                'generator': self.name,
                'macd_value': float(macd_current),
                'macd_signal_value': float(macd_signal_current),
                'macd_histogram': float(macd_hist) if not pd.isna(macd_hist) else None,
                'crossover_detected': direction != SignalDirection.HOLD,
                'index': index
            }
        )
    
    def get_confidence(self, df: pd.DataFrame, index: int) -> float:
        """Get confidence based on MACD histogram strength"""
        self.validate_inputs(df, index)
        
        if index < self.min_periods:
            return 0.0
        
        macd_columns = ['macd', 'macd_signal', 'macd_hist']
        if not all(col in df.columns for col in macd_columns):
            df = calculate_macd(df.copy(), self.fast_period, self.slow_period, self.signal_period)
        
        macd_hist = df['macd_hist'].iloc[index]
        
        if pd.isna(macd_hist):
            return 0.0
        # Use same scaling as in generate_signal
        hist_abs = abs(macd_hist)
        if hist_abs >= 0.05:
            return 0.9
        elif hist_abs >= 0.02:
            return 0.7
        elif hist_abs >= 0.01:
            return 0.5
        else:
            return 0.3

    def get_parameters(self) -> dict[str, Any]:
        """Get MACD signal generator parameters"""
        params = super().get_parameters()
        params.update({
            'fast_period': self.fast_period,
            'slow_period': self.slow_period,
            'signal_period': self.signal_period,
            'min_periods': self.min_periods
        })
        return params<|MERGE_RESOLUTION|>--- conflicted
+++ resolved
@@ -567,23 +567,7 @@
     def generate_signal(self, df: pd.DataFrame, index: int, regime: Optional[RegimeContext] = None) -> Signal:
         """Generate signal based on RSI levels"""
         self.validate_inputs(df, index)
-<<<<<<< HEAD
-        
-        if index < self.period:
-            return Signal(
-                direction=SignalDirection.HOLD,
-                strength=0.0,
-                confidence=0.0,
-                metadata={
-                    'generator': self.name,
-                    'reason': 'insufficient_history',
-                    'index': index
-                }
-            )
-        
-=======
-
->>>>>>> da7f4c4a
+
         # Calculate RSI if not present
         if 'rsi' not in df.columns:
             # Check if we have enough data for RSI calculation
