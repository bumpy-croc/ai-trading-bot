--- conflicted
+++ resolved
@@ -11,7 +11,7 @@
 from dataclasses import asdict, dataclass
 from datetime import datetime
 from enum import Enum
-from typing import Any, Optional
+from typing import Any, Dict, List, Optional
 from uuid import uuid4
 
 from .position_sizer import PositionSizer
@@ -37,13 +37,8 @@
     class_name: str
     parameters: dict[str, Any]
     version: str
-<<<<<<< HEAD
-    
-    def to_dict(self) -> dict[str, Any]:
-=======
 
     def to_dict(self) -> Dict[str, Any]:
->>>>>>> ccca4b57
         """Convert to dictionary for serialization"""
         return asdict(self)
 
@@ -73,17 +68,9 @@
     regime_detector_config: ComponentConfig
 
     # Additional metadata
-<<<<<<< HEAD
-    parameters: dict[str, Any]
-    performance_summary: Optional[dict[str, Any]]
-    validation_results: Optional[dict[str, Any]]
-    
-=======
     parameters: Dict[str, Any]
     performance_summary: Optional[Dict[str, Any]]
     validation_results: Optional[Dict[str, Any]]
-
->>>>>>> ccca4b57
     # Lineage tracking
     lineage_path: list[str]  # Path from root ancestor to this strategy
     branch_name: Optional[str]
@@ -92,13 +79,8 @@
     # Checksums for integrity
     config_hash: str
     component_hash: str
-<<<<<<< HEAD
-    
-    def to_dict(self) -> dict[str, Any]:
-=======
 
     def to_dict(self) -> Dict[str, Any]:
->>>>>>> ccca4b57
         """Convert to dictionary for serialization"""
         data = asdict(self)
         data['created_at'] = self.created_at.isoformat()
@@ -136,13 +118,8 @@
     parameters: Optional[dict[str, Any]] = None
     config_hash: Optional[str] = None
     component_hash: Optional[str] = None
-<<<<<<< HEAD
-    
-    def to_dict(self) -> dict[str, Any]:
-=======
 
     def to_dict(self) -> Dict[str, Any]:
->>>>>>> ccca4b57
         """Convert to dictionary for serialization"""
         data = asdict(self)
         data['created_at'] = self.created_at.isoformat()
@@ -181,17 +158,9 @@
         self.storage_backend = storage_backend
 
         # In-memory storage
-<<<<<<< HEAD
-        self._strategies: dict[str, StrategyMetadata] = {}
-        self._versions: dict[str, list[StrategyVersion]] = {}
-        self._lineage: dict[str, list[str]] = {}  # parent_id -> [child_ids]
-        
-=======
         self._strategies: Dict[str, StrategyMetadata] = {}
         self._versions: Dict[str, List[StrategyVersion]] = {}
         self._lineage: Dict[str, List[str]] = {}  # parent_id -> [child_ids]
-
->>>>>>> ccca4b57
         # Component type registry for validation
         self._component_types = {
             'signal_generator': SignalGenerator,
@@ -201,13 +170,8 @@
         }
 
         self.logger.info("StrategyRegistry initialized")
-<<<<<<< HEAD
-    
-    def register_strategy(self, strategy: Strategy, metadata: dict[str, Any],
-=======
 
     def register_strategy(self, strategy: Strategy, metadata: Dict[str, Any],
->>>>>>> ccca4b57
                          parent_id: Optional[str] = None) -> str:
         """
         Register a new strategy with metadata
@@ -400,13 +364,8 @@
             Strategy metadata or None if not found
         """
         return self._strategies.get(strategy_id)
-<<<<<<< HEAD
-    
-    def get_strategy_versions(self, strategy_id: str) -> list[StrategyVersion]:
-=======
 
     def get_strategy_versions(self, strategy_id: str) -> List[StrategyVersion]:
->>>>>>> ccca4b57
         """
         Get all versions for a strategy
         
@@ -574,13 +533,8 @@
             strategies = [s for s in strategies if all(tag in s.tags for tag in tags)]
 
         return strategies
-<<<<<<< HEAD
-    
-    def get_strategy_lineage(self, strategy_id: str) -> dict[str, Any]:
-=======
 
     def get_strategy_lineage(self, strategy_id: str) -> Dict[str, Any]:
->>>>>>> ccca4b57
         """
         Get complete lineage information for a strategy
         
@@ -619,13 +573,8 @@
             'branch_name': metadata.branch_name,
             'merge_source': metadata.merge_source
         }
-<<<<<<< HEAD
-    
-    def serialize_strategy(self, strategy_id: str) -> dict[str, Any]:
-=======
 
     def serialize_strategy(self, strategy_id: str) -> Dict[str, Any]:
->>>>>>> ccca4b57
         """
         Serialize strategy to dictionary
         
@@ -649,13 +598,8 @@
             'versions': [v.to_dict() for v in versions],
             'lineage': self.get_strategy_lineage(strategy_id)
         }
-<<<<<<< HEAD
-    
-    def deserialize_strategy(self, data: dict[str, Any]) -> str:
-=======
 
     def deserialize_strategy(self, data: Dict[str, Any]) -> str:
->>>>>>> ccca4b57
         """
         Deserialize strategy from dictionary
         
@@ -694,15 +638,9 @@
             return strategy_id
 
         except Exception as e:
-<<<<<<< HEAD
-            raise StrategyValidationError(f"Failed to deserialize strategy: {e}") from e
-    
-    def validate_strategy_integrity(self, strategy_id: str) -> dict[str, Any]:
-=======
             raise StrategyValidationError(f"Failed to deserialize strategy: {e}")
 
     def validate_strategy_integrity(self, strategy_id: str) -> Dict[str, Any]:
->>>>>>> ccca4b57
         """
         Validate strategy integrity and consistency
         
@@ -779,13 +717,8 @@
 
         if not hasattr(strategy, 'position_sizer') or strategy.position_sizer is None:
             raise StrategyValidationError("Strategy missing position_sizer")
-<<<<<<< HEAD
-    
-    def _extract_component_configs(self, strategy: Strategy) -> dict[str, ComponentConfig]:
-=======
 
     def _extract_component_configs(self, strategy: Strategy) -> Dict[str, ComponentConfig]:
->>>>>>> ccca4b57
         """Extract component configurations from strategy"""
         return {
             'signal_generator': ComponentConfig(
@@ -813,15 +746,9 @@
                 version="1.0.0"
             )
         }
-<<<<<<< HEAD
-    
-    def _calculate_config_hash(self, component_configs: dict[str, ComponentConfig],
-                              parameters: dict[str, Any]) -> str:
-=======
 
     def _calculate_config_hash(self, component_configs: Dict[str, ComponentConfig],
                               parameters: Dict[str, Any]) -> str:
->>>>>>> ccca4b57
         """Calculate configuration hash for integrity checking"""
         config_data = {
             'components': {k: v.to_dict() for k, v in component_configs.items()},
@@ -848,13 +775,8 @@
         }
         component_str = json.dumps(component_data, sort_keys=True)
         return hashlib.sha256(component_str.encode()).hexdigest()
-<<<<<<< HEAD
-    
-    def _build_lineage_path(self, parent_id: Optional[str]) -> list[str]:
-=======
 
     def _build_lineage_path(self, parent_id: Optional[str]) -> List[str]:
->>>>>>> ccca4b57
         """Build lineage path from root to current strategy"""
         if not parent_id or parent_id not in self._strategies:
             return []
@@ -874,13 +796,8 @@
             return f"{major + 1}.0.0"
         else:
             return f"{major}.{minor}.{patch + 1}"
-<<<<<<< HEAD
-    
-    def _get_descendants(self, strategy_id: str) -> list[dict[str, Any]]:
-=======
 
     def _get_descendants(self, strategy_id: str) -> List[Dict[str, Any]]:
->>>>>>> ccca4b57
         """Get all descendants of a strategy"""
         descendants = []
 
@@ -908,13 +825,8 @@
 
         if not isinstance(config.parameters, dict):
             raise StrategyValidationError(f"Invalid parameters for {component_type}")
-<<<<<<< HEAD
-    
-    def _validate_serialized_data(self, metadata: StrategyMetadata, versions: list[StrategyVersion]) -> None:
-=======
 
     def _validate_serialized_data(self, metadata: StrategyMetadata, versions: List[StrategyVersion]) -> None:
->>>>>>> ccca4b57
         """Validate serialized data consistency"""
         if not versions:
             raise StrategyValidationError("No versions provided")
