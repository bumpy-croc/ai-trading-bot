--- conflicted
+++ resolved
@@ -13,17 +13,6 @@
 - Technical Signal Generators: Technical indicator-based signal generation components
 """
 
-<<<<<<< HEAD
-from src.database.models import StrategyExecution
-
-from .ml_signal_generator import MLBasicSignalGenerator, MLSignalGenerator
-from .position_sizer import PositionSizer
-from .regime_context import EnhancedRegimeDetector, RegimeContext, TrendLabel, VolLabel
-from .risk_manager import MarketData, Position, RiskManager
-from .signal_generator import Signal, SignalDirection, SignalGenerator
-from .strategy_manager import StrategyManager
-from .strategy_registry import StrategyVersion
-=======
 from .strategy import Strategy
 from .signal_generator import (
     SignalGenerator, Signal, SignalDirection,
@@ -46,23 +35,16 @@
 from .performance_tracker import PerformanceTracker
 from .strategy_lineage import StrategyLineageTracker
 from .ml_signal_generator import MLSignalGenerator, MLBasicSignalGenerator
->>>>>>> 5e7911ac
 from .technical_signal_generator import (
-    MACDSignalGenerator,
-    RSISignalGenerator,
-    TechnicalSignalGenerator,
+    TechnicalSignalGenerator, 
+    RSISignalGenerator, 
+    MACDSignalGenerator
 )
-<<<<<<< HEAD
-=======
 from .testing.test_datasets import TestDatasetGenerator
 from .testing.component_performance_tester import ComponentPerformanceTester
 from .testing.regime_tester import RegimeTester
 from .testing.performance_attribution import PerformanceAttributionAnalyzer
 from src.database.models import StrategyExecution
-
-# Re-export TrendLabel and VolLabel from existing regime module for compatibility
-from src.regime.detector import TrendLabel, VolLabel
->>>>>>> 5e7911ac
 
 __all__ = [
     # Core classes
