"""
Risk Manager Components

This module defines the abstract RiskManager interface and related data models
for managing position sizing, stop losses, and risk controls in the component-based
strategy architecture.
"""

from abc import ABC, abstractmethod
from dataclasses import dataclass
from datetime import datetime
from typing import Any, Optional


@dataclass
class Position:
    """
    Data class representing a trading position
    
    Attributes:
        symbol: Trading symbol (e.g., 'BTCUSDT')
        side: Position side ('long' or 'short')
        size: Position size in base currency
        entry_price: Entry price for the position
        current_price: Current market price
        entry_time: Timestamp when position was opened
        unrealized_pnl: Current unrealized profit/loss
        realized_pnl: Realized profit/loss from partial exits
    """
    symbol: str
    side: str  # 'long' or 'short'
    size: float
    entry_price: float
    current_price: float
    entry_time: datetime
    unrealized_pnl: float = 0.0
    realized_pnl: float = 0.0
    
    def __post_init__(self):
        """Validate position parameters after initialization"""
        self._validate_position()
    
    def _validate_position(self):
        """Validate position parameters are within acceptable bounds"""
        if not isinstance(self.symbol, str) or not self.symbol:
            raise ValueError("symbol must be a non-empty string")
        
        if self.side not in ['long', 'short']:
            raise ValueError(f"side must be 'long' or 'short', got {self.side}")
        
        if self.size <= 0:
            raise ValueError(f"size must be positive, got {self.size}")
        
        if self.entry_price <= 0:
            raise ValueError(f"entry_price must be positive, got {self.entry_price}")
        
        if self.current_price <= 0:
            raise ValueError(f"current_price must be positive, got {self.current_price}")
    
    def update_current_price(self, price: float) -> None:
        """Update current price and recalculate unrealized PnL"""
        if price <= 0:
            raise ValueError(f"price must be positive, got {price}")
        
        self.current_price = price
        
        # Calculate unrealized PnL
        if self.side == 'long':
            self.unrealized_pnl = (self.current_price - self.entry_price) * self.size
        else:  # short
            self.unrealized_pnl = (self.entry_price - self.current_price) * self.size
    
    def get_total_pnl(self) -> float:
        """Get total PnL (realized + unrealized)"""
        return self.realized_pnl + self.unrealized_pnl
    
    def get_pnl_percentage(self) -> float:
        """Get PnL as percentage of entry value"""
        entry_value = self.entry_price * self.size
        return (self.get_total_pnl() / entry_value) * 100 if entry_value > 0 else 0.0


@dataclass
class MarketData:
    """
    Data class representing current market data
    
    Attributes:
        symbol: Trading symbol
        price: Current price
        volume: Current volume
        bid: Current bid price
        ask: Current ask price
        timestamp: Data timestamp
        volatility: Current volatility measure (e.g., ATR)
    """
    symbol: str
    price: float
    volume: float
    bid: Optional[float] = None
    ask: Optional[float] = None
    timestamp: Optional[datetime] = None
    volatility: Optional[float] = None
    
    def __post_init__(self):
        """Validate market data parameters after initialization"""
        self._validate_market_data()
    
    def _validate_market_data(self):
        """Validate market data parameters are within acceptable bounds"""
        if not isinstance(self.symbol, str) or not self.symbol:
            raise ValueError("symbol must be a non-empty string")
        
        if self.price <= 0:
            raise ValueError(f"price must be positive, got {self.price}")
        
        if self.volume < 0:
            raise ValueError(f"volume must be non-negative, got {self.volume}")
        
        if self.bid is not None and self.bid <= 0:
            raise ValueError(f"bid must be positive when provided, got {self.bid}")
        
        if self.ask is not None and self.ask <= 0:
            raise ValueError(f"ask must be positive when provided, got {self.ask}")
        
        if self.volatility is not None and self.volatility < 0:
            raise ValueError(f"volatility must be non-negative when provided, got {self.volatility}")
    
    def get_spread(self) -> Optional[float]:
        """Get bid-ask spread if both bid and ask are available"""
        if self.bid is not None and self.ask is not None:
            return self.ask - self.bid
        return None
    
    def get_spread_percentage(self) -> Optional[float]:
        """Get bid-ask spread as percentage of mid price"""
        spread = self.get_spread()
        if spread is not None and self.bid is not None and self.ask is not None:
            mid_price = (self.bid + self.ask) / 2
            return (spread / mid_price) * 100 if mid_price > 0 else None
        return None


class RiskManager(ABC):
    """
    Abstract base class for risk managers
    
    Risk managers are responsible for calculating position sizes, determining
    exit conditions, and managing stop losses based on risk parameters and
    market conditions.
    """
    
    def __init__(self, name: str):
        """
        Initialize the risk manager
        
        Args:
            name: Unique name for this risk manager
        """
        self.name = name
    
    @abstractmethod
    def calculate_position_size(self, signal: 'Signal', balance: float, 
                              regime: Optional['RegimeContext'] = None) -> float:
        """
        Calculate position size based on signal strength and risk parameters
        
        Args:
            signal: Trading signal with strength and confidence
            balance: Available account balance
            regime: Optional regime context for regime-aware sizing
            
        Returns:
            Position size in base currency
            
        Raises:
            ValueError: If input parameters are invalid
        """
        pass
    
    @abstractmethod
    def should_exit(self, position: Position, current_data: MarketData, 
                   regime: Optional['RegimeContext'] = None) -> bool:
        """
        Determine if a position should be exited based on risk criteria
        
        Args:
            position: Current position information
            current_data: Current market data
            regime: Optional regime context for regime-aware exit decisions
            
        Returns:
            True if position should be exited, False otherwise
        """
        pass
    
    @abstractmethod
    def get_stop_loss(self, entry_price: float, signal: 'Signal', 
                     regime: Optional['RegimeContext'] = None) -> float:
        """
        Calculate stop loss level for a new position
        
        Args:
            entry_price: Entry price for the position
            signal: Trading signal that triggered the position
            regime: Optional regime context for regime-aware stop loss
            
        Returns:
            Stop loss price level
            
        Raises:
            ValueError: If input parameters are invalid
        """
        pass
    
    def validate_inputs(self, balance: float) -> None:
        """
        Validate common input parameters
        
        Args:
            balance: Account balance to validate
            
        Raises:
            ValueError: If balance is invalid
        """
        if balance <= 0:
            raise ValueError(f"balance must be positive, got {balance}")
    
    def get_parameters(self) -> dict[str, Any]:
        """
        Get risk manager parameters for logging and serialization
        
        Returns:
            Dictionary of parameter names and values
        """
        return {
            'name': self.name,
            'type': self.__class__.__name__
        }


class FixedRiskManager(RiskManager):
    """
    Simple fixed-risk manager for testing
    
    Uses fixed percentage risk per trade and simple stop loss rules
    """
    
    def __init__(self, risk_per_trade: float = 0.02, stop_loss_pct: float = 0.05):
        """
        Initialize fixed risk manager
        
        Args:
            risk_per_trade: Risk percentage per trade (0.02 = 2%)
            stop_loss_pct: Stop loss percentage (0.05 = 5%)
        """
        super().__init__("fixed_risk_manager")
        
        if not 0.001 <= risk_per_trade <= 0.1:  # 0.1% to 10%
            raise ValueError(f"risk_per_trade must be between 0.001 and 0.1, got {risk_per_trade}")
        
        if not 0.01 <= stop_loss_pct <= 0.5:  # 1% to 50%
            raise ValueError(f"stop_loss_pct must be between 0.01 and 0.5, got {stop_loss_pct}")
        
        self.risk_per_trade = risk_per_trade
        self.stop_loss_pct = stop_loss_pct
    
    def calculate_position_size(self, signal: 'Signal', balance: float, 
                              regime: Optional['RegimeContext'] = None) -> float:
        """Calculate position size based on fixed risk percentage"""
        self.validate_inputs(balance)
        
        if signal.direction.value == 'hold':
            return 0.0
        
        # Base risk amount
        risk_amount = balance * self.risk_per_trade
        
        # Adjust for signal confidence (lower confidence = smaller position)
        confidence_multiplier = max(0.1, signal.confidence)  # Minimum 10% of base size
        
        # Adjust for signal strength
        strength_multiplier = max(0.1, signal.strength)  # Minimum 10% of base size
        
        # Calculate final position size
        position_size = risk_amount * confidence_multiplier * strength_multiplier
        
        # Apply regime-based adjustments if available
        if regime is not None:
            regime_multiplier = self._get_regime_multiplier(regime)
            position_size *= regime_multiplier
        
        # Ensure minimum position size
        min_position = balance * 0.001  # 0.1% minimum
        max_position = balance * 0.1    # 10% maximum
        
        return max(min_position, min(max_position, position_size))
    
    def should_exit(self, position: Position, current_data: MarketData, 
                   regime: Optional['RegimeContext'] = None) -> bool:
        """Determine exit based on stop loss percentage"""
        # Calculate current loss percentage
        loss_pct = abs(position.get_pnl_percentage()) / 100
        
        # Exit if loss exceeds stop loss threshold
        if position.get_pnl_percentage() < 0 and loss_pct >= self.stop_loss_pct:
            return True
        
        return False
    
    def get_stop_loss(self, entry_price: float, signal: 'Signal', 
                     regime: Optional['RegimeContext'] = None) -> float:
        """Calculate stop loss based on fixed percentage"""
        if entry_price <= 0:
            raise ValueError(f"entry_price must be positive, got {entry_price}")
        
        if signal.direction.value == 'buy':
            # For long positions, stop loss is below entry price
            return entry_price * (1 - self.stop_loss_pct)
        elif signal.direction.value == 'sell':
            # For short positions, stop loss is above entry price
            return entry_price * (1 + self.stop_loss_pct)
        else:
            # No stop loss for hold signals
            return entry_price
    
    def _get_regime_multiplier(self, regime: 'RegimeContext') -> float:
        """Get position size multiplier based on regime"""
        multiplier = 1.0
        
        # Reduce size in high volatility
        if hasattr(regime, 'volatility') and regime.volatility.value == 'high_vol':
            multiplier *= 0.7
        
        # Reduce size in bear markets
        if hasattr(regime, 'trend') and regime.trend.value == 'trend_down':
            multiplier *= 0.8
        
        # Reduce size when regime confidence is low
        if hasattr(regime, 'confidence') and regime.confidence < 0.5:
            multiplier *= 0.9
        
        return max(0.2, multiplier)  # Minimum 20% of base size
    
    def get_parameters(self) -> dict[str, Any]:
        """Get fixed risk manager parameters"""
        params = super().get_parameters()
        params.update({
            'risk_per_trade': self.risk_per_trade,
            'stop_loss_pct': self.stop_loss_pct
        })
        return params


class VolatilityRiskManager(RiskManager):
    """
    ATR-based volatility risk manager
    
    Adjusts position sizing and stop losses based on market volatility
    using Average True Range (ATR) calculations.
    """
    
    def __init__(self, base_risk: float = 0.02, atr_multiplier: float = 2.0, 
                 min_risk: float = 0.005, max_risk: float = 0.05):
        """
        Initialize volatility risk manager
        
        Args:
            base_risk: Base risk percentage per trade (0.02 = 2%)
            atr_multiplier: ATR multiplier for stop loss calculation
            min_risk: Minimum risk percentage (0.005 = 0.5%)
            max_risk: Maximum risk percentage (0.05 = 5%)
        """
        super().__init__("volatility_risk_manager")
        
        if not 0.001 <= base_risk <= 0.1:
            raise ValueError(f"base_risk must be between 0.001 and 0.1, got {base_risk}")
        
        if not 0.5 <= atr_multiplier <= 5.0:
            raise ValueError(f"atr_multiplier must be between 0.5 and 5.0, got {atr_multiplier}")
        
        if not 0.001 <= min_risk <= max_risk:
            raise ValueError(f"min_risk must be between 0.001 and max_risk, got {min_risk}")
        
        if not min_risk <= max_risk <= 0.2:
            raise ValueError(f"max_risk must be between min_risk and 0.2, got {max_risk}")
        
        self.base_risk = base_risk
        self.atr_multiplier = atr_multiplier
        self.min_risk = min_risk
        self.max_risk = max_risk
    
    def calculate_position_size(self, signal: 'Signal', balance: float, 
                              regime: Optional['RegimeContext'] = None) -> float:
        """Calculate position size based on volatility-adjusted risk"""
        self.validate_inputs(balance)
        
        if signal.direction.value == 'hold':
            return 0.0
        
        # Get volatility from signal metadata or use default
        volatility = signal.metadata.get('atr', 0.02)  # Default 2% ATR
        
        # Adjust risk based on volatility (higher volatility = lower risk)
        volatility_multiplier = min(2.0, max(0.5, 0.02 / max(volatility, 0.005)))
        adjusted_risk = self.base_risk * volatility_multiplier
        
        # Apply bounds
        adjusted_risk = max(self.min_risk, min(self.max_risk, adjusted_risk))
        
        # Base risk amount
        risk_amount = balance * adjusted_risk
        
        # Adjust for signal confidence and strength
        confidence_multiplier = max(0.1, signal.confidence)
        strength_multiplier = max(0.1, signal.strength)
        
        position_size = risk_amount * confidence_multiplier * strength_multiplier
        
        # Apply regime-based adjustments if available
        if regime is not None:
            regime_multiplier = self._get_regime_multiplier(regime)
            position_size *= regime_multiplier
        
        # Ensure reasonable bounds
        min_position = balance * 0.001  # 0.1% minimum
        max_position = balance * 0.15   # 15% maximum
        
        return max(min_position, min(max_position, position_size))
    
    def should_exit(self, position: Position, current_data: MarketData, 
                   regime: Optional['RegimeContext'] = None) -> bool:
        """Determine exit based on volatility-adjusted stop loss"""
        # Use volatility from market data if available
        volatility = current_data.volatility or 0.02
        
        # Calculate dynamic stop loss percentage based on volatility
        stop_loss_pct = volatility * self.atr_multiplier
        stop_loss_pct = max(0.01, min(0.15, stop_loss_pct))  # 1% to 15% bounds
        
        # Calculate current loss percentage
        loss_pct = abs(position.get_pnl_percentage()) / 100
        
        # Exit if loss exceeds dynamic stop loss threshold
        if position.get_pnl_percentage() < 0 and loss_pct >= stop_loss_pct:
            return True
        
        return False
    
    def get_stop_loss(self, entry_price: float, signal: 'Signal', 
                     regime: Optional['RegimeContext'] = None) -> float:
        """Calculate stop loss based on ATR"""
        if entry_price <= 0:
            raise ValueError(f"entry_price must be positive, got {entry_price}")
        
        # Get ATR from signal metadata or use default
        atr = signal.metadata.get('atr', entry_price * 0.02)  # Default 2% of price
        
        # Calculate stop loss distance
        stop_distance = atr * self.atr_multiplier
        
        if signal.direction.value == 'buy':
            # For long positions, stop loss is below entry price
            return entry_price - stop_distance
        elif signal.direction.value == 'sell':
            # For short positions, stop loss is above entry price
            return entry_price + stop_distance
        else:
            # No stop loss for hold signals
            return entry_price
    
    def _get_regime_multiplier(self, regime: 'RegimeContext') -> float:
        """Get position size multiplier based on regime"""
        multiplier = 1.0
        
        # Reduce size in high volatility regimes
        if hasattr(regime, 'volatility') and regime.volatility.value == 'high_vol':
            multiplier *= 0.6
        elif hasattr(regime, 'volatility') and regime.volatility.value == 'low_vol':
            multiplier *= 1.2
        
        # Adjust for trend
        if hasattr(regime, 'trend') and regime.trend.value == 'trend_down':
            multiplier *= 0.7
        
        # Adjust for regime confidence
        if hasattr(regime, 'confidence') and regime.confidence < 0.5:
            multiplier *= 0.8
        
        return max(0.2, min(2.0, multiplier))  # 20% to 200% of base size
    
<<<<<<< HEAD
    def get_parameters(self) -> Dict[str, Any]:
=======
    def get_parameters(self) -> dict[str, Any]:
>>>>>>> da7f4c4a
        """Get volatility risk manager parameters"""
        params = super().get_parameters()
        params.update({
            'base_risk': self.base_risk,
            'atr_multiplier': self.atr_multiplier,
            'min_risk': self.min_risk,
            'max_risk': self.max_risk
        })
        return params


class RegimeAdaptiveRiskManager(RiskManager):
    """
    Regime-adaptive risk manager
    
    Adjusts risk parameters based on detected market regimes,
    with different risk profiles for different market conditions.
    """
    
<<<<<<< HEAD
    def __init__(self, base_risk: float = 0.02, regime_multipliers: Optional[Dict[str, float]] = None):
=======
    def __init__(self, base_risk: float = 0.02, regime_multipliers: Optional[dict[str, float]] = None):
>>>>>>> da7f4c4a
        """
        Initialize regime-adaptive risk manager
        
        Args:
            base_risk: Base risk percentage per trade (0.02 = 2%)
            regime_multipliers: Custom multipliers for different regimes
        """
        super().__init__("regime_adaptive_risk_manager")
        
        if not 0.001 <= base_risk <= 0.1:
            raise ValueError(f"base_risk must be between 0.001 and 0.1, got {base_risk}")
        
        self.base_risk = base_risk
        
        # Default regime multipliers
<<<<<<< HEAD
        self.regime_multipliers = regime_multipliers or {
=======
        default_multipliers = {
>>>>>>> da7f4c4a
            'bull_low_vol': 1.5,    # Aggressive in favorable conditions
            'bull_high_vol': 1.0,   # Normal in volatile bull market
            'bear_low_vol': 0.5,    # Conservative in bear market
            'bear_high_vol': 0.3,   # Very conservative in volatile bear
            'sideways_low_vol': 0.8, # Reduced in sideways markets
            'sideways_high_vol': 0.4, # Very reduced in volatile sideways
            'unknown': 0.6          # Conservative when regime unclear
        }
<<<<<<< HEAD
        
=======

        # Merge custom multipliers with defaults
        if regime_multipliers:
            self.regime_multipliers = {**default_multipliers, **regime_multipliers}
        else:
            self.regime_multipliers = default_multipliers
>>>>>>> da7f4c4a
        # Validate multipliers
        for regime, multiplier in self.regime_multipliers.items():
            if not 0.1 <= multiplier <= 3.0:
                raise ValueError(f"regime multiplier for {regime} must be between 0.1 and 3.0, got {multiplier}")
    
    def calculate_position_size(self, signal: 'Signal', balance: float, 
                              regime: Optional['RegimeContext'] = None) -> float:
        """Calculate position size based on regime-specific risk parameters"""
        self.validate_inputs(balance)
        
        if signal.direction.value == 'hold':
            return 0.0
        
        # Get regime-specific risk multiplier
        regime_multiplier = self._get_regime_risk_multiplier(regime)
        adjusted_risk = self.base_risk * regime_multiplier
        
        # Base risk amount
        risk_amount = balance * adjusted_risk
        
        # Adjust for signal confidence and strength
        confidence_multiplier = max(0.1, signal.confidence)
        strength_multiplier = max(0.1, signal.strength)
        
        position_size = risk_amount * confidence_multiplier * strength_multiplier
        
        # Apply regime confidence scaling
        if regime is not None and hasattr(regime, 'confidence'):
            confidence_scaling = max(0.5, regime.confidence)  # Min 50% scaling
            position_size *= confidence_scaling
        
        # Ensure reasonable bounds
        min_position = balance * 0.001  # 0.1% minimum
        max_position = balance * 0.2    # 20% maximum
        
        return max(min_position, min(max_position, position_size))
    
    def should_exit(self, position: Position, current_data: MarketData, 
                   regime: Optional['RegimeContext'] = None) -> bool:
        """Determine exit based on regime-specific criteria"""
        # Get regime-specific stop loss percentage
        stop_loss_pct = self._get_regime_stop_loss(regime)
        
        # Calculate current loss percentage
        loss_pct = abs(position.get_pnl_percentage()) / 100
        
        # Exit if loss exceeds regime-specific stop loss threshold
        if position.get_pnl_percentage() < 0 and loss_pct >= stop_loss_pct:
            return True
        
        # Check for regime transition exit conditions
        if regime is not None and self._should_exit_on_regime_change(regime):
            return True
        
        return False
    
    def get_stop_loss(self, entry_price: float, signal: 'Signal', 
                     regime: Optional['RegimeContext'] = None) -> float:
        """Calculate stop loss based on regime-specific parameters"""
        if entry_price <= 0:
            raise ValueError(f"entry_price must be positive, got {entry_price}")
        
        # Get regime-specific stop loss percentage
        stop_loss_pct = self._get_regime_stop_loss(regime)
        
        if signal.direction.value == 'buy':
            # For long positions, stop loss is below entry price
            return entry_price * (1 - stop_loss_pct)
        elif signal.direction.value == 'sell':
            # For short positions, stop loss is above entry price
            return entry_price * (1 + stop_loss_pct)
        else:
            # No stop loss for hold signals
            return entry_price
    
    def _get_regime_risk_multiplier(self, regime: Optional['RegimeContext']) -> float:
        """Get risk multiplier based on current regime"""
        if regime is None:
            return self.regime_multipliers['unknown']
        
        # Determine regime key based on trend and volatility
        trend_key = 'unknown'
        if hasattr(regime, 'trend'):
            if regime.trend.value == 'trend_up':
                trend_key = 'bull'
            elif regime.trend.value == 'trend_down':
                trend_key = 'bear'
            else:
                trend_key = 'sideways'
        
        vol_key = 'high_vol'
        if hasattr(regime, 'volatility'):
            vol_key = 'low_vol' if regime.volatility.value == 'low_vol' else 'high_vol'
        
        regime_key = f"{trend_key}_{vol_key}"
        
        return self.regime_multipliers.get(regime_key, self.regime_multipliers['unknown'])
    
    def _get_regime_stop_loss(self, regime: Optional['RegimeContext']) -> float:
        """Get stop loss percentage based on regime"""
        if regime is None:
            return 0.05  # 5% default
        
        # More aggressive stops in favorable regimes, wider in unfavorable
        if hasattr(regime, 'trend') and hasattr(regime, 'volatility'):
            if regime.trend.value == 'trend_up' and regime.volatility.value == 'low_vol':
                return 0.03  # 3% tight stop in bull low vol
            elif regime.trend.value == 'trend_down':
                return 0.08  # 8% wider stop in bear market
            elif regime.volatility.value == 'high_vol':
                return 0.07  # 7% wider stop in high volatility
        
        return 0.05  # 5% default
    
    def _should_exit_on_regime_change(self, regime: 'RegimeContext') -> bool:
        """Check if position should be exited due to regime change"""
        # Exit if regime confidence is very low (regime transition)
        if hasattr(regime, 'confidence') and regime.confidence < 0.3:
            return True
        
        # Exit if regime duration is very short (unstable regime)
        if hasattr(regime, 'duration') and regime.duration < 3:
            return True
        
        return False
    
<<<<<<< HEAD
    def get_parameters(self) -> Dict[str, Any]:
=======
    def get_parameters(self) -> dict[str, Any]:
>>>>>>> da7f4c4a
        """Get regime-adaptive risk manager parameters"""
        params = super().get_parameters()
        params.update({
            'base_risk': self.base_risk,
            'regime_multipliers': self.regime_multipliers
        })
        return params<|MERGE_RESOLUTION|>--- conflicted
+++ resolved
@@ -489,11 +489,7 @@
         
         return max(0.2, min(2.0, multiplier))  # 20% to 200% of base size
     
-<<<<<<< HEAD
-    def get_parameters(self) -> Dict[str, Any]:
-=======
     def get_parameters(self) -> dict[str, Any]:
->>>>>>> da7f4c4a
         """Get volatility risk manager parameters"""
         params = super().get_parameters()
         params.update({
@@ -513,11 +509,7 @@
     with different risk profiles for different market conditions.
     """
     
-<<<<<<< HEAD
-    def __init__(self, base_risk: float = 0.02, regime_multipliers: Optional[Dict[str, float]] = None):
-=======
     def __init__(self, base_risk: float = 0.02, regime_multipliers: Optional[dict[str, float]] = None):
->>>>>>> da7f4c4a
         """
         Initialize regime-adaptive risk manager
         
@@ -533,11 +525,7 @@
         self.base_risk = base_risk
         
         # Default regime multipliers
-<<<<<<< HEAD
-        self.regime_multipliers = regime_multipliers or {
-=======
         default_multipliers = {
->>>>>>> da7f4c4a
             'bull_low_vol': 1.5,    # Aggressive in favorable conditions
             'bull_high_vol': 1.0,   # Normal in volatile bull market
             'bear_low_vol': 0.5,    # Conservative in bear market
@@ -546,16 +534,12 @@
             'sideways_high_vol': 0.4, # Very reduced in volatile sideways
             'unknown': 0.6          # Conservative when regime unclear
         }
-<<<<<<< HEAD
-        
-=======
 
         # Merge custom multipliers with defaults
         if regime_multipliers:
             self.regime_multipliers = {**default_multipliers, **regime_multipliers}
         else:
             self.regime_multipliers = default_multipliers
->>>>>>> da7f4c4a
         # Validate multipliers
         for regime, multiplier in self.regime_multipliers.items():
             if not 0.1 <= multiplier <= 3.0:
@@ -682,11 +666,7 @@
         
         return False
     
-<<<<<<< HEAD
-    def get_parameters(self) -> Dict[str, Any]:
-=======
     def get_parameters(self) -> dict[str, Any]:
->>>>>>> da7f4c4a
         """Get regime-adaptive risk manager parameters"""
         params = super().get_parameters()
         params.update({
