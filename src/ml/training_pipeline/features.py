--- conflicted
+++ resolved
@@ -125,12 +125,8 @@
             scalers[feature] = scaler
 
     if "close" in data.columns:
-<<<<<<< HEAD
         # Calculate rolling features (produces NaNs for initial window)
-        for window in [7, 14, 30]:
-=======
         for window in SMA_WINDOWS:
->>>>>>> c82344eb
             col = f"sma_{window}"
             data[col] = data["close"].rolling(window=window).mean()
 
@@ -139,22 +135,18 @@
         gain = (delta.where(delta > 0, 0)).rolling(window=RSI_WINDOW).mean()
         loss = (-delta.where(delta < 0, 0)).rolling(window=RSI_WINDOW).mean()
         rs = gain / loss
-<<<<<<< HEAD
-        data["rsi"] = 100 - (100 / (1 + rs))
+        data["rsi"] = RSI_MAX - (RSI_MAX / (1 + rs))
 
         # Drop NaNs before scaling to avoid MinMaxScaler ValueError
         data = data.dropna()
 
         # Now scale the technical indicators (NaN-free data)
-        for window in [7, 14, 30]:
+        for window in SMA_WINDOWS:
             col = f"sma_{window}"
             scaled = f"{col}_scaled"
             data[scaled] = MinMaxScaler().fit_transform(data[[col]])
             feature_names.append(scaled)
 
-=======
-        data["rsi"] = RSI_MAX - (RSI_MAX / (1 + rs))
->>>>>>> c82344eb
         data["rsi_scaled"] = MinMaxScaler().fit_transform(data[["rsi"]])
         feature_names.append("rsi_scaled")
 
