"""Model factory for the training pipeline.

Optimized architecture with:
- Efficient Conv1D + GRU with batch normalization
- Good speed/accuracy tradeoff
- Batch normalization for faster convergence
"""

from __future__ import annotations

from typing import TYPE_CHECKING, Any

try:
    import tensorflow as tf
    from tensorflow.keras import callbacks
<<<<<<< HEAD
    from tensorflow.keras.layers import (
        BatchNormalization,
        Conv1D,
        Dense,
        Dropout,
        GRU,
        Input,
        LayerNormalization,
        MaxPooling1D,
    )
=======
    from tensorflow.keras.layers import LSTM, Conv1D, Dense, Dropout, Input, MaxPooling1D
>>>>>>> 85b6f02a
    from tensorflow.keras.models import Model

    _TENSORFLOW_AVAILABLE = True
except ImportError:
    _TENSORFLOW_AVAILABLE = False
    # Create placeholder types for type checking
    tf = None  # type: ignore
    callbacks = None  # type: ignore
    Conv1D = None  # type: ignore
    Dense = None  # type: ignore
    Dropout = None  # type: ignore
    Input = None  # type: ignore
    GRU = None  # type: ignore
    MaxPooling1D = None  # type: ignore
    Model = None  # type: ignore
    BatchNormalization = None  # type: ignore
    LayerNormalization = None  # type: ignore

if TYPE_CHECKING:
<<<<<<< HEAD
    from tensorflow.keras.models import Model as ModelType
=======
    # For type checking, assume tensorflow is available
>>>>>>> 85b6f02a
    from tensorflow.keras import callbacks as CallbacksType
    from tensorflow.keras.models import Model as ModelType
else:
    ModelType = Any  # type: ignore
    CallbacksType = Any  # type: ignore


def _ensure_tensorflow_available() -> None:
    """Ensure tensorflow is available, raising ImportError with helpful message if not."""
    if not _TENSORFLOW_AVAILABLE:
        raise ImportError(
            "tensorflow is required for model training but is not installed. "
            "Install it with: pip install tensorflow"
        )


def create_model(input_shape, has_sentiment: bool = True) -> Any:
    """Create an optimized model with good speed/accuracy tradeoff.

    Architecture: Efficient Conv1D + GRU with batch normalization
    Optimized for fast training while maintaining good accuracy.

    Args:
        input_shape: Tuple of (sequence_length, num_features)
        has_sentiment: Whether sentiment features are included (unused, for compatibility)

    Returns:
        Compiled Keras model
    """
    _ensure_tensorflow_available()

    inputs = Input(shape=input_shape)

    # Two convolutional blocks with batch norm
    x = Conv1D(filters=48, kernel_size=3, activation=None, padding="same")(inputs)
    x = BatchNormalization()(x)
    x = tf.keras.layers.Activation("relu")(x)
    x = MaxPooling1D(pool_size=2)(x)

    x = Conv1D(filters=96, kernel_size=3, activation=None, padding="same")(x)
    x = BatchNormalization()(x)
    x = tf.keras.layers.Activation("relu")(x)
    x = MaxPooling1D(pool_size=2)(x)

    # GRU layers with layer normalization
    x = GRU(80, return_sequences=True)(x)
    x = LayerNormalization()(x)
    x = Dropout(0.2)(x)
    x = GRU(40, return_sequences=False)(x)
    x = Dropout(0.2)(x)

    # Output layers
    x = Dense(40, activation="relu")(x)
    x = Dropout(0.2)(x)
    outputs = Dense(1, activation="linear")(x)

    model = Model(inputs=inputs, outputs=outputs)
    model.compile(
        optimizer=tf.keras.optimizers.Adam(learning_rate=1e-3),
        loss="mse",
        metrics=[tf.keras.metrics.RootMeanSquaredError(name="rmse")],
    )
    return model




def default_callbacks(patience: int = 15, reduce_lr_patience: int | None = None) -> list[Any]:
    """Create default training callbacks with optimized parameters.

    Args:
        patience: Epochs to wait before early stopping
        reduce_lr_patience: Epochs to wait before reducing LR (default: patience // 3)

    Returns:
        List of Keras callbacks
    """
    _ensure_tensorflow_available()

    if reduce_lr_patience is None:
        reduce_lr_patience = max(patience // 3, 3)

    return [
        callbacks.EarlyStopping(
            monitor="val_loss",
            patience=patience,
            restore_best_weights=True,
            verbose=1,
        ),
        callbacks.ReduceLROnPlateau(
            monitor="val_loss",
            factor=0.5,
            patience=reduce_lr_patience,
            min_lr=1e-6,
            verbose=1,
        ),
    ]


# Legacy function for backwards compatibility
def build_price_only_model(sequence_length: int, num_features: int) -> Any:
    """Build a price-only model (legacy compatibility function).

    Args:
        sequence_length: Length of input sequences
        num_features: Number of features per timestep

    Returns:
        Compiled Keras model
    """
    return create_model((sequence_length, num_features), has_sentiment=False)<|MERGE_RESOLUTION|>--- conflicted
+++ resolved
@@ -13,7 +13,6 @@
 try:
     import tensorflow as tf
     from tensorflow.keras import callbacks
-<<<<<<< HEAD
     from tensorflow.keras.layers import (
         BatchNormalization,
         Conv1D,
@@ -24,9 +23,6 @@
         LayerNormalization,
         MaxPooling1D,
     )
-=======
-    from tensorflow.keras.layers import LSTM, Conv1D, Dense, Dropout, Input, MaxPooling1D
->>>>>>> 85b6f02a
     from tensorflow.keras.models import Model
 
     _TENSORFLOW_AVAILABLE = True
@@ -46,11 +42,7 @@
     LayerNormalization = None  # type: ignore
 
 if TYPE_CHECKING:
-<<<<<<< HEAD
-    from tensorflow.keras.models import Model as ModelType
-=======
     # For type checking, assume tensorflow is available
->>>>>>> 85b6f02a
     from tensorflow.keras import callbacks as CallbacksType
     from tensorflow.keras.models import Model as ModelType
 else:
