--- conflicted
+++ resolved
@@ -83,8 +83,7 @@
     sequences: np.ndarray,
     targets: np.ndarray,
     split_ratio: float = 0.8,
-<<<<<<< HEAD
-) -> Tuple[np.ndarray, np.ndarray, np.ndarray, np.ndarray]:
+) -> tuple[np.ndarray, np.ndarray, np.ndarray, np.ndarray]:
     """Split sequences into training and validation sets.
 
     Args:
@@ -102,10 +101,6 @@
         split_index = max(int(len(sequences) * split_ratio), 1)
         split_index = min(split_index, len(sequences) - 1)
 
-=======
-) -> tuple[np.ndarray, np.ndarray, np.ndarray, np.ndarray]:
-    split_index = max(int(len(sequences) * split_ratio), 1)
->>>>>>> 85b6f02a
     X_train = sequences[:split_index]
     y_train = targets[:split_index]
     X_val = sequences[split_index:]
