--- conflicted
+++ resolved
@@ -2,17 +2,24 @@
 
 Pretrained models and training artifacts used by strategies and the prediction engine.
 
-<<<<<<< HEAD
-## Directory Structure
+## Structure
 
-### Root Level (Legacy)
+Models are organized in two formats:
+
+### Flat Structure (Legacy)
+Located at `src/ml/` root:
 - `*.onnx` - Legacy ONNX inference models (e.g., `btcusdt_price.onnx`, `btcusdt_sentiment.onnx`)
 - `*.keras` / `*.h5` - Keras training artifacts
 - `*_metadata.json` - Model metadata files consumed by the prediction engine
 - `*_training.png` - Training performance visualizations
 
-### Structured Registry (`models/`)
-New model registry structure for versioned model management:
+### Nested Structure (Current)
+Located at `src/ml/models/{SYMBOL}/{TYPE}/{VERSION}/` for versioned model management:
+- `BTCUSDT/basic/2025-09-17_1h_v1/` - Bitcoin basic model with metadata
+- `BTCUSDT/sentiment/2025-09-17_1h_v1/` - Bitcoin sentiment model with metadata
+- `ETHUSDT/sentiment/2025-09-17_1h_v1/` - Ethereum sentiment model with metadata
+
+Example registry layout:
 ```
 models/
 ├── BTCUSDT/
@@ -28,6 +35,15 @@
             └── model.onnx
 ```
 
+Each versioned directory contains:
+- `model.onnx` - ONNX inference model
+- `metadata.json` - Model metadata (training params, metrics, features)
+
+## Notes
+- The prediction engine auto-discovers models in both structures
+- Nested structure is preferred for new models
+- See [docs/prediction.md](../../docs/prediction.md) for training details
+
 ## Available Models
 
 ### BTC Models
@@ -42,31 +58,4 @@
 
 The prediction engine auto-discovers models in this folder. Both legacy (root-level) and structured registry models are supported.
 
-See [docs/prediction.md](../../docs/prediction.md) for training details and model deployment workflows.
-=======
-## Structure
-
-Models are organized in two formats:
-
-### Flat Structure (Legacy)
-Located at `src/ml/` root:
-- `btcusdt_price.onnx`, `btcusdt_price_v2.onnx` - Bitcoin price prediction models
-- `btcusdt_sentiment.onnx` - Bitcoin sentiment-aware model
-- `ethusdt_sentiment.onnx` - Ethereum sentiment-aware model
-- Corresponding `.h5` and `.keras` training artifacts
-
-### Nested Structure (Current)
-Located at `src/ml/models/{SYMBOL}/{TYPE}/{VERSION}/`:
-- `BTCUSDT/basic/2025-09-17_1h_v1/` - Bitcoin basic model with metadata
-- `BTCUSDT/sentiment/2025-09-17_1h_v1/` - Bitcoin sentiment model with metadata
-- `ETHUSDT/sentiment/2025-09-17_1h_v1/` - Ethereum sentiment model with metadata
-
-Each versioned directory contains:
-- `model.onnx` - ONNX inference model
-- `metadata.json` - Model metadata (training params, metrics, features)
-
-## Notes
-- The prediction engine auto-discovers models in both structures
-- Nested structure is preferred for new models
-- See [docs/prediction.md](../../docs/prediction.md) for training details
->>>>>>> 9bdf8725
+See [docs/prediction.md](../../docs/prediction.md) for training details and model deployment workflows.