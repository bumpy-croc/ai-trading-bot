--- conflicted
+++ resolved
@@ -447,9 +447,6 @@
 
 .error-message i {
     margin-right: 0.5rem;
-<<<<<<< HEAD
-}
-=======
 }
 
 /* Dynamic Risk Management */
@@ -481,5 +478,4 @@
     0% { opacity: 1; }
     50% { opacity: 0.5; }
     100% { opacity: 1; }
-} 
->>>>>>> ff0a46b4
+}