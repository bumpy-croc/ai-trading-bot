# Risk and Position Management Documentation

The AI Trading Bot features a comprehensive risk management system with both static and dynamic risk controls to protect capital and optimize performance under varying market conditions.

## Overview

The risk management system consists of two main components:

1. **Static Risk Management** - Traditional fixed-parameter risk controls
2. **Dynamic Risk Management** - Adaptive risk controls that adjust based on performance and market conditions

## Static Risk Management

### RiskParameters

The base risk management is controlled by the `RiskParameters` class:

```python
@dataclass
class RiskParameters:
    base_risk_per_trade: float = 0.02      # 2% risk per trade
    max_risk_per_trade: float = 0.03       # 3% maximum risk per trade
    max_position_size: float = 0.25        # 25% maximum position size
    max_daily_risk: float = 0.06           # 6% maximum daily risk
    max_correlated_risk: float = 0.10      # 10% maximum risk for correlated positions
    max_drawdown: float = 0.20             # 20% maximum drawdown threshold
    position_size_atr_multiplier: float = 1.0
    default_take_profit_pct: Optional[float] = None
    atr_period: int = 14
```

### Position Sizing Methods

The system supports multiple position sizing approaches:

1. **fixed_fraction** - Fixed percentage of account balance
2. **confidence_weighted** - Size based on ML model confidence scores
3. **atr_risk** - ATR-based risk management (legacy approach)

```python
# Example: Fixed fraction sizing
strategy_overrides = {
    'position_sizer': 'fixed_fraction',
    'base_fraction': 0.02,  # 2% of balance per trade
    'max_fraction': 0.05    # 5% maximum
}

# Example: Confidence-weighted sizing
strategy_overrides = {
    'position_sizer': 'confidence_weighted',
    'base_fraction': 0.03,
    'confidence_key': 'prediction_confidence'  # From indicators
}
```

## Dynamic Risk Management

### Overview

Dynamic risk management automatically adjusts position sizes, stop-loss levels, and risk limits based on:

- **Portfolio drawdown levels** (5%, 10%, 15% thresholds)
- **Recent trading performance** (win rate, profit factor)
- **Market volatility conditions** (high/low volatility adjustments)
- **Recovery patterns** (gradual de-throttling)

### Configuration

Dynamic risk is configured via `DynamicRiskConfig`:

```python
@dataclass
class DynamicRiskConfig:
    enabled: bool = True
    performance_window_days: int = 30
    
    # Drawdown thresholds and adjustments
    drawdown_thresholds: List[float] = [0.05, 0.10, 0.15]  # 5%, 10%, 15%
    risk_reduction_factors: List[float] = [0.8, 0.6, 0.4]   # Reduction at each threshold
    
    # Recovery thresholds for de-throttling
    recovery_thresholds: List[float] = [0.02, 0.05]  # 2%, 5% positive returns
    
    # Volatility adjustments
    volatility_adjustment_enabled: bool = True
    volatility_window_days: int = 30
    high_volatility_threshold: float = 0.03  # 3% daily volatility
    low_volatility_threshold: float = 0.01   # 1% daily volatility
    volatility_risk_multipliers: Tuple[float, float] = (0.7, 1.3)  # (high_vol, low_vol)
```

### Adjustment Logic

**Combination Logic:**
Multiple adjustment factors are combined conservatively (most restrictive wins):
```python
final_position_factor = min(
    drawdown_adjustment.position_size_factor,
    performance_adjustment.position_size_factor,
    volatility_adjustment.position_size_factor
)
```

**Example Scenarios:**

1. **15% Drawdown**: Position sizes reduced to 40% of normal (0.4x factor)
2. **High Volatility**: Position sizes reduced to 70% during volatile periods
3. **Poor Performance** (< 30% win rate): Position sizes reduced to 60%
4. **Recovery** (5% positive return): Gradual return to normal sizing

### Live Trading Integration

```python
# Enable dynamic risk in live trading (default: enabled)
engine = LiveTradingEngine(
    strategy=strategy,
    enable_dynamic_risk=True,
    dynamic_risk_config=DynamicRiskConfig(
        drawdown_thresholds=[0.05, 0.10, 0.15],
        risk_reduction_factors=[0.8, 0.6, 0.4]
    )
)
```

### Backtesting Integration

```python
# Enable dynamic risk in backtesting (default: disabled for historical parity)
backtester = Backtester(
    strategy=strategy,
    enable_dynamic_risk=True,
    dynamic_risk_config=config
)

# Results include dynamic risk tracking
results = backtester.run(symbol="BTCUSDT", timeframe="1h", start=start_date)
print(f"Dynamic adjustments: {len(results['dynamic_risk_adjustments'])}")
print(f"Most common reason: {results['dynamic_risk_summary']['most_common_reason']}")
```

### Per-Strategy Overrides

Strategies can override dynamic risk settings via `get_risk_overrides()`:

```python
class MyStrategy(BaseStrategy):
    def get_risk_overrides(self):
        return {
            'dynamic_risk': {
                'enabled': True,
                'drawdown_thresholds': [0.03, 0.08, 0.15],  # More aggressive thresholds
                'risk_reduction_factors': [0.9, 0.7, 0.5],
                'recovery_thresholds': [0.02, 0.05],
                'volatility_adjustment_enabled': True
            }
        }
```

## Database Tables

### dynamic_performance_metrics

Tracks rolling performance metrics for adaptive risk decisions:

| Column | Type | Description |
|--------|------|-------------|
| id | Integer | Primary key |
| timestamp | DateTime | Metric calculation time |
| rolling_win_rate | Numeric(18,8) | Recent win rate (0.0-1.0) |
| rolling_sharpe_ratio | Numeric(18,8) | Recent Sharpe ratio |
| current_drawdown | Numeric(18,8) | Current drawdown percentage |
| volatility_30d | Numeric(18,8) | 30-day rolling volatility |
| consecutive_losses/wins | Integer | Current streak counts |
| risk_adjustment_factor | Numeric(18,8) | Applied adjustment factor |
| profit_factor | Numeric(18,8) | Gross profit / gross loss |
| expectancy | Numeric(18,8) | Expected value per trade |
| session_id | Integer | Foreign key to trading_sessions |

### risk_adjustments

Logs all risk parameter changes for analysis and tracking:

| Column | Type | Description |
|--------|------|-------------|
| id | Integer | Primary key |
| timestamp | DateTime | Adjustment time |
| adjustment_type | String(50) | 'drawdown', 'performance', 'volatility' |
| trigger_reason | String(200) | Detailed reason (e.g., 'drawdown_15.0%') |
| parameter_name | String(100) | 'position_size_factor', 'stop_loss_multiplier' |
| original_value | Numeric(18,8) | Original parameter value |
| adjusted_value | Numeric(18,8) | New adjusted value |
| adjustment_factor | Numeric(18,8) | Adjustment factor applied |
| current_drawdown | Numeric(18,8) | Drawdown at time of adjustment |
| performance_score | Numeric(18,8) | Performance score context |
| volatility_level | Numeric(18,8) | Volatility level context |
| session_id | Integer | Foreign key to trading_sessions |

## Database Migration

To create the dynamic risk tables, run the migration:

```bash
# Apply the migration
alembic upgrade head

# Check migration status
alembic current
alembic history
```

The migration file `0003_dynamic_risk_tables.py` creates both tables with proper indexes:
- `idx_dynamic_perf_timestamp`, `idx_dynamic_perf_session`
- `idx_risk_adj_timestamp`, `idx_risk_adj_type`, `idx_risk_adj_session`

## Monitoring and Alerts

### Dashboard Integration

The monitoring dashboard displays real-time dynamic risk status:

- **Dynamic Risk Factor**: Current position size multiplier (e.g., "0.60x")
- **Risk Reason**: Why adjustment is active (e.g., "drawdown_15.0%")
- **Risk Status Indicator**: Visual status (green=normal, yellow=active, red=critical)

### Alerts

The system automatically generates alerts when:
- Risk factor changes by more than 10%
- Drawdown thresholds are crossed
- Performance deteriorates significantly

Alerts are displayed in the web dashboard and logged to the database.

## Default Behavior

- **Live Trading**: Dynamic risk is **enabled by default** to protect capital
- **Backtesting**: Dynamic risk is **disabled by default** to preserve historical accuracy
- Position sizing uses `'fixed_fraction'` policy by default with `base_risk_per_trade`
- SL is ATR-based if no explicit `stop_loss_pct` override is provided
- TP uses `RiskParameters.default_take_profit_pct` if set, otherwise falls back to existing engine defaults
- All sizes are clamped by `RiskParameters.max_position_size` and remaining `max_daily_risk`
- **Dynamic risk adjustments are applied automatically when enabled**

## Per-Strategy Overrides
Strategies can override risk behavior by implementing `get_risk_overrides()`:

```python
class MyStrategy(BaseStrategy):
    def get_risk_overrides(self):
        return {
            'position_sizer': 'confidence_weighted',  # 'fixed_fraction' | 'confidence_weighted' | 'atr_risk'
            'base_fraction': 0.02,                    # 2% base allocation
            'min_fraction': 0.005,                    # 0.5% min allocation
            'max_fraction': 0.10,                     # 10% max per position
            'confidence_key': 'prediction_confidence',
            'stop_loss_pct': 0.02,                    # 2% SL; omit to use ATR-based SL
            'take_profit_pct': 0.04,                  # 4% TP; omit to use defaults
        }
```

- If `position_sizer` is `'confidence_weighted'`, the selected `confidence_key` is read from the indicators/columns for the current index; allocation scales with confidence in [0, 1].
- If `'atr_risk'` is chosen, size is derived from legacy ATR risk sizing and converted to a balance fraction.

## Using The Layer
- Live engine (`LiveTradingEngine`) and backtester (`Backtester`) both:
  - Ask strategy for overrides via `get_risk_overrides()`
  - Call `RiskManager.calculate_position_fraction(...)` to get the position size fraction
  - Call `RiskManager.compute_sl_tp(...)` to compute SL/TP
  - Fallback to prior TP defaults if TP not provided by overrides/params

## Multiple Strategies with Different Risk Profiles
Run different strategies simultaneously, each with its own overrides. The engines pass each strategy's overrides to the shared risk manager, which enforces global limits (`max_position_size`, `max_daily_risk`) while respecting per-strategy preferences.

Example:
- Strategy A (proven): `'fixed_fraction'` at 2%, ATR-based SL, TP 3%
- Strategy B (experimental): `'confidence_weighted'` with base 0.5%, min 0.1%, max 1%, wider SL/TP

## Backward Compatibility
- Strategies that do not implement `get_risk_overrides()` continue to work with defaults.
- Legacy methods `calculate_position_size(...)` and `calculate_stop_loss(...)` remain available and are used by the new layer for `'atr_risk'` sizing or ATR-based SL.
- Existing tests for drawdown and position limits continue to rely on `RiskParameters` and `RiskManager`.

## API Summary
- Risk sizing
  - `RiskManager.calculate_position_fraction(df, index, balance, price=None, indicators=None, strategy_overrides=None, regime='normal') -> float`
- Stops and targets
  - `RiskManager.compute_sl_tp(df, index, entry_price, side='long', strategy_overrides=None) -> Tuple[Optional[float], Optional[float]]`
- Strategy overrides (optional)
  - `BaseStrategy.get_risk_overrides() -> Optional[dict]`

## Notes
- `daily_risk_used` approximates risk as the sum of opened fraction sizes; adjust as needed for your brokerage/exchange semantics.
- For correlated exposure controls, extend `get_position_correlation_risk` to use actual correlation matrices across symbols/timeframes.

<<<<<<< HEAD
## Time-Based Exit Policies

Time-based exits provide guardrails to control holding time, overnight/weekend exposure, and align trading with market sessions.

- Core types
  - Maximum holding period: Force-close after N hours.
  - End-of-day flat: Exit positions at market close.
  - Weekend flat / No weekend: Avoid holding over weekends.
  - Trading-hours-only: Exit outside defined session hours.

- Key components
  - `src/position_management/time_exits.py`
    - `TimeExitPolicy`: Implements checks and next-exit scheduling (timezone-aware via zoneinfo).
    - `MarketSessionDef`: In-memory session definition for engines/backtests.
    - `TimeRestrictions`: Flags for overnight/weekend/hours-only.
  - DB schema (migration `0004_time_exits`)
    - `positions`: `max_holding_until`, `end_of_day_exit`, `weekend_exit`, `time_restriction_group`.
    - `trading_sessions`: `time_exit_config`, `market_timezone`.
    - `market_sessions`: session catalog with timezone, open/close times, days of week.

- Configuration defaults (`src/config/constants.py`)
  - `DEFAULT_MAX_HOLDING_HOURS = 24`
  - `DEFAULT_END_OF_DAY_FLAT = False`
  - `DEFAULT_WEEKEND_FLAT = False`
  - `DEFAULT_MARKET_TIMEZONE = 'UTC'`
  - `DEFAULT_TIME_RESTRICTIONS` with `no_overnight`, `no_weekend`, `trading_hours_only`

### Engine Integration

- Live engine (`src/live/trading_engine.py`): accepts optional `time_exit_policy` and replaces hardcoded 24h with policy-based checks.
- Backtester (`src/backtesting/engine.py`): accepts optional `time_exit_policy` and applies time exits in close checks.

### Example Usage

```python
from datetime import time
from src.position_management.time_exits import TimeExitPolicy, MarketSessionDef, TimeRestrictions

us_equities = MarketSessionDef(
    name='US_EQUITIES',
    timezone='America/New_York',
    open_time=time(9, 30),
    close_time=time(16, 0),
    days_of_week=[1,2,3,4,5],
)

policy = TimeExitPolicy(
    max_holding_hours=48,
    end_of_day_flat=True,
    weekend_flat=True,
    market_timezone='America/New_York',
    time_restrictions=TimeRestrictions(no_overnight=True, trading_hours_only=True),
    market_session=us_equities,
)
```

Pass `time_exit_policy=policy` to both `LiveTradingEngine` and `Backtester`.

### Notes and Edge Cases

- All time comparisons are UTC-normalized; `zoneinfo` is used for local market time computations when available.
- DST transitions: end-of-day logic uses local market session close time each day; tests should include DST boundaries.
-- Holiday-aware sessions are planned for future work; current implementation supports weekdays and 24h markets.
=======
>>>>>>> 827e33b7
## Performance Considerations

- **Caching**: Performance metrics are cached for 5 minutes to minimize database overhead
- **Overhead**: Dynamic risk calculations add < 1ms per risk check
- **Database Impact**: Metrics are logged only on significant changes (>10% adjustment)

## Troubleshooting

### Common Issues

**1. Dynamic risk not applying adjustments**
- Check `enable_dynamic_risk=True` in engine initialization
- Verify database tables exist: `alembic current`
- Check logs for dynamic risk manager initialization errors

**2. Migration failures**
- Ensure database URL is properly configured
- Check if tables already exist manually
- Verify PostgreSQL/SQLite compatibility

**3. Performance degradation**
- Monitor database query performance on risk_adjustments table
- Check if excessive logging is occurring (should be < 10 logs per hour typically)
- Verify cache TTL settings are appropriate

### Debugging

Enable detailed logging for dynamic risk operations:

```python
import logging
logging.getLogger('src.position_management.dynamic_risk').setLevel(logging.DEBUG)
```

Check recent risk adjustments:

```sql
SELECT * FROM risk_adjustments 
WHERE session_id = YOUR_SESSION_ID 
ORDER BY timestamp DESC 
LIMIT 10;
```

## Best Practices

1. **Strategy-Specific Tuning**: Use `get_risk_overrides()` to customize thresholds per strategy
2. **Gradual Rollout**: Start with conservative thresholds and adjust based on results
3. **Monitoring**: Regularly review risk adjustment logs and effectiveness
4. **Testing**: Always backtest with dynamic risk enabled to understand historical impact
5. **Recovery Planning**: Set appropriate recovery thresholds to avoid being overly conservative during recoveries

## Configuration Constants

Default values are defined in `src/config/constants.py`:

```python
DEFAULT_DYNAMIC_RISK_ENABLED = True
DEFAULT_PERFORMANCE_WINDOW_DAYS = 30
DEFAULT_DRAWDOWN_THRESHOLDS = [0.05, 0.10, 0.15]
DEFAULT_RISK_REDUCTION_FACTORS = [0.8, 0.6, 0.4]
DEFAULT_RECOVERY_THRESHOLDS = [0.02, 0.05]
DEFAULT_VOLATILITY_ADJUSTMENT_ENABLED = True
DEFAULT_HIGH_VOLATILITY_THRESHOLD = 0.03
DEFAULT_LOW_VOLATILITY_THRESHOLD = 0.01
DEFAULT_VOLATILITY_RISK_MULTIPLIERS = (0.7, 1.3)
DEFAULT_MIN_TRADES_FOR_DYNAMIC_ADJUSTMENT = 10
<<<<<<< HEAD
```
>>>>>>> 827e33b (Implement Comprehensive Dynamic Risk Management System with Database Persistence and Monitoring (#166))
=======
```
>>>>>>> 827e33b7
<|MERGE_RESOLUTION|>--- conflicted
+++ resolved
@@ -292,7 +292,6 @@
 - `daily_risk_used` approximates risk as the sum of opened fraction sizes; adjust as needed for your brokerage/exchange semantics.
 - For correlated exposure controls, extend `get_position_correlation_risk` to use actual correlation matrices across symbols/timeframes.
 
-<<<<<<< HEAD
 ## Time-Based Exit Policies
 
 Time-based exits provide guardrails to control holding time, overnight/weekend exposure, and align trading with market sessions.
@@ -355,9 +354,8 @@
 
 - All time comparisons are UTC-normalized; `zoneinfo` is used for local market time computations when available.
 - DST transitions: end-of-day logic uses local market session close time each day; tests should include DST boundaries.
--- Holiday-aware sessions are planned for future work; current implementation supports weekdays and 24h markets.
-=======
->>>>>>> 827e33b7
+- Holiday-aware sessions are planned for future work; current implementation supports weekdays and 24h markets.
+
 ## Performance Considerations
 
 - **Caching**: Performance metrics are cached for 5 minutes to minimize database overhead
@@ -424,9 +422,4 @@
 DEFAULT_LOW_VOLATILITY_THRESHOLD = 0.01
 DEFAULT_VOLATILITY_RISK_MULTIPLIERS = (0.7, 1.3)
 DEFAULT_MIN_TRADES_FOR_DYNAMIC_ADJUSTMENT = 10
-<<<<<<< HEAD
-```
->>>>>>> 827e33b (Implement Comprehensive Dynamic Risk Management System with Database Persistence and Monitoring (#166))
-=======
-```
->>>>>>> 827e33b7
+```