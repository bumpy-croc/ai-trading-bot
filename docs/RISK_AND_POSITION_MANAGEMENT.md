--- conflicted
+++ resolved
@@ -239,7 +239,6 @@
 - SL is ATR-based if no explicit `stop_loss_pct` override is provided
 - TP uses `RiskParameters.default_take_profit_pct` if set, otherwise falls back to existing engine defaults
 - All sizes are clamped by `RiskParameters.max_position_size` and remaining `max_daily_risk`
-<<<<<<< HEAD
 - **Dynamic risk adjustments are applied automatically when enabled**
 
 ## Per-Strategy Overrides
@@ -292,7 +291,6 @@
 ## Notes
 - `daily_risk_used` approximates risk as the sum of opened fraction sizes; adjust as needed for your brokerage/exchange semantics.
 - For correlated exposure controls, extend `get_position_correlation_risk` to use actual correlation matrices across symbols/timeframes.
-=======
 
 ## Performance Considerations
 
@@ -360,5 +358,4 @@
 DEFAULT_LOW_VOLATILITY_THRESHOLD = 0.01
 DEFAULT_VOLATILITY_RISK_MULTIPLIERS = (0.7, 1.3)
 DEFAULT_MIN_TRADES_FOR_DYNAMIC_ADJUSTMENT = 10
-```
->>>>>>> ff0a46b4
+```