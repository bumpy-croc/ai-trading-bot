--- conflicted
+++ resolved
@@ -4,15 +4,6 @@
 import os
 import sys
 
-<<<<<<< HEAD
-from cli.commands.train_commands import (
-    simple_model_validator_main,
-    train_model_main,
-    train_price_model_main,
-    train_price_only_model_main,
-)
-from cli.core.forward import forward_to_module_main
-=======
 # * Conditionally import training commands only in non-Railway environments
 def is_railway_environment() -> bool:
     """
@@ -59,7 +50,6 @@
         _TRAINING_AVAILABLE = False
 else:
     _TRAINING_AVAILABLE = False
->>>>>>> 6a5ccaee
 
 
 def _handle_safe(ns: argparse.Namespace) -> int:
