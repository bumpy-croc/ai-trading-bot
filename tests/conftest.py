"""
Pytest configuration and shared fixtures for the trading bot test suite.

This file contains fixtures that are used across multiple test modules,
especially for setting up mock data, test environments, and common objects.
"""

import pytest
import pandas as pd
import numpy as np
from datetime import datetime, timedelta
from unittest.mock import Mock, MagicMock
import tempfile
import os
from pathlib import Path
import sys
import subprocess
import time

# Add project root and src directory to PYTHONPATH for test imports
_PROJECT_ROOT = Path(__file__).resolve().parents[1]
_SRC_DIR = _PROJECT_ROOT / "src"
for _p in (str(_PROJECT_ROOT), str(_SRC_DIR)):
    if _p not in sys.path:
        sys.path.insert(0, _p)

# Import core components for fixture creation
from src.data_providers.data_provider import DataProvider
from src.data_providers.binance_provider import BinanceProvider
from src.risk.risk_manager import RiskManager, RiskParameters
from src.strategies.base import BaseStrategy

# Import account sync dependencies
try:
    from src.data_providers.exchange_interface import (
        AccountBalance, Position, Order, Trade,
        OrderSide, OrderType, OrderStatus as ExchangeOrderStatus
    )
    from database.models import PositionSide, TradeSource
except ImportError as e:
    print(f"Warning: Could not import account sync dependencies: {e}")

# ---------- Database setup for tests ----------
# Avoid import-time heavy setup. Use a session-scoped autouse fixture to configure
# an in-memory DB for unit tests, or start a Postgres container / use external DB
# for integration runs when ENABLE_INTEGRATION_TESTS=1.

def _is_integration_enabled() -> bool:
    return os.getenv("ENABLE_INTEGRATION_TESTS", "0") == "1"

@pytest.fixture(scope="session", autouse=True)
def maybe_setup_database():
    """Configure test database per run mode.

    - Unit/default: ensure lightweight in-memory SQLite via DATABASE_URL default.
    - Integration: if DATABASE_URL is already set (e.g., CI Postgres service), use it;
      otherwise start a Postgres testcontainer, export its URL, and stop it at teardown.
      Also run schema reset before tests.
    """
    if not _is_integration_enabled():
        os.environ.setdefault("DATABASE_URL", "sqlite:///:memory:")
        return

    started_container = None
    if not os.getenv("DATABASE_URL"):
        try:
            from testcontainers.postgres import PostgresContainer  # type: ignore
            print(f"\n[Database Setup] Starting PostgreSQL container at {datetime.now().strftime('%H:%M:%S')}")
            container = PostgresContainer("postgres:15-alpine")
            container.start()
            os.environ["DATABASE_URL"] = container.get_connection_url()
            started_container = container
            print("[Database Setup] ✅ Postgres container ready")
        except Exception as exc:  # pragma: no cover
            pytest.exit(f"Failed to start Postgres container for integration tests: {exc}")

    # Reset DB schema/content before tests
    print("\n[pytest] Running database reset before integration tests...")
    db_reset_start = time.time()
    result = subprocess.run([
        sys.executable, "scripts/setup_local_development.py", "--reset-db", "--no-interactive"
    ], capture_output=True, text=True)
    if result.stdout:
        print(result.stdout)
    if result.returncode != 0:
        if result.stderr:
            print(result.stderr, file=sys.stderr)
        pytest.exit("Database setup/reset failed before tests.")
    else:
        print(f"[pytest] ✅ Database reset completed in {time.time() - db_reset_start:.2f} seconds")

    try:
        yield
    finally:
        if started_container is not None:
            try:
                started_container.stop()
            except Exception:
                pass


def pytest_collection_modifyitems(config, items):  # noqa: D401
    """Skip integration tests unless explicitly enabled via env.

    This prevents accidental DB/network usage on local/unit runs.
    """
    if _is_integration_enabled():
        return
    skip_integration = pytest.mark.skip(reason="integration tests disabled; set ENABLE_INTEGRATION_TESTS=1")
    for item in items:
        if any(marker.name == "integration" for marker in item.iter_markers()):
            item.add_marker(skip_integration)


@pytest.fixture
def sample_ohlcv_data():
    """Generate realistic OHLCV data for testing"""
    np.random.seed(42)  # For reproducible tests
    
    dates = pd.date_range('2024-01-01', periods=100, freq='1h')
    
    # Generate realistic price data with some trends and volatility
    base_price = 50000
    price_changes = np.random.normal(0, 0.02, 100)  # 2% volatility
    
    closes = [base_price]
    for change in price_changes[1:]:
        closes.append(closes[-1] * (1 + change))
    
    # Generate OHLC from closes
    data = []
    for i, close in enumerate(closes):
        volatility = abs(np.random.normal(0, 0.01))  # Daily volatility
        high = close * (1 + volatility)
        low = close * (1 - volatility)
        open_price = closes[i-1] if i > 0 else close
        volume = np.random.uniform(1000, 10000)
        
        data.append({
            'timestamp': dates[i],
            'open': open_price,
            'high': high,
            'low': low,
            'close': close,
            'volume': volume
        })
    
    df = pd.DataFrame(data)
    df.set_index('timestamp', inplace=True)
    return df


@pytest.fixture
def mock_data_provider():
    """Create a mock data provider for testing"""
    mock_provider = Mock(spec=DataProvider)
    
    # Setup default return values
    mock_provider.get_historical_data.return_value = pd.DataFrame({
        'open': [50000, 50100, 50200],
        'high': [50200, 50300, 50400],
        'low': [49800, 49900, 50000],
        'close': [50100, 50200, 50300],
        'volume': [1000, 1100, 1200]
    }, index=pd.date_range('2024-01-01', periods=3, freq='1h'))
    
    mock_provider.get_live_data.return_value = pd.DataFrame({
        'open': [50300],
        'high': [50400],
        'low': [50200],
        'close': [50350],
        'volume': [1150]
    }, index=[datetime.now()])
    
    return mock_provider


@pytest.fixture(scope="session")
def btcusdt_1h_2023_2024():
    """Load cached BTCUSDT 1-hour candles for 2023-01-01 → 2024-12-31.

    The data must be generated with ``scripts/download_binance_data.py`` and
    committed to the repository (preferably via Git LFS) under
    ``tests/data``.  If the file is missing, tests that depend on this
    fixture will be skipped automatically.
    """
    from pathlib import Path
    path = Path(__file__).parent / "data" / "BTCUSDT_1h_2023-01-01_2024-12-31.feather"
    if not path.exists():
        pytest.skip("Cached Binance data file not found")
    import pandas as pd
    df = pd.read_feather(path)
    df.set_index("timestamp", inplace=True)
    return df


@pytest.fixture
def risk_parameters():
    """Standard risk parameters for testing"""
    return RiskParameters(
        base_risk_per_trade=0.02,
        max_risk_per_trade=0.03,
        max_position_size=0.25,
        max_daily_risk=0.06,
        max_drawdown=0.20
    )


@pytest.fixture
def mock_strategy():
    """Create a mock strategy for testing"""
    mock_strategy = Mock(spec=BaseStrategy)
    mock_strategy.name = "TestStrategy"
    mock_strategy.trading_pair = "BTCUSDT"
    
    # Setup default behaviors
    mock_strategy.calculate_indicators.return_value = pd.DataFrame({
        'open': [50000, 50100],
        'close': [50100, 50200],
        'rsi': [45, 55],
        'atr': [500, 510]
    })
    
    mock_strategy.check_entry_conditions.return_value = True
    mock_strategy.check_exit_conditions.return_value = False
    mock_strategy.calculate_position_size.return_value = 0.1
    mock_strategy.calculate_stop_loss.return_value = 49500
    mock_strategy.get_parameters.return_value = {"test": "params"}
    
    return mock_strategy


@pytest.fixture
def temp_directory():
    """Create a temporary directory for test files"""
    with tempfile.TemporaryDirectory() as temp_dir:
        yield Path(temp_dir)


@pytest.fixture
def mock_model_file(temp_directory):
    """Create a mock ONNX model file for testing"""
    model_path = temp_directory / "test_model.onnx"
    
    # Create a dummy file (in real tests, you might want to create a valid ONNX model)
    with open(model_path, 'wb') as f:
        f.write(b"mock_onnx_model_data")
    
    return model_path


@pytest.fixture
def sample_trade_data():
    """Sample trade data for testing"""
    return {
        'symbol': 'BTCUSDT',
        'side': 'long',
        'entry_price': 50000,
        'exit_price': 51000,
        'size': 0.1,
        'entry_time': datetime(2024, 1, 1, 10, 0),
        'exit_time': datetime(2024, 1, 1, 11, 0),
        'pnl': 100.0
    }


@pytest.fixture
def sample_positions():
    """Sample position data for testing"""
    return [
        {
            'symbol': 'BTCUSDT',
            'side': 'long',
            'size': 0.1,
            'entry_price': 50000,
            'entry_time': datetime.now() - timedelta(hours=1),
            'stop_loss': 49000,
            'take_profit': 52000
        },
        {
            'symbol': 'ETHUSDT',
            'side': 'long',
            'size': 0.15,
            'entry_price': 3000,
            'entry_time': datetime.now() - timedelta(hours=2),
            'stop_loss': 2900,
            'take_profit': 3200
        }
    ]


@pytest.fixture
def market_conditions():
    """Different market condition scenarios for testing"""
    return {
        'bull_market': {
            'trend': 'up',
            'volatility': 'low',
            'volume': 'high'
        },
        'bear_market': {
            'trend': 'down',
            'volatility': 'high',
            'volume': 'low'
        },
        'sideways_market': {
            'trend': 'flat',
            'volatility': 'medium',
            'volume': 'medium'
        },
        'volatile_market': {
            'trend': 'mixed',
            'volatility': 'very_high',
            'volume': 'high'
        }
    }


# ---------- Account Synchronization Fixtures ----------

@pytest.fixture(scope="session")
def test_data_dir():
    """Get the test data directory."""
    return Path(__file__).parent / "data"


@pytest.fixture(scope="session")
def sample_account_balance():
    """Create a sample account balance for testing."""
    return AccountBalance(
        asset='USDT',
        free=10000.0,
        locked=100.0,
        total=10100.0,
        last_updated=datetime.utcnow()
    )


@pytest.fixture(scope="session")
def sample_position():
    """Create a sample position for testing."""
    return Position(
        symbol='BTCUSDT',
        side='long',
        size=0.1,
        entry_price=50000.0,
        current_price=51000.0,
        unrealized_pnl=100.0,
        margin_type='isolated',
        leverage=10.0,
        order_id='test_order_123',
        open_time=datetime.utcnow(),
        last_update_time=datetime.utcnow()
    )


@pytest.fixture(scope="session")
def sample_order():
    """Create a sample order for testing."""
    return Order(
        order_id='test_order_123',
        symbol='BTCUSDT',
        side=OrderSide.BUY,
        order_type=OrderType.LIMIT,
        quantity=0.1,
        price=50000.0,
        status=ExchangeOrderStatus.PENDING,
        filled_quantity=0.0,
        average_price=None,
        commission=0.0,
        commission_asset='USDT',
        create_time=datetime.utcnow(),
        update_time=datetime.utcnow()
    )


@pytest.fixture(scope="session")
def sample_trade():
    """Create a sample trade for testing."""
    return Trade(
        trade_id='trade_123',
        order_id='order_123',
        symbol='BTCUSDT',
        side=OrderSide.BUY,
        quantity=0.1,
        price=50000.0,
        commission=0.0,
        commission_asset='USDT',
        time=datetime.utcnow()
    )


@pytest.fixture
def mock_exchange():
    """Create a mock exchange interface for testing."""
    exchange = Mock()
    
    # Setup default return values
    exchange.sync_account_data.return_value = {
        'sync_successful': True,
        'balances': [],
        'positions': [],
        'open_orders': []
    }
    
    exchange.get_recent_trades.return_value = []
    exchange.get_balances.return_value = []
    exchange.get_positions.return_value = []
    exchange.get_open_orders.return_value = []
    
    return exchange


@pytest.fixture
def mock_db_manager():
    """Create a mock database manager for testing."""
    db_manager = Mock()
    
    # Setup default return values
    db_manager.get_current_balance.return_value = 10000.0
    db_manager.get_active_positions.return_value = []
    db_manager.get_open_orders.return_value = []
    db_manager.get_trades_by_symbol_and_date.return_value = []
    
    # Setup method return values
    db_manager.log_position.return_value = 1
    db_manager.log_trade.return_value = 1
    db_manager.update_balance.return_value = True
    db_manager.update_position.return_value = True
    db_manager.update_order_status.return_value = True
    db_manager.close_position.return_value = True
    
    return db_manager


@pytest.fixture
def mock_logger():
    """Create a mock logger for testing."""
    logger = Mock()
    logger.info = Mock()
    logger.warning = Mock()
    logger.error = Mock()
    logger.debug = Mock()
    return logger


@pytest.fixture
def mock_database_manager():
    """Create a mock database manager for unit tests"""
    from tests.mocks import MockDatabaseManager
    return MockDatabaseManager()


@pytest.fixture
def fast_db():
    """Alias for mock_database_manager - use this in unit tests"""
    from tests.mocks import MockDatabaseManager
    return MockDatabaseManager()

@pytest.fixture
def mock_sentiment_provider():
    """Mock sentiment provider for testing"""
    mock_provider = Mock()
    mock_provider.get_live_sentiment.return_value = {
        'sentiment_primary': 0.1,
        'sentiment_momentum': 0.05,
        'sentiment_volatility': 0.3,
        'sentiment_extreme_positive': 0,
        'sentiment_extreme_negative': 0,
        'sentiment_ma_3': 0.08,
        'sentiment_ma_7': 0.12,
        'sentiment_ma_14': 0.15,
        'sentiment_confidence': 0.8,
        'sentiment_freshness': 1
    }
    # Create a proper DataFrame with datetime index for sentiment data
    sentiment_df = pd.DataFrame({
        'sentiment_primary': [0.1, 0.2, -0.1, 0.0, 0.3],
        'sentiment_momentum': [0.05, 0.1, -0.05, 0.0, 0.15],
        'sentiment_volatility': [0.3, 0.25, 0.4, 0.35, 0.2]
    })
    sentiment_df.index = pd.date_range('2024-01-01', periods=5, freq='D')
    mock_provider.get_historical_sentiment.return_value = sentiment_df
    
    # Mock the aggregate_sentiment method
    aggregated_sentiment = pd.DataFrame({
        'sentiment_score': [0.1, 0.2, -0.1, 0.0, 0.3]
    })
    aggregated_sentiment.index = pd.date_range('2024-01-01', periods=5, freq='D')
    mock_provider.aggregate_sentiment.return_value = aggregated_sentiment
    
    return mock_provider


@pytest.fixture(scope="session")
def test_session_id():
    """Get a test session ID."""
    return 1


@pytest.fixture
def sample_sync_data():
    """Create sample synchronization data for testing."""
    return {
        'sync_successful': True,
        'balances': [
            AccountBalance(
                asset='USDT',
                free=10000.0,
                locked=100.0,
                total=10100.0,
                last_updated=datetime.utcnow()
            ),
            AccountBalance(
                asset='BTC',
                free=0.5,
                locked=0.0,
                total=0.5,
                last_updated=datetime.utcnow()
            )
        ],
        'positions': [
            Position(
                symbol='BTCUSDT',
                side='long',
                size=0.1,
                entry_price=50000.0,
                current_price=51000.0,
                unrealized_pnl=100.0,
                margin_type='isolated',
                leverage=10.0,
                order_id='order_123',
                open_time=datetime.utcnow(),
                last_update_time=datetime.utcnow()
            )
        ],
        'open_orders': [
            Order(
                order_id='order_456',
                symbol='ETHUSDT',
                side=OrderSide.SELL,
                order_type=OrderType.LIMIT,
                quantity=1.0,
                price=3000.0,
                status=ExchangeOrderStatus.PENDING,
                filled_quantity=0.0,
                average_price=None,
                commission=0.0,
                commission_asset='USDT',
                create_time=datetime.utcnow(),
                update_time=datetime.utcnow()
            )
        ]
    }


@pytest.fixture(autouse=True)
def setup_logging():
    """Setup logging for tests"""
    import logging
    logging.getLogger().setLevel(logging.CRITICAL)  # Suppress logs during tests


# Pytest configuration
def pytest_configure(config):
    """Configure pytest"""
    # Marker registration is now handled declaratively in pytest.ini to avoid duplication.
    # Add any runtime configuration changes here if needed.
<<<<<<< HEAD
    pass


# Test categories for easy selection
=======
    pass
>>>>>>> 11b843ab
<|MERGE_RESOLUTION|>--- conflicted
+++ resolved
@@ -566,11 +566,6 @@
     """Configure pytest"""
     # Marker registration is now handled declaratively in pytest.ini to avoid duplication.
     # Add any runtime configuration changes here if needed.
-<<<<<<< HEAD
     pass
 
-
-# Test categories for easy selection
-=======
-    pass
->>>>>>> 11b843ab
+# Test categories for easy selection