--- conflicted
+++ resolved
@@ -7,17 +7,12 @@
 import pytest
 
 from src.strategies.components.risk_manager import (
-<<<<<<< HEAD
-    RiskManager, Position, MarketData, FixedRiskManager,
-    VolatilityRiskManager, RegimeAdaptiveRiskManager
-=======
     FixedRiskManager,
     MarketData,
     Position,
     RegimeAdaptiveRiskManager,
     RiskManager,
     VolatilityRiskManager,
->>>>>>> c7740163
 )
 from src.strategies.components.signal_generator import Signal, SignalDirection
 
@@ -749,8 +744,6 @@
         with pytest.raises(ValueError, match="regime multiplier.*must be between 0.1 and 3.0"):
             RegimeAdaptiveRiskManager(regime_multipliers={'test': 5.0})
     
-<<<<<<< HEAD
-=======
     def test_partial_custom_multipliers_no_keyerror(self):
         """Test that partial custom multipliers don't cause KeyError"""
         # This test ensures that when only some multipliers are provided,
@@ -777,7 +770,6 @@
         # Bull position should be larger due to custom 2.0 multiplier vs default 1.5
         assert position_size_bull > position_size_bear
     
->>>>>>> c7740163
     def test_calculate_position_size_bull_low_vol(self):
         """Test position size calculation in bull low volatility regime"""
         manager = RegimeAdaptiveRiskManager(base_risk=0.02)
@@ -900,11 +892,7 @@
         assert params['name'] == "regime_adaptive_risk_manager"
         assert params['type'] == "RegimeAdaptiveRiskManager"
         assert params['base_risk'] == 0.03
-<<<<<<< HEAD
-        assert params['regime_multipliers'] == custom_multipliers
-=======
         # Custom multipliers are merged with defaults
         assert params['regime_multipliers']['bull_low_vol'] == 2.0
         assert 'unknown' in params['regime_multipliers']  # Default preserved
-        assert params['regime_multipliers']['unknown'] == 0.6  # Default value
->>>>>>> c7740163
+        assert params['regime_multipliers']['unknown'] == 0.6  # Default value