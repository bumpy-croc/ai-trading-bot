--- conflicted
+++ resolved
@@ -5,11 +5,6 @@
 import pytest
 
 from src.strategies.components.position_sizer import (
-<<<<<<< HEAD
-    PositionSizer, FixedFractionSizer, ConfidenceWeightedSizer, KellySizer,
-    RegimeAdaptiveSizer, calculate_position_from_risk, calculate_risk_from_position, 
-    validate_position_size
-=======
     ConfidenceWeightedSizer,
     FixedFractionSizer,
     KellySizer,
@@ -18,7 +13,6 @@
     calculate_position_from_risk,
     calculate_risk_from_position,
     validate_position_size,
->>>>>>> c7740163
 )
 from src.strategies.components.signal_generator import Signal, SignalDirection
 
@@ -617,8 +611,6 @@
         with pytest.raises(ValueError, match="regime multiplier.*must be between 0.1 and 3.0"):
             RegimeAdaptiveSizer(regime_multipliers={'test': 5.0})
     
-<<<<<<< HEAD
-=======
     def test_partial_custom_multipliers_no_keyerror(self):
         """Test that partial custom multipliers don't cause KeyError"""
         # This test ensures that when only some multipliers are provided,
@@ -645,7 +637,6 @@
         # Bull position should be larger due to custom 2.0 multiplier vs default 1.8
         assert position_size_bull > position_size_bear
     
->>>>>>> c7740163
     def test_calculate_size_bull_low_vol(self):
         """Test position size calculation in bull low volatility regime"""
         sizer = RegimeAdaptiveSizer(base_fraction=0.03)
@@ -800,14 +791,10 @@
         assert params['type'] == "RegimeAdaptiveSizer"
         assert params['base_fraction'] == 0.05
         assert params['volatility_adjustment'] is False
-<<<<<<< HEAD
-        assert params['regime_multipliers']['bull_low_vol'] == 2.0
-=======
         # Custom multipliers are merged with defaults
         assert params['regime_multipliers']['bull_low_vol'] == 2.0
         assert 'unknown' in params['regime_multipliers']  # Default preserved
         assert params['regime_multipliers']['unknown'] == 0.5  # Default value
->>>>>>> c7740163
 
 
 class TestUtilityFunctions:
