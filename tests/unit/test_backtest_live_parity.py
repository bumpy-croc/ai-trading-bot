--- conflicted
+++ resolved
@@ -10,7 +10,6 @@
 
 import pytest
 
-from src.engines.live.execution.entry_handler import LiveEntrySignal
 from src.engines.live.trading_engine import LiveTradingEngine, Position, PositionSide
 
 
@@ -85,23 +84,14 @@
         expected_fee = position_value * fee_rate  # $10 fee on $1000 position
 
         # Open position through engine
-<<<<<<< HEAD
-        entry_signal = LiveEntrySignal(
-            should_enter=True,
-=======
         _execute_entry(
             engine,
             symbol="TEST",
->>>>>>> f52a5cf1
-            side=PositionSide.LONG,
-            size_fraction=position_size,
+            side=PositionSide.LONG,
+            size=position_size,
+            price=100.0,
             stop_loss=95.0,
             take_profit=110.0,
-        )
-        engine._execute_entry_signal(
-            entry_signal,
-            symbol="TEST",
-            current_price=100.0,
         )
 
         assert engine.live_execution_engine.total_fees_paid == pytest.approx(expected_fee)
@@ -169,23 +159,14 @@
         )
 
         # Open long position
-<<<<<<< HEAD
-        entry_signal = LiveEntrySignal(
-            should_enter=True,
-=======
         _execute_entry(
             engine,
             symbol="TEST",
->>>>>>> f52a5cf1
-            side=PositionSide.LONG,
-            size_fraction=0.1,
+            side=PositionSide.LONG,
+            size=0.1,
+            price=100.0,
             stop_loss=95.0,
             take_profit=110.0,
-        )
-        engine._execute_entry_signal(
-            entry_signal,
-            symbol="TEST",
-            current_price=100.0,
         )
 
         # For long, slippage should increase entry price (worse for buyer)
@@ -516,23 +497,14 @@
         )
 
         # Try to open position larger than max
-<<<<<<< HEAD
-        entry_signal = LiveEntrySignal(
-            should_enter=True,
-=======
         _execute_entry(
             engine,
             symbol="TEST",
->>>>>>> f52a5cf1
-            side=PositionSide.LONG,
-            size_fraction=0.5,  # 50% - should be capped to 10%
+            side=PositionSide.LONG,
+            size=0.5,  # 50% - should be capped to 10%
+            price=100.0,
             stop_loss=95.0,
             take_profit=110.0,
-        )
-        engine._execute_entry_signal(
-            entry_signal,
-            symbol="TEST",
-            current_price=100.0,
         )
 
         position = list(engine.live_position_tracker._positions.values())[0]
@@ -631,46 +603,28 @@
         )
 
         # Open first position
-<<<<<<< HEAD
-        first_entry_signal = LiveEntrySignal(
-            should_enter=True,
-=======
         _execute_entry(
             engine,
             symbol="TEST1",
->>>>>>> f52a5cf1
-            side=PositionSide.LONG,
-            size_fraction=0.1,
+            side=PositionSide.LONG,
+            size=0.1,
+            price=100.0,
             stop_loss=95.0,
             take_profit=110.0,
         )
-        engine._execute_entry_signal(
-            first_entry_signal,
-            symbol="TEST1",
-            current_price=100.0,
-        )
 
         first_fee = engine.live_execution_engine.total_fees_paid
 
         # Open second position
-<<<<<<< HEAD
-        second_entry_signal = LiveEntrySignal(
-            should_enter=True,
-=======
         _execute_entry(
             engine,
             symbol="TEST2",
->>>>>>> f52a5cf1
             side=PositionSide.SHORT,
-            size_fraction=0.1,
+            size=0.1,
+            price=100.0,
             stop_loss=105.0,
             take_profit=90.0,
         )
-        engine._execute_entry_signal(
-            second_entry_signal,
-            symbol="TEST2",
-            current_price=100.0,
-        )
 
         # Fees should have accumulated
         assert engine.live_execution_engine.total_fees_paid > first_fee
@@ -692,23 +646,14 @@
             slippage_rate=0.0005,
         )
 
-<<<<<<< HEAD
-        entry_signal = LiveEntrySignal(
-            should_enter=True,
-=======
         _execute_entry(
             engine,
             symbol="TEST",
->>>>>>> f52a5cf1
-            side=PositionSide.LONG,
-            size_fraction=0.1,
+            side=PositionSide.LONG,
+            size=0.1,
+            price=100.0,
             stop_loss=95.0,
             take_profit=110.0,
-        )
-        engine._execute_entry_signal(
-            entry_signal,
-            symbol="TEST",
-            current_price=100.0,
         )
 
         # Both should be tracked
