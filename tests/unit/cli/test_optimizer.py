"""Tests for atb optimizer command."""

import argparse
import json
import uuid
<<<<<<< HEAD
from datetime import datetime
from pathlib import Path
=======
>>>>>>> 76d28041
from unittest.mock import Mock, patch

import pytest

<<<<<<< HEAD
from cli.commands.optimizer import _handle, PROJECT_ROOT
=======
from cli.commands.optimizer import _handle
from src.infrastructure.runtime.paths import get_project_root
>>>>>>> 76d28041


class TestOptimizerHandle:
    """Tests for the _handle function."""

    @pytest.fixture
    def default_args(self):
        """Provides default optimizer arguments."""
        return argparse.Namespace(
            strategy="ml_basic",
            symbol="BTCUSDT",
            timeframe="1h",
            days=30,
            initial_balance=10000,
            provider="mock",
            no_cache=False,
            output="artifacts/optimizer_report.json",
            seed=42,
            no_validate=False,
            persist=False,
        )

    @pytest.fixture
<<<<<<< HEAD
    def temp_output_path(self, tmp_path):
        """Provides a temporary output path within the project directory for testing."""
        # Create a unique test output path within artifacts directory
        test_dir = PROJECT_ROOT / "artifacts" / "test_output"
        test_dir.mkdir(parents=True, exist_ok=True)
        output_file = test_dir / f"test_report_{uuid.uuid4().hex[:8]}.json"
        yield str(output_file)
        # Cleanup
        if output_file.exists():
            output_file.unlink()
=======
    def temp_output_path(self):
        """Provides a temporary output path within the project directory."""
        project_root = get_project_root()
        unique_name = f"test_optimizer_{uuid.uuid4().hex[:8]}.json"
        output_path = project_root / "artifacts" / unique_name
        yield output_path
        # Cleanup after test
        if output_path.exists():
            output_path.unlink()
>>>>>>> 76d28041

    @pytest.fixture
    def mock_experiment_result(self):
        """Provides a mock experiment result."""
        mock_result = Mock()
        mock_result.total_trades = 10
        mock_result.win_rate = 60.0
        mock_result.total_return = 15.5
        mock_result.annualized_return = 25.0
        mock_result.max_drawdown = 8.5
        mock_result.sharpe_ratio = 1.5
        mock_result.final_balance = 11550.0
        return mock_result

    def test_runs_baseline_experiment_successfully(
        self, default_args, mock_experiment_result, temp_output_path
    ):
        """Test that baseline experiment runs successfully."""
        # Arrange
<<<<<<< HEAD
        default_args.output = temp_output_path
        output_path = Path(temp_output_path)
=======
        default_args.output = str(temp_output_path)
>>>>>>> 76d28041

        with (
            patch("src.optimizer.runner.ExperimentRunner") as mock_runner_class,
            patch("src.optimizer.analyzer.PerformanceAnalyzer") as mock_analyzer_class,
        ):

            mock_runner = Mock()
            mock_runner.run.return_value = mock_experiment_result
            mock_runner_class.return_value = mock_runner

            mock_analyzer = Mock()
            mock_analyzer.analyze.return_value = []
            mock_analyzer_class.return_value = mock_analyzer

            # Act
            result = _handle(default_args)

            # Assert
            assert result == 0
            mock_runner.run.assert_called_once()
<<<<<<< HEAD
            assert output_path.exists()
=======
            assert temp_output_path.exists()
>>>>>>> 76d28041

    def test_generates_suggestions_from_analyzer(
        self, default_args, mock_experiment_result, temp_output_path
    ):
        """Test that suggestions are generated from performance analyzer."""
        # Arrange
<<<<<<< HEAD
        default_args.output = temp_output_path
        output_path = Path(temp_output_path)
=======
        default_args.output = str(temp_output_path)
>>>>>>> 76d28041

        mock_suggestion = Mock()
        mock_suggestion.target = "risk_per_trade"
        mock_suggestion.change = {"MlBasic.risk_per_trade": 0.02}
        mock_suggestion.rationale = "Increase risk for better returns"
        mock_suggestion.expected_delta = 5.0
        mock_suggestion.confidence = 0.8

        with (
            patch("src.optimizer.runner.ExperimentRunner") as mock_runner_class,
            patch("src.optimizer.analyzer.PerformanceAnalyzer") as mock_analyzer_class,
        ):

            mock_runner = Mock()
            mock_runner.run.return_value = mock_experiment_result
            mock_runner_class.return_value = mock_runner

            mock_analyzer = Mock()
            mock_analyzer.analyze.return_value = [mock_suggestion]
            mock_analyzer_class.return_value = mock_analyzer

            # Act
            result = _handle(default_args)

            # Assert
            assert result == 0
<<<<<<< HEAD
            assert output_path.exists()

            with open(output_path, "r") as f:
=======
            assert temp_output_path.exists()

            with open(temp_output_path) as f:
>>>>>>> 76d28041
                report = json.load(f)
                assert len(report["suggestions"]) == 1
                assert report["suggestions"][0]["target"] == "risk_per_trade"

    def test_skips_validation_when_no_validate_flag_set(
        self, default_args, mock_experiment_result, temp_output_path
    ):
        """Test that validation is skipped when no_validate flag is set."""
        # Arrange
<<<<<<< HEAD
        default_args.output = temp_output_path
=======
        default_args.output = str(temp_output_path)
>>>>>>> 76d28041
        default_args.no_validate = True

        with (
            patch("src.optimizer.runner.ExperimentRunner") as mock_runner_class,
            patch("src.optimizer.analyzer.PerformanceAnalyzer") as mock_analyzer_class,
        ):

            mock_runner = Mock()
            mock_runner.run.return_value = mock_experiment_result
            mock_runner_class.return_value = mock_runner

            mock_analyzer = Mock()
            mock_analyzer.analyze.return_value = []
            mock_analyzer_class.return_value = mock_analyzer

            # Act
            result = _handle(default_args)

            # Assert
            assert result == 0
            # Validation should not be called when no_validate is True
            assert mock_runner.run.call_count == 1  # Only baseline

    def test_returns_error_on_exception(self, default_args):
        """Test that error is returned when exception occurs."""
        # Arrange
        with patch("src.optimizer.runner.ExperimentRunner") as mock_runner_class:
            mock_runner_class.side_effect = Exception("Experiment failed")

            # Act
            result = _handle(default_args)

            # Assert
            assert result == 1

    def test_rejects_invalid_output_path(self, default_args):
        """Test that invalid output path is rejected."""
        # Arrange
        default_args.output = "../../../etc/passwd"

        # Act
        result = _handle(default_args)

        # Assert
        assert result == 1<|MERGE_RESOLUTION|>--- conflicted
+++ resolved
@@ -3,21 +3,12 @@
 import argparse
 import json
 import uuid
-<<<<<<< HEAD
-from datetime import datetime
-from pathlib import Path
-=======
->>>>>>> 76d28041
 from unittest.mock import Mock, patch
 
 import pytest
 
-<<<<<<< HEAD
-from cli.commands.optimizer import _handle, PROJECT_ROOT
-=======
 from cli.commands.optimizer import _handle
 from src.infrastructure.runtime.paths import get_project_root
->>>>>>> 76d28041
 
 
 class TestOptimizerHandle:
@@ -41,18 +32,6 @@
         )
 
     @pytest.fixture
-<<<<<<< HEAD
-    def temp_output_path(self, tmp_path):
-        """Provides a temporary output path within the project directory for testing."""
-        # Create a unique test output path within artifacts directory
-        test_dir = PROJECT_ROOT / "artifacts" / "test_output"
-        test_dir.mkdir(parents=True, exist_ok=True)
-        output_file = test_dir / f"test_report_{uuid.uuid4().hex[:8]}.json"
-        yield str(output_file)
-        # Cleanup
-        if output_file.exists():
-            output_file.unlink()
-=======
     def temp_output_path(self):
         """Provides a temporary output path within the project directory."""
         project_root = get_project_root()
@@ -62,7 +41,6 @@
         # Cleanup after test
         if output_path.exists():
             output_path.unlink()
->>>>>>> 76d28041
 
     @pytest.fixture
     def mock_experiment_result(self):
@@ -82,12 +60,7 @@
     ):
         """Test that baseline experiment runs successfully."""
         # Arrange
-<<<<<<< HEAD
-        default_args.output = temp_output_path
-        output_path = Path(temp_output_path)
-=======
         default_args.output = str(temp_output_path)
->>>>>>> 76d28041
 
         with (
             patch("src.optimizer.runner.ExperimentRunner") as mock_runner_class,
@@ -108,23 +81,14 @@
             # Assert
             assert result == 0
             mock_runner.run.assert_called_once()
-<<<<<<< HEAD
-            assert output_path.exists()
-=======
             assert temp_output_path.exists()
->>>>>>> 76d28041
 
     def test_generates_suggestions_from_analyzer(
         self, default_args, mock_experiment_result, temp_output_path
     ):
         """Test that suggestions are generated from performance analyzer."""
         # Arrange
-<<<<<<< HEAD
-        default_args.output = temp_output_path
-        output_path = Path(temp_output_path)
-=======
         default_args.output = str(temp_output_path)
->>>>>>> 76d28041
 
         mock_suggestion = Mock()
         mock_suggestion.target = "risk_per_trade"
@@ -151,15 +115,9 @@
 
             # Assert
             assert result == 0
-<<<<<<< HEAD
-            assert output_path.exists()
-
-            with open(output_path, "r") as f:
-=======
             assert temp_output_path.exists()
 
             with open(temp_output_path) as f:
->>>>>>> 76d28041
                 report = json.load(f)
                 assert len(report["suggestions"]) == 1
                 assert report["suggestions"][0]["target"] == "risk_per_trade"
@@ -169,11 +127,7 @@
     ):
         """Test that validation is skipped when no_validate flag is set."""
         # Arrange
-<<<<<<< HEAD
-        default_args.output = temp_output_path
-=======
         default_args.output = str(temp_output_path)
->>>>>>> 76d28041
         default_args.no_validate = True
 
         with (
