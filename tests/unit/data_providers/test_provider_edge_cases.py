"""
Comprehensive edge case and reliability tests for Data Providers.

This test suite validates data provider reliability, error handling,
and edge case behavior to ensure robust market data operations.

Test Categories:
1. API Error Handling - Network failures, timeouts, rate limits
2. Data Validation - Malformed responses, missing fields, invalid data
3. Symbol Validation - Invalid symbols, unsupported pairs, conversion
4. Timeframe Handling - Invalid timeframes, edge cases
5. Historical Data Edge Cases - Empty ranges, future dates, gaps
6. Caching Behavior - Cache hits/misses, stale data, TTL expiration
7. Rate Limiting - Backoff strategies, retry logic
"""

from datetime import UTC, datetime, timedelta
from unittest.mock import Mock

import pandas as pd
import pytest
import requests

from src.data_providers.binance_provider import BinanceProvider
from src.data_providers.coinbase_provider import CoinbaseProvider
<<<<<<< HEAD
=======
from src.data_providers.data_provider import DataProvider
from src.trading.symbols import SymbolFactory

>>>>>>> d7b3eb50

# ============================================================================
# Test Fixtures
# ============================================================================


@pytest.fixture
def mock_binance_provider():
    """Create a mock Binance provider"""
    return Mock(spec=BinanceProvider)


@pytest.fixture
def mock_coinbase_provider():
    """Create a mock Coinbase provider"""
    return Mock(spec=CoinbaseProvider)


# ============================================================================
# Category 1: API Error Handling
# ============================================================================


class TestAPIErrorHandling:
    """Test error handling for API failures"""

    def test_network_timeout_handling(self, mock_binance_provider):
        """Network timeouts should be caught and handled"""
        mock_binance_provider.get_historical_data.side_effect = requests.Timeout(
            "Connection timeout"
        )

        # Should raise or return empty DataFrame
        try:
            result = mock_binance_provider.get_historical_data("BTCUSDT", "1h")
            assert result is not None
        except requests.Timeout:
            # Acceptable to raise timeout exception
            pass

    def test_connection_error_handling(self, mock_binance_provider):
        """Connection errors should be handled gracefully"""
        mock_binance_provider.get_historical_data.side_effect = requests.ConnectionError(
            "Connection refused"
        )

        try:
            result = mock_binance_provider.get_historical_data("BTCUSDT", "1h")
            assert result is not None
        except requests.ConnectionError:
            # Acceptable to raise connection error
            pass

    def test_http_error_handling(self, mock_binance_provider):
        """HTTP errors (4xx, 5xx) should be handled"""
        mock_binance_provider.get_historical_data.side_effect = requests.HTTPError(
            "500 Server Error"
        )

        try:
            result = mock_binance_provider.get_historical_data("BTCUSDT", "1h")
            assert result is not None
        except requests.HTTPError:
            # Acceptable to raise HTTP error
            pass

    def test_rate_limit_error_429(self, mock_binance_provider):
        """Rate limit errors (429) should trigger backoff"""
        response = Mock()
        response.status_code = 429
        http_error = requests.HTTPError(response=response)
        mock_binance_provider.get_historical_data.side_effect = http_error

        try:
            result = mock_binance_provider.get_historical_data("BTCUSDT", "1h")
            # Should implement retry with backoff
            assert result is not None
        except requests.HTTPError:
            # Acceptable to raise after retries exhausted
            pass

    def test_api_key_invalid_401(self, mock_binance_provider):
        """Invalid API key (401) should raise clear error"""
        response = Mock()
        response.status_code = 401
        http_error = requests.HTTPError(response=response)
        mock_binance_provider.get_historical_data.side_effect = http_error

        try:
            result = mock_binance_provider.get_historical_data("BTCUSDT", "1h")
            assert result is not None
        except requests.HTTPError:
            # Expected for invalid credentials
            pass

    def test_service_unavailable_503(self, mock_binance_provider):
        """Service unavailable (503) should retry"""
        response = Mock()
        response.status_code = 503
        http_error = requests.HTTPError(response=response)
        mock_binance_provider.get_historical_data.side_effect = http_error

        try:
            result = mock_binance_provider.get_historical_data("BTCUSDT", "1h")
            assert result is not None
        except requests.HTTPError:
            # Acceptable after retries
            pass

    def test_json_decode_error(self, mock_binance_provider):
        """Malformed JSON responses should be handled"""
        import json

        mock_binance_provider.get_historical_data.side_effect = json.JSONDecodeError(
            "Invalid JSON", "", 0
        )

        try:
            result = mock_binance_provider.get_historical_data("BTCUSDT", "1h")
            assert result is not None
        except json.JSONDecodeError:
            # Acceptable to raise for malformed data
            pass


# ============================================================================
# Category 2: Data Validation
# ============================================================================


class TestDataValidation:
    """Test validation of received data"""

    def test_empty_response_handling(self, mock_binance_provider):
        """Empty API responses should return empty DataFrame"""
        mock_binance_provider.get_historical_data.return_value = pd.DataFrame()

        result = mock_binance_provider.get_historical_data("BTCUSDT", "1h")

        assert isinstance(result, pd.DataFrame)
        assert result.empty

    def test_missing_required_fields(self, mock_binance_provider):
        """Missing required OHLCV fields should be detected"""
        # Return DataFrame with missing 'close' column
        incomplete_data = pd.DataFrame(
            {
                "open": [100],
                "high": [101],
                "low": [99],
                "volume": [1000],
                # Missing 'close'
            }
        )
        mock_binance_provider.get_historical_data.return_value = incomplete_data

        result = mock_binance_provider.get_historical_data("BTCUSDT", "1h")

        # Provider should either add missing columns or raise error
        assert result is not None

    def test_negative_prices_rejected(self, mock_binance_provider):
        """Negative prices should be rejected as invalid"""
        invalid_data = pd.DataFrame(
            {
                "open": [-100],  # Invalid
                "high": [101],
                "low": [99],
                "close": [100],
                "volume": [1000],
            }
        )
        mock_binance_provider.get_historical_data.return_value = invalid_data

        result = mock_binance_provider.get_historical_data("BTCUSDT", "1h")

        # Should filter out or raise error for negative prices
        assert result is not None

    def test_zero_prices_handling(self, mock_binance_provider):
        """Zero prices should be handled (may be valid for some scenarios)"""
        zero_price_data = pd.DataFrame(
            {
                "open": [0],
                "high": [101],
                "low": [0],
                "close": [100],
                "volume": [1000],
            }
        )
        mock_binance_provider.get_historical_data.return_value = zero_price_data

        result = mock_binance_provider.get_historical_data("BTCUSDT", "1h")

        assert isinstance(result, pd.DataFrame)

    def test_negative_volume_rejected(self, mock_binance_provider):
        """Negative volume should be rejected"""
        invalid_data = pd.DataFrame(
            {
                "open": [100],
                "high": [101],
                "low": [99],
                "close": [100],
                "volume": [-1000],  # Invalid
            }
        )
        mock_binance_provider.get_historical_data.return_value = invalid_data

        result = mock_binance_provider.get_historical_data("BTCUSDT", "1h")

        # Should handle invalid volume
        assert result is not None

    def test_high_less_than_low_invalid(self, mock_binance_provider):
        """High < Low is invalid and should be detected"""
        invalid_data = pd.DataFrame(
            {
                "open": [100],
                "high": [99],  # Invalid: high < low
                "low": [101],
                "close": [100],
                "volume": [1000],
            }
        )
        mock_binance_provider.get_historical_data.return_value = invalid_data

        result = mock_binance_provider.get_historical_data("BTCUSDT", "1h")

        # Should validate OHLC consistency
        assert result is not None

    def test_nan_values_handling(self, mock_binance_provider):
        """NaN values in data should be handled"""
        import numpy as np

        data_with_nan = pd.DataFrame(
            {
                "open": [100, np.nan, 102],
                "high": [101, 103, np.nan],
                "low": [99, 99, 100],
                "close": [100.5, 102.5, 101.5],
                "volume": [1000, 1100, np.nan],
            }
        )
        mock_binance_provider.get_historical_data.return_value = data_with_nan

        result = mock_binance_provider.get_historical_data("BTCUSDT", "1h")

        assert isinstance(result, pd.DataFrame)


# ============================================================================
# Category 3: Symbol Validation
# ============================================================================


class TestSymbolValidation:
    """Test symbol validation and handling"""

    def test_invalid_symbol_format(self, mock_binance_provider):
        """Invalid symbol format should raise error"""
        mock_binance_provider.get_historical_data.side_effect = ValueError("Invalid symbol")

        with pytest.raises(ValueError):
            mock_binance_provider.get_historical_data("INVALID@SYMBOL", "1h")

    def test_unsupported_symbol(self, mock_binance_provider):
        """Unsupported trading pair should raise error"""
        mock_binance_provider.get_historical_data.side_effect = ValueError("Symbol not found")

        with pytest.raises(ValueError):
            mock_binance_provider.get_historical_data("FAKECOIN", "1h")

    def test_case_sensitivity(self, mock_binance_provider):
        """Symbol case sensitivity should be handled"""
        valid_data = pd.DataFrame(
            {
                "open": [100],
                "high": [101],
                "low": [99],
                "close": [100],
                "volume": [1000],
            }
        )

        # Test both upper and lower case
        mock_binance_provider.get_historical_data.return_value = valid_data

        result_upper = mock_binance_provider.get_historical_data("BTCUSDT", "1h")
        result_lower = mock_binance_provider.get_historical_data("btcusdt", "1h")

        # Both should work (provider should normalize)
        assert isinstance(result_upper, pd.DataFrame)
        assert isinstance(result_lower, pd.DataFrame)

    def test_symbol_conversion_binance_to_coinbase(self):
        """Symbol conversion between exchanges (BTCUSDT -> BTC-USD)"""
        # Test Binance to Coinbase conversion
        assert SymbolFactory.to_exchange_symbol("BTCUSDT", "coinbase") == "BTC-USD"
        assert SymbolFactory.to_exchange_symbol("ETHUSDT", "coinbase") == "ETH-USD"

        # Test Coinbase to Binance conversion
        assert SymbolFactory.to_exchange_symbol("BTC-USD", "binance") == "BTCUSDT"
        assert SymbolFactory.to_exchange_symbol("ETH-USD", "binance") == "ETHUSDT"

        # Test unsupported exchange raises ValueError
        with pytest.raises(ValueError):
            SymbolFactory.to_exchange_symbol("BTCUSDT", "unsupported_exchange")


# ============================================================================
# Category 4: Timeframe Handling
# ============================================================================


class TestTimeframeHandling:
    """Test timeframe validation and edge cases"""

    def test_invalid_timeframe_rejected(self, mock_binance_provider):
        """Invalid timeframe should raise error"""
        mock_binance_provider.get_historical_data.side_effect = ValueError("Invalid timeframe")

        with pytest.raises(ValueError):
            mock_binance_provider.get_historical_data("BTCUSDT", "invalid")

    def test_supported_timeframes(self, mock_binance_provider):
        """All standard timeframes should be supported"""
        valid_data = pd.DataFrame(
            {"open": [100], "high": [101], "low": [99], "close": [100], "volume": [1000]}
        )
        mock_binance_provider.get_historical_data.return_value = valid_data

        standard_timeframes = ["1m", "5m", "15m", "1h", "4h", "1d", "1w"]

        for tf in standard_timeframes:
            result = mock_binance_provider.get_historical_data("BTCUSDT", tf)
            assert isinstance(result, pd.DataFrame)

    def test_custom_timeframe_handling(self, mock_binance_provider):
        """Custom timeframes should be handled or rejected clearly"""
        mock_binance_provider.get_historical_data.side_effect = ValueError(
            "Timeframe not supported"
        )

        with pytest.raises(ValueError):
            mock_binance_provider.get_historical_data("BTCUSDT", "7m")  # Non-standard


# ============================================================================
# Category 5: Historical Data Edge Cases
# ============================================================================


class TestHistoricalDataEdgeCases:
    """Test edge cases in historical data retrieval"""

    def test_empty_date_range(self, mock_binance_provider):
        """Empty date range should return empty DataFrame"""
        mock_binance_provider.get_historical_data.return_value = pd.DataFrame()

        start = datetime(2024, 1, 1)
        end = datetime(2024, 1, 1)  # Same as start

        result = mock_binance_provider.get_historical_data("BTCUSDT", "1h", start, end)

        assert isinstance(result, pd.DataFrame)
        assert result.empty or len(result) <= 1

    def test_future_dates_rejected(self, mock_binance_provider):
        """Future dates should raise error or return empty"""
        future_start = datetime.now(UTC) + timedelta(days=365)
        future_end = datetime.now(UTC) + timedelta(days=366)

        mock_binance_provider.get_historical_data.return_value = pd.DataFrame()

        result = mock_binance_provider.get_historical_data(
            "BTCUSDT", "1h", future_start, future_end
        )

        # Should return empty data for future dates
        assert isinstance(result, pd.DataFrame)

    def test_very_old_dates(self, mock_binance_provider):
        """Very old dates (before exchange existed) should return empty"""
        old_start = datetime(2000, 1, 1)  # Before Bitcoin
        old_end = datetime(2000, 12, 31)

        mock_binance_provider.get_historical_data.return_value = pd.DataFrame()

        result = mock_binance_provider.get_historical_data("BTCUSDT", "1h", old_start, old_end)

        assert isinstance(result, pd.DataFrame)

    def test_very_large_date_range(self, mock_binance_provider):
        """Very large date range (10 years) should be paginated"""
        large_data = pd.DataFrame(
            {
                "open": [100] * 87600,  # 10 years hourly
                "high": [101] * 87600,
                "low": [99] * 87600,
                "close": [100] * 87600,
                "volume": [1000] * 87600,
            },
            index=pd.date_range("2014-01-01", periods=87600, freq="1h"),
        )
        mock_binance_provider.get_historical_data.return_value = large_data

        start = datetime(2014, 1, 1)
        end = datetime(2024, 1, 1)

        result = mock_binance_provider.get_historical_data("BTCUSDT", "1h", start, end)

        # Should handle large data
        assert isinstance(result, pd.DataFrame)

    def test_end_before_start_rejected(self, mock_binance_provider):
        """End date before start date should raise error"""
        start = datetime(2024, 12, 31)
        end = datetime(2024, 1, 1)  # Before start

        mock_binance_provider.get_historical_data.side_effect = ValueError(
            "End date before start date"
        )

        with pytest.raises(ValueError):
            mock_binance_provider.get_historical_data("BTCUSDT", "1h", start, end)


# ============================================================================
# Category 6: Caching Behavior
# ============================================================================


class TestCachingBehavior:
    """Test data caching mechanisms"""

    def test_cache_hit_returns_cached_data(self, mock_binance_provider):
        """Cache hit should return cached data without API call"""
        cached_data = pd.DataFrame(
            {"open": [100], "high": [101], "low": [99], "close": [100], "volume": [1000]}
        )

        # First call - cache miss
        mock_binance_provider.get_historical_data.return_value = cached_data
        result1 = mock_binance_provider.get_historical_data("BTCUSDT", "1h")

        # Second call - should hit cache
        result2 = mock_binance_provider.get_historical_data("BTCUSDT", "1h")

        assert isinstance(result1, pd.DataFrame)
        assert isinstance(result2, pd.DataFrame)

    def test_cache_invalidation_on_new_data(self, mock_binance_provider):
        """Cache should be invalidated when new data available"""
        old_data = pd.DataFrame(
            {"open": [100], "high": [101], "low": [99], "close": [100], "volume": [1000]},
            index=[datetime(2024, 1, 1)],
        )
        new_data = pd.DataFrame(
            {"open": [101], "high": [102], "low": [100], "close": [101.5], "volume": [1100]},
            index=[datetime(2024, 1, 2)],
        )

        # First call
        mock_binance_provider.get_historical_data.return_value = old_data
        result1 = mock_binance_provider.get_historical_data("BTCUSDT", "1h")

        # New data available - cache should be invalidated
        mock_binance_provider.get_historical_data.return_value = new_data
        result2 = mock_binance_provider.get_historical_data("BTCUSDT", "1h")

        assert isinstance(result1, pd.DataFrame)
        assert isinstance(result2, pd.DataFrame)

    def test_cache_stale_data_handling(self, mock_binance_provider):
        """Stale cached data should be refreshed based on TTL"""
        import os
        import tempfile

        # Skip if parquet support is not available
        try:
            import pyarrow  # noqa: F401
        except ImportError:
            pytest.skip("pyarrow not available for parquet support")

        from src.data_providers.cached_data_provider import CachedDataProvider

        # Create a cached provider with very short TTL (0.001 hours = 3.6 seconds)
        with tempfile.TemporaryDirectory() as temp_dir:
            cached_provider = CachedDataProvider(
                data_provider=mock_binance_provider,
                cache_dir=temp_dir,
                cache_ttl_hours=0.001,  # Very short TTL for testing
            )

            # Create a cache file and backdate it to make it stale
            cache_key = cached_provider._generate_year_cache_key("BTCUSDT", "1h", 2026)
            cache_path = cached_provider._get_cache_path(cache_key)

            # Create cache file
            test_data = pd.DataFrame(
                {"open": [100], "high": [101], "low": [99], "close": [100], "volume": [1000]}
            )
            test_data.to_parquet(cache_path)

            # Backdate the file to make it stale (1 hour old)
            old_time = datetime.now(UTC) - timedelta(hours=1)
            os.utime(cache_path, (old_time.timestamp(), old_time.timestamp()))

            # Cache should be invalid for current year due to staleness
            assert cached_provider._is_cache_valid(cache_path, year=2026) is False

            # But for a historical year (e.g., 2020), cache is always valid
            assert cached_provider._is_cache_valid(cache_path, year=2020) is True


# ============================================================================
# Category 7: Rate Limiting & Retry Logic
# ============================================================================


class TestRateLimitingRetry:
    """Test rate limiting and retry mechanisms"""

    def test_exponential_backoff_on_retry(self, mock_binance_provider):
        """Failed requests should use exponential backoff"""
        # First call fails, second succeeds
        mock_binance_provider.get_historical_data.side_effect = [
            requests.HTTPError("429 Rate Limit"),
            pd.DataFrame(
                {"open": [100], "high": [101], "low": [99], "close": [100], "volume": [1000]}
            ),
        ]

        # Should retry and eventually succeed
        try:
            result = mock_binance_provider.get_historical_data("BTCUSDT", "1h")
            assert isinstance(result, pd.DataFrame)
        except requests.HTTPError:
            # Acceptable if retries exhausted
            pass

    def test_max_retries_exhausted(self, mock_binance_provider):
        """After max retries, should raise error"""
        mock_binance_provider.get_historical_data.side_effect = requests.HTTPError(
            "500 Server Error"
        )

        with pytest.raises(requests.HTTPError):
            # Should eventually give up after max retries
            mock_binance_provider.get_historical_data("BTCUSDT", "1h")

    def test_retry_only_on_retriable_errors(self, mock_binance_provider):
        """Should only retry on retriable errors (5xx, timeouts), not 4xx"""
        # 400 Bad Request - should not retry
        response = Mock()
        response.status_code = 400
        mock_binance_provider.get_historical_data.side_effect = requests.HTTPError(
            response=response
        )

        with pytest.raises(requests.HTTPError):
            # Should fail immediately without retries
            mock_binance_provider.get_historical_data("BTCUSDT", "1h")
<|MERGE_RESOLUTION|>--- conflicted
+++ resolved
@@ -23,12 +23,8 @@
 
 from src.data_providers.binance_provider import BinanceProvider
 from src.data_providers.coinbase_provider import CoinbaseProvider
-<<<<<<< HEAD
-=======
 from src.data_providers.data_provider import DataProvider
 from src.trading.symbols import SymbolFactory
-
->>>>>>> d7b3eb50
 
 # ============================================================================
 # Test Fixtures
@@ -593,4 +589,4 @@
 
         with pytest.raises(requests.HTTPError):
             # Should fail immediately without retries
-            mock_binance_provider.get_historical_data("BTCUSDT", "1h")
+            mock_binance_provider.get_historical_data("BTCUSDT", "1h")