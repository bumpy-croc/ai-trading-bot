"""
Tests for Feature Extractors

This module contains unit tests for all feature extractors in the prediction engine.
"""

import numpy as np
import pandas as pd
import pytest

from src.prediction.features.market import MarketFeatureExtractor
from src.prediction.features.schemas import TECHNICAL_FEATURES_SCHEMA
<<<<<<< HEAD
from src.prediction.features.pipeline import FeaturePipeline
from datetime import datetime
=======
from src.prediction.features.sentiment import SentimentFeatureExtractor
from src.prediction.features.technical import TechnicalFeatureExtractor
>>>>>>> 5606f5c5


class TestTechnicalFeatureExtractor:
    """Test cases for TechnicalFeatureExtractor."""

    # Test configuration constants
    VALIDATION_THRESHOLD = 0.8  # At least 80% should be valid

    @pytest.fixture
    def sample_ohlcv_data(self):
        """Create sample OHLCV data for testing."""
        dates = pd.date_range("2023-01-01", periods=300, freq="1h")

        # Generate realistic price data
        np.random.seed(42)
        base_price = 30000
        price_changes = np.random.normal(0, 0.02, len(dates))
        prices = [base_price]

        for change in price_changes[1:]:
            new_price = prices[-1] * (1 + change)
            prices.append(max(new_price, 100))  # Ensure positive prices

        # Create OHLCV data
        high_offset = np.random.uniform(0.001, 0.02, len(dates))
        low_offset = np.random.uniform(-0.02, -0.001, len(dates))
        volume = np.random.uniform(100, 1000, len(dates))

        data = pd.DataFrame(
            {
                "open": prices,
                "high": [p * (1 + h) for p, h in zip(prices, high_offset)],
                "low": [p * (1 + low_delta) for p, low_delta in zip(prices, low_offset)],
                "close": prices,
                "volume": volume,
            },
            index=dates,
        )

        return data

    @pytest.fixture
    def extractor(self):
        """Create a TechnicalFeatureExtractor instance."""
        return TechnicalFeatureExtractor()

    def test_initialization(self, extractor):
        """Test proper initialization of the extractor."""
        assert extractor.name == "technical"
        assert extractor.sequence_length == 120
        assert extractor.normalization_window == 120
        assert extractor.rsi_period == 14
        assert extractor.atr_period == 14
        assert len(extractor.get_feature_names()) > 0

    def test_extract_basic_functionality(self, extractor, sample_ohlcv_data):
        """Test basic feature extraction functionality."""
        result = extractor.extract(sample_ohlcv_data)

        # Check that original data is preserved
        for col in ["open", "high", "low", "close", "volume"]:
            assert col in result.columns
            pd.testing.assert_series_equal(result[col], sample_ohlcv_data[col])

        # Check that technical indicators are added
        expected_features = extractor.get_feature_names()
        for feature in expected_features:
            assert feature in result.columns, f"Missing feature: {feature}"

    def test_normalized_price_features(self, extractor, sample_ohlcv_data):
        """Test that normalized price features are correctly calculated."""
        result = extractor.extract(sample_ohlcv_data)

        normalized_features = extractor.get_normalized_features()
        for feature in normalized_features:
            assert feature in result.columns

            # Check that normalized values are between 0 and 1 (allowing for some NaN)
            feature_data = result[feature].dropna()
            if len(feature_data) > 0:
                assert feature_data.min() >= 0, f"{feature} has values < 0"
                assert feature_data.max() <= 1, f"{feature} has values > 1"

    def test_technical_indicators(self, extractor, sample_ohlcv_data):
        """Test that technical indicators are calculated correctly."""
        result = extractor.extract(sample_ohlcv_data)

        # Test RSI
        assert "rsi" in result.columns
        rsi_data = result["rsi"].dropna()
        if len(rsi_data) > 0:
            assert rsi_data.min() >= 0
            assert rsi_data.max() <= 100

        # Test ATR
        assert "atr" in result.columns
        assert "atr_pct" in result.columns
        atr_data = result["atr"].dropna()
        if len(atr_data) > 0:
            assert (atr_data >= 0).all()

        # Test Moving Averages
        for period in extractor.ma_periods:
            ma_col = f"ma_{period}"
            assert ma_col in result.columns

        # Test Bollinger Bands
        for band in ["bb_upper", "bb_middle", "bb_lower"]:
            assert band in result.columns

        # Test MACD
        for macd_col in ["macd", "macd_signal", "macd_hist"]:
            assert macd_col in result.columns

    def test_derived_features(self, extractor, sample_ohlcv_data):
        """Test that derived features are calculated correctly."""
        result = extractor.extract(sample_ohlcv_data)

        # Test returns
        assert "returns" in result.columns

        # Test volatility
        assert "volatility_20" in result.columns
        assert "volatility_50" in result.columns
        volatility_data = result["volatility_20"].dropna()
        if len(volatility_data) > 0:
            assert (volatility_data >= 0).all()

        # Test trend features
        assert "trend_strength" in result.columns
        assert "trend_direction" in result.columns
        trend_direction_data = result["trend_direction"].dropna()
        if len(trend_direction_data) > 0:
            assert set(trend_direction_data.unique()).issubset({-1, 1})

    def test_invalid_input_handling(self, extractor):
        """Test handling of invalid input data."""
        # Test empty DataFrame
        empty_df = pd.DataFrame()
        with pytest.raises(ValueError, match="Invalid input data"):
            extractor.extract(empty_df)

        # Test missing required columns
        invalid_df = pd.DataFrame({"price": [1, 2, 3]})
        with pytest.raises(ValueError, match="Invalid input data"):
            extractor.extract(invalid_df)

    def test_feature_validation(self, extractor, sample_ohlcv_data):
        """Test feature validation functionality."""
        result = extractor.extract(sample_ohlcv_data)
        validation_results = extractor.validate_features(result)

        # Most features should be valid (allowing for some NaN due to window requirements)
        valid_count = sum(validation_results.values())
        total_count = len(validation_results)
        assert valid_count / total_count > self.VALIDATION_THRESHOLD  # At least 80% should be valid

    def test_configuration(self, extractor):
        """Test configuration retrieval."""
        config = extractor.get_config()

        assert config["name"] == "technical"
        assert config["type"] == "TechnicalFeatureExtractor"
        assert "sequence_length" in config
        assert "rsi_period" in config
        assert "ma_periods" in config

    def test_feature_importance_weights(self, extractor):
        """Test feature importance weights."""
        weights = extractor.get_feature_importance_weights()

        # All weights should be between 0 and 1
        for feature, weight in weights.items():
            assert 0 <= weight <= 1, f"Invalid weight for {feature}: {weight}"

        # Normalized features should have highest importance
        normalized_features = extractor.get_normalized_features()
        for feature in normalized_features:
            if feature in weights:
                assert weights[feature] == 1.0


class TestSentimentFeatureExtractor:
    """Test cases for SentimentFeatureExtractor."""

    @pytest.fixture
    def sample_data(self):
        """Create sample data for testing."""
        dates = pd.date_range("2023-01-01", periods=100, freq="1h")
        return pd.DataFrame(
            {
                "open": np.random.uniform(29000, 31000, 100),
                "high": np.random.uniform(30000, 32000, 100),
                "low": np.random.uniform(28000, 30000, 100),
                "close": np.random.uniform(29000, 31000, 100),
                "volume": np.random.uniform(100, 1000, 100),
            },
            index=dates,
        )

    def test_initialization_disabled(self):
        """Test initialization with sentiment disabled (MVP mode)."""
        extractor = SentimentFeatureExtractor(enabled=False)
        assert extractor.name == "sentiment"
        assert not extractor.enabled
        assert len(extractor.get_feature_names()) > 0

    def test_extract_neutral_values(self, sample_data):
        """Test extraction returns neutral values when disabled."""
        extractor = SentimentFeatureExtractor(enabled=False)
        result = extractor.extract(sample_data)

        # Check that sentiment features are added with neutral values
        feature_names = extractor.get_feature_names()
        for feature in feature_names:
            assert feature in result.columns

            # Check for reasonable neutral values
            feature_data = result[feature].dropna()
            if len(feature_data) > 0:
                if "primary" in feature:
                    assert (feature_data == 0.5).all()
                elif "momentum" in feature:
                    assert (feature_data == 0.0).all()
                elif "confidence" in feature:
                    assert (feature_data == 0.7).all()

    def test_configuration(self):
        """Test configuration retrieval."""
        extractor = SentimentFeatureExtractor(enabled=False)
        config = extractor.get_config()

        assert config["name"] == "sentiment"
        assert config["enabled"] is False
        assert config["mvp_mode"] is True


class TestMarketFeatureExtractor:
    """Test cases for MarketFeatureExtractor."""

    def test_initialization_disabled(self):
        """Test initialization with market features disabled (MVP mode)."""
        extractor = MarketFeatureExtractor(enabled=False)
        assert extractor.name == "market_microstructure"
        assert not extractor.enabled
        assert len(extractor.get_feature_names()) == 0  # No features when disabled

    def test_extract_raises_error_when_disabled(self):
        """Test that extraction raises error when disabled."""
        extractor = MarketFeatureExtractor(enabled=False)
        sample_data = pd.DataFrame(
            {
                "open": [1, 2, 3],
                "high": [1.1, 2.1, 3.1],
                "low": [0.9, 1.9, 2.9],
                "close": [1, 2, 3],
                "volume": [100, 200, 300],
            }
        )

        with pytest.raises(RuntimeError, match="Market microstructure extraction is disabled"):
            extractor.extract(sample_data)

    def test_configuration(self):
        """Test configuration retrieval."""
        extractor = MarketFeatureExtractor(enabled=False)
        config = extractor.get_config()

        assert config["name"] == "market_microstructure"
        assert config["enabled"] is False
        assert config["mvp_mode"] is True


class TestFeatureSchemas:
    """Test cases for feature schemas."""

    def test_technical_features_schema(self):
        """Test technical features schema structure."""
        schema = TECHNICAL_FEATURES_SCHEMA

        assert schema.name == "technical_features_v1"
        assert schema.version == "1.0.0"
        assert len(schema.features) > 0
        assert schema.sequence_length == 120

        # Check that required features exist
        feature_names = schema.get_feature_names()
        required_features = schema.get_required_features()

        # All required features should be in the feature list
        for required in required_features:
            assert required in feature_names

        # Check specific expected features
        expected_features = [
            "close_normalized",
            "rsi",
            "atr",
            "ma_20",
            "ma_50",
            "ma_200",
            "bb_upper",
            "bb_lower",
            "macd",
            "returns",
            "volatility_20",
        ]
        for feature in expected_features:
            assert feature in feature_names

    def test_feature_definition_validation(self):
        """Test feature definition validation."""
        schema = TECHNICAL_FEATURES_SCHEMA

        for feature_def in schema.features:
            # Check that all features have required attributes
            assert hasattr(feature_def, "name")
            assert hasattr(feature_def, "feature_type")
            assert hasattr(feature_def, "description")
            assert feature_def.name is not None
            assert len(feature_def.description) > 0

            # Check value constraints
            if feature_def.min_value is not None:
                assert isinstance(feature_def.min_value, (int, float))
            if feature_def.max_value is not None:
                assert isinstance(feature_def.max_value, (int, float))
            if feature_def.default_value is not None:
                assert isinstance(feature_def.default_value, (int, float))


def _make_price_df(n=10, start="2024-06-01"):
    idx = pd.date_range(start=start, periods=n, freq='1D')
    df = pd.DataFrame({
        'open': range(1, n+1),
        'high': range(2, n+2),
        'low': range(0, n),
        'close': range(1, n+1),
        'volume': [100]*n,
    }, index=idx)
    return df


@patch('src.data_providers.feargreed_provider.requests.get')
@pytest.mark.unit
def test_pipeline_sentiment_enabled_adds_columns(mock_get):
    # Provide two days of fear/greed
    mock_resp = MagicMock()
    base = int(datetime(2024, 6, 1).timestamp())
    mock_resp.json.return_value = {
        "data": [
            {"timestamp": str(base), "value": "40", "value_classification": "Fear"},
            {"timestamp": str(base+86400), "value": "60", "value_classification": "Greed"},
        ]
    }
    mock_resp.raise_for_status.return_value = None
    mock_get.return_value = mock_resp

    df = _make_price_df(n=5)
    pipe = FeaturePipeline(enable_technical=False, enable_sentiment=True, enable_market_microstructure=False, use_cache=False)
    out = pipe.transform(df)
    # Ensure sentiment columns exist
    for c in [
        'sentiment_primary','sentiment_momentum','sentiment_volatility',
        'sentiment_extreme_positive','sentiment_extreme_negative',
        'sentiment_ma_3','sentiment_ma_7','sentiment_ma_14']:
        assert c in out.columns


@patch('src.data_providers.feargreed_provider.requests.get', side_effect=Exception("network"))
@pytest.mark.unit
def test_pipeline_sentiment_fallback_neutral(mock_get):
    df = _make_price_df(n=5)
    pipe = FeaturePipeline(enable_technical=False, enable_sentiment=True, enable_market_microstructure=False, use_cache=False)
    out = pipe.transform(df)
    # Should still have columns with neutral defaults
    assert 'sentiment_primary' in out.columns
    assert out['sentiment_primary'].notna().all()<|MERGE_RESOLUTION|>--- conflicted
+++ resolved
@@ -7,16 +7,14 @@
 import numpy as np
 import pandas as pd
 import pytest
+from unittest.mock import patch, MagicMock
+from datetime import datetime
 
 from src.prediction.features.market import MarketFeatureExtractor
 from src.prediction.features.schemas import TECHNICAL_FEATURES_SCHEMA
-<<<<<<< HEAD
-from src.prediction.features.pipeline import FeaturePipeline
-from datetime import datetime
-=======
 from src.prediction.features.sentiment import SentimentFeatureExtractor
 from src.prediction.features.technical import TechnicalFeatureExtractor
->>>>>>> 5606f5c5
+from src.prediction.features.pipeline import FeaturePipeline
 
 
 class TestTechnicalFeatureExtractor:
@@ -252,6 +250,55 @@
         assert config["name"] == "sentiment"
         assert config["enabled"] is False
         assert config["mvp_mode"] is True
+
+
+def _make_price_df(n=10, start="2024-06-01"):
+    idx = pd.date_range(start=start, periods=n, freq='1D')
+    df = pd.DataFrame({
+        'open': range(1, n+1),
+        'high': range(2, n+2),
+        'low': range(0, n),
+        'close': range(1, n+1),
+        'volume': [100]*n,
+    }, index=idx)
+    return df
+
+
+@patch('src.data_providers.feargreed_provider.requests.get')
+@pytest.mark.unit
+def test_pipeline_sentiment_enabled_adds_columns(mock_get):
+    # Provide two days of fear/greed
+    mock_resp = MagicMock()
+    base = int(datetime(2024, 6, 1).timestamp())
+    mock_resp.json.return_value = {
+        "data": [
+            {"timestamp": str(base), "value": "40", "value_classification": "Fear"},
+            {"timestamp": str(base+86400), "value": "60", "value_classification": "Greed"},
+        ]
+    }
+    mock_resp.raise_for_status.return_value = None
+    mock_get.return_value = mock_resp
+
+    df = _make_price_df(n=5)
+    pipe = FeaturePipeline(enable_technical=False, enable_sentiment=True, enable_market_microstructure=False, use_cache=False)
+    out = pipe.transform(df)
+    # Ensure sentiment columns exist
+    for c in [
+        'sentiment_primary','sentiment_momentum','sentiment_volatility',
+        'sentiment_extreme_positive','sentiment_extreme_negative',
+        'sentiment_ma_3','sentiment_ma_7','sentiment_ma_14']:
+        assert c in out.columns
+
+
+@patch('src.data_providers.feargreed_provider.requests.get', side_effect=Exception("network"))
+@pytest.mark.unit
+def test_pipeline_sentiment_fallback_neutral(mock_get):
+    df = _make_price_df(n=5)
+    pipe = FeaturePipeline(enable_technical=False, enable_sentiment=True, enable_market_microstructure=False, use_cache=False)
+    out = pipe.transform(df)
+    # Should still have columns with neutral defaults
+    assert 'sentiment_primary' in out.columns
+    assert out['sentiment_primary'].notna().all()
 
 
 class TestMarketFeatureExtractor:
@@ -345,53 +392,4 @@
             if feature_def.max_value is not None:
                 assert isinstance(feature_def.max_value, (int, float))
             if feature_def.default_value is not None:
-                assert isinstance(feature_def.default_value, (int, float))
-
-
-def _make_price_df(n=10, start="2024-06-01"):
-    idx = pd.date_range(start=start, periods=n, freq='1D')
-    df = pd.DataFrame({
-        'open': range(1, n+1),
-        'high': range(2, n+2),
-        'low': range(0, n),
-        'close': range(1, n+1),
-        'volume': [100]*n,
-    }, index=idx)
-    return df
-
-
-@patch('src.data_providers.feargreed_provider.requests.get')
-@pytest.mark.unit
-def test_pipeline_sentiment_enabled_adds_columns(mock_get):
-    # Provide two days of fear/greed
-    mock_resp = MagicMock()
-    base = int(datetime(2024, 6, 1).timestamp())
-    mock_resp.json.return_value = {
-        "data": [
-            {"timestamp": str(base), "value": "40", "value_classification": "Fear"},
-            {"timestamp": str(base+86400), "value": "60", "value_classification": "Greed"},
-        ]
-    }
-    mock_resp.raise_for_status.return_value = None
-    mock_get.return_value = mock_resp
-
-    df = _make_price_df(n=5)
-    pipe = FeaturePipeline(enable_technical=False, enable_sentiment=True, enable_market_microstructure=False, use_cache=False)
-    out = pipe.transform(df)
-    # Ensure sentiment columns exist
-    for c in [
-        'sentiment_primary','sentiment_momentum','sentiment_volatility',
-        'sentiment_extreme_positive','sentiment_extreme_negative',
-        'sentiment_ma_3','sentiment_ma_7','sentiment_ma_14']:
-        assert c in out.columns
-
-
-@patch('src.data_providers.feargreed_provider.requests.get', side_effect=Exception("network"))
-@pytest.mark.unit
-def test_pipeline_sentiment_fallback_neutral(mock_get):
-    df = _make_price_df(n=5)
-    pipe = FeaturePipeline(enable_technical=False, enable_sentiment=True, enable_market_microstructure=False, use_cache=False)
-    out = pipe.transform(df)
-    # Should still have columns with neutral defaults
-    assert 'sentiment_primary' in out.columns
-    assert out['sentiment_primary'].notna().all()+                assert isinstance(feature_def.default_value, (int, float))