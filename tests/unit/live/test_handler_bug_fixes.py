"""Tests for bug fixes in the live trading handler modules.

Covers regression tests for:
- Exit fee calculation using exit notional (not entry notional)
- Thread safety in LivePositionTracker
- Daily P&L tracking in LiveEventLogger
"""

from __future__ import annotations

import threading
import time
from datetime import date, datetime, timezone
from unittest.mock import MagicMock, patch

import pytest

from src.engines.live.execution.entry_handler import LiveEntryHandler, LiveEntrySignal
from src.engines.live.execution.exit_handler import LiveExitHandler
from src.engines.live.execution.position_tracker import (
    LivePosition,
    LivePositionTracker,
    PositionSide,
)
from src.engines.live.logging.event_logger import LiveEventLogger
from src.engines.shared.execution.execution_model import ExecutionModel
from src.engines.shared.execution.fill_policy import default_fill_policy


class TestExitFeeCalculation:
    """Test that exit fees use exit notional, not entry notional."""

    def test_exit_fee_accounts_for_price_change_winning_trade(self) -> None:
        """Exit fee should be higher for winning trades (position worth more at exit)."""
        # Arrange
        position_tracker = LivePositionTracker()
        execution_engine = MagicMock()
        execution_engine.execute_exit.return_value = MagicMock(
            success=True,
            executed_price=55000.0,  # Exit price higher than entry
            order_id="test-exit",
            fill_quantity=1.0,
        )

        exit_handler = LiveExitHandler(
            position_tracker=position_tracker,
            execution_engine=execution_engine,
            execution_model=ExecutionModel(default_fill_policy()),
        )

        # Create winning position: entry at 50000, exit at 55000 (+10%)
        position = LivePosition(
            symbol="BTCUSDT",
            side=PositionSide.LONG,
            size=0.1,
            entry_price=50000.0,
            entry_time=datetime.now(timezone.utc),
            entry_balance=1000.0,
            order_id="test-order-123",
        )
        position_tracker.open_position(position)

        # Act
        exit_handler.execute_exit(
            position=position,
            exit_reason="take_profit",
            current_price=55000.0,
            limit_price=55000.0,
            current_balance=1100.0,
        )

        # Assert: position_notional passed to execute_exit should include price adjustment
        execute_exit_call = execution_engine.execute_exit.call_args
        position_notional = execute_exit_call.kwargs["position_notional"]

        # Entry notional = 1000 * 0.1 = 100
        # Price adjustment = 55000 / 50000 = 1.10
        # Exit notional = 100 * 1.10 = 110
        expected_exit_notional = 1000.0 * 0.1 * (55000.0 / 50000.0)
        assert position_notional == pytest.approx(expected_exit_notional, rel=0.01)

    def test_exit_fee_accounts_for_price_change_losing_trade(self) -> None:
        """Exit fee should be lower for losing trades (position worth less at exit)."""
        # Arrange
        position_tracker = LivePositionTracker()
        execution_engine = MagicMock()
        execution_engine.execute_exit.return_value = MagicMock(
            success=True,
            executed_price=45000.0,  # Exit price lower than entry
            order_id="test-exit",
            fill_quantity=1.0,
        )

        exit_handler = LiveExitHandler(
            position_tracker=position_tracker,
            execution_engine=execution_engine,
            execution_model=ExecutionModel(default_fill_policy()),
        )

        # Create losing position: entry at 50000, exit at 45000 (-10%)
        position = LivePosition(
            symbol="BTCUSDT",
            side=PositionSide.LONG,
            size=0.1,
            entry_price=50000.0,
            entry_time=datetime.now(timezone.utc),
            entry_balance=1000.0,
            order_id="test-order-456",
        )
        position_tracker.open_position(position)

        # Act
        exit_handler.execute_exit(
            position=position,
            exit_reason="stop_loss",
            current_price=45000.0,
            limit_price=45000.0,
            current_balance=900.0,
        )

        # Assert: position_notional should reflect lower exit value
        execute_exit_call = execution_engine.execute_exit.call_args
        position_notional = execute_exit_call.kwargs["position_notional"]

        # Entry notional = 1000 * 0.1 = 100
        # Price adjustment = 45000 / 50000 = 0.90
        # Exit notional = 100 * 0.90 = 90
        expected_exit_notional = 1000.0 * 0.1 * (45000.0 / 50000.0)
        assert position_notional == pytest.approx(expected_exit_notional, rel=0.01)


<<<<<<< HEAD

=======
>>>>>>> 10659f0b
class TestTakeProfitLimitPricing:
    """Test take profit exits use limit price instead of favorable candle extremes."""

    def test_take_profit_uses_limit_price_for_long(self) -> None:
        """Long take profit should not exceed the limit price."""
        position_tracker = LivePositionTracker()
        execution_engine = MagicMock()
        execution_engine.execute_exit.return_value = MagicMock(
            success=True,
            executed_price=100.0,
            order_id="tp-exit-long",
            fill_quantity=1.0,
        )

        exit_handler = LiveExitHandler(
            position_tracker=position_tracker,
            execution_engine=execution_engine,
<<<<<<< HEAD
            execution_model=ExecutionModel(default_fill_policy()),
=======
>>>>>>> 10659f0b
        )

        position = LivePosition(
            symbol="ETHUSDT",
            side=PositionSide.LONG,
            size=0.5,
            entry_price=90.0,
            entry_time=datetime.now(timezone.utc),
            entry_balance=1000.0,
            order_id="tp-order-long",
        )
        position_tracker.open_position(position)

        exit_handler.execute_exit(
            position=position,
            exit_reason="Take profit",
            current_price=110.0,
            limit_price=100.0,
            current_balance=1100.0,
            candle_high=120.0,
            candle_low=95.0,
        )

        execute_exit_call = execution_engine.execute_exit.call_args
        base_price = execute_exit_call.kwargs["base_price"]

        assert base_price == pytest.approx(100.0)

    def test_take_profit_uses_limit_price_for_short(self) -> None:
        """Short take profit should not exceed the limit price."""
        position_tracker = LivePositionTracker()
        execution_engine = MagicMock()
        execution_engine.execute_exit.return_value = MagicMock(
            success=True,
            executed_price=80.0,
            order_id="tp-exit-short",
            fill_quantity=1.0,
        )

        exit_handler = LiveExitHandler(
            position_tracker=position_tracker,
            execution_engine=execution_engine,
<<<<<<< HEAD
            execution_model=ExecutionModel(default_fill_policy()),
=======
>>>>>>> 10659f0b
        )

        position = LivePosition(
            symbol="ETHUSDT",
            side=PositionSide.SHORT,
            size=0.5,
            entry_price=100.0,
            entry_time=datetime.now(timezone.utc),
            entry_balance=1000.0,
            order_id="tp-order-short",
        )
        position_tracker.open_position(position)

        exit_handler.execute_exit(
            position=position,
            exit_reason="Take profit",
            current_price=70.0,
            limit_price=80.0,
            current_balance=1100.0,
            candle_high=95.0,
            candle_low=65.0,  # More favorable than limit, should not be used
        )

        execute_exit_call = execution_engine.execute_exit.call_args
        base_price = execute_exit_call.kwargs["base_price"]

        # Base price should be the limit price (80.0), not the more favorable candle_low (65.0)
        assert base_price == pytest.approx(80.0)


<<<<<<< HEAD

=======
>>>>>>> 10659f0b
class TestPositionTrackerThreadSafety:
    """Test thread safety of LivePositionTracker."""

    def test_concurrent_position_access_no_race_condition(self) -> None:
        """Concurrent access to positions should not cause race conditions."""
        # Arrange
        tracker = LivePositionTracker()
        errors: list[Exception] = []
        positions_opened = 0
        positions_closed = 0

        def open_positions() -> None:
            nonlocal positions_opened
            for i in range(50):
                try:
                    position = LivePosition(
                        symbol="BTCUSDT",
                        side=PositionSide.LONG,
                        size=0.1,
                        entry_price=50000.0 + i,
                        entry_time=datetime.now(timezone.utc),
                        order_id=f"open-{i}",
                    )
                    tracker.open_position(position)
                    positions_opened += 1
                except Exception as e:
                    errors.append(e)

        def close_positions() -> None:
            nonlocal positions_closed
            time.sleep(0.01)  # Let some positions open first
            for i in range(50):
                try:
                    order_id = f"open-{i}"
                    if tracker.has_position(order_id):
                        tracker.close_position(
                            order_id=order_id,
                            exit_price=51000.0,
                            exit_reason="test",
                            basis_balance=1000.0,
                        )
                        positions_closed += 1
                except Exception as e:
                    errors.append(e)

        def read_positions() -> None:
            for _ in range(100):
                try:
                    _ = tracker.positions
                    _ = tracker.position_count
                    _ = tracker.position_db_ids
                except Exception as e:
                    errors.append(e)

        # Act: Run concurrent operations
        threads = [
            threading.Thread(target=open_positions),
            threading.Thread(target=close_positions),
            threading.Thread(target=read_positions),
        ]
        for t in threads:
            t.start()
        for t in threads:
            t.join()

        # Assert: No errors occurred
        assert len(errors) == 0, f"Race condition errors: {errors}"

    def test_positions_property_returns_copy(self) -> None:
        """The positions property should return a copy to prevent external modification."""
        # Arrange
        tracker = LivePositionTracker()
        position = LivePosition(
            symbol="BTCUSDT",
            side=PositionSide.LONG,
            size=0.1,
            entry_price=50000.0,
            entry_time=datetime.now(timezone.utc),
            order_id="test-1",
        )
        tracker.open_position(position)

        # Act: Get positions and try to modify
        positions = tracker.positions
        positions.clear()  # This should not affect the internal state

        # Assert: Internal state is unchanged
        assert tracker.position_count == 1
        assert tracker.has_position("test-1")


class TestDailyPnLTracking:
    """Test daily P&L tracking in LiveEventLogger."""

    def test_daily_pnl_initialized_on_first_snapshot(self) -> None:
        """Daily P&L should be 0 on first snapshot (balance = day start balance)."""
        # Arrange
        db_manager = MagicMock()
        logger = LiveEventLogger(
            db_manager=db_manager,
            log_to_database=True,
            session_id=1,
        )

        # Act
        logger.log_account_snapshot(
            balance=1000.0,
            positions={},
            total_pnl=0.0,
            peak_balance=1000.0,
        )

        # Assert: daily_pnl should be 0 on first call
        call_kwargs = db_manager.log_account_snapshot.call_args.kwargs
        assert call_kwargs["daily_pnl"] == 0.0

    def test_daily_pnl_calculated_from_day_start_balance(self) -> None:
        """Daily P&L should be calculated from day start balance."""
        # Arrange
        db_manager = MagicMock()
        logger = LiveEventLogger(
            db_manager=db_manager,
            log_to_database=True,
            session_id=1,
        )

        # First snapshot sets day start balance
        logger.log_account_snapshot(
            balance=1000.0,
            positions={},
            total_pnl=0.0,
            peak_balance=1000.0,
        )

        # Act: Second snapshot with different balance
        logger.log_account_snapshot(
            balance=1050.0,  # +50 from start
            positions={},
            total_pnl=50.0,
            peak_balance=1050.0,
        )

        # Assert: daily_pnl should be the difference from day start
        call_kwargs = db_manager.log_account_snapshot.call_args.kwargs
        assert call_kwargs["daily_pnl"] == pytest.approx(50.0, rel=0.01)


<<<<<<< HEAD

=======
>>>>>>> 10659f0b
class TestEntryBalanceBasis:
    """Test entry balance basis uses pre-fee balance."""

    def test_entry_balance_does_not_net_entry_fee(self) -> None:
        """Entry balance should remain the pre-fee balance."""
        # Arrange
        execution_engine = MagicMock()
        execution_engine.execute_entry.return_value = MagicMock(
            success=True,
            executed_price=100.0,
            order_id="entry-1",
            quantity=0.1,
            entry_fee=1.23,
            slippage_cost=0.0,
        )
<<<<<<< HEAD
        entry_handler = LiveEntryHandler(
            execution_engine=execution_engine,
            execution_model=ExecutionModel(default_fill_policy()),
        )
=======
        entry_handler = LiveEntryHandler(execution_engine=execution_engine)
>>>>>>> 10659f0b
        signal = LiveEntrySignal(
            should_enter=True,
            side=PositionSide.LONG,
            size_fraction=0.1,
        )
        balance = 1000.0

        # Act
        result = entry_handler.execute_entry(
            signal=signal,
            symbol="BTCUSDT",
            current_price=100.0,
            balance=balance,
        )

        # Assert
        assert result.executed is True
        assert result.position is not None
        assert result.position.entry_balance == balance

<<<<<<< HEAD

=======
>>>>>>> 10659f0b
    def test_daily_pnl_resets_on_date_change(self) -> None:
        """Daily P&L should reset when the trading date changes."""
        # Arrange
        db_manager = MagicMock()
        logger = LiveEventLogger(
            db_manager=db_manager,
            log_to_database=True,
            session_id=1,
        )

        # First snapshot
        logger.log_account_snapshot(
            balance=1000.0,
            positions={},
            total_pnl=0.0,
            peak_balance=1000.0,
        )

        # Simulate date change
        tomorrow = date.today()
        with patch("src.engines.live.logging.event_logger.date") as mock_date:
            mock_date.today.return_value = tomorrow
            mock_date.side_effect = lambda *args, **kwargs: date(*args, **kwargs)

            # Act: First snapshot of new day
            logger._current_trading_date = date(2020, 1, 1)  # Force date change
            logger.log_account_snapshot(
                balance=1050.0,  # Previous day ended at 1050
                positions={},
                total_pnl=50.0,
                peak_balance=1050.0,
            )

        # Assert: Daily P&L should be 0 (new day starts fresh at current balance)
        call_kwargs = db_manager.log_account_snapshot.call_args.kwargs
        assert call_kwargs["daily_pnl"] == pytest.approx(0.0, rel=0.01)

    def test_set_day_start_balance_for_recovery(self) -> None:
        """set_day_start_balance should allow recovery of day start from database."""
        # Arrange
        db_manager = MagicMock()
        logger = LiveEventLogger(
            db_manager=db_manager,
            log_to_database=True,
            session_id=1,
        )

        # Simulate recovery: set day start balance from DB
        logger.set_day_start_balance(900.0)

        # Act: Log snapshot with current balance
        logger.log_account_snapshot(
            balance=950.0,  # +50 from recovered day start
            positions={},
            total_pnl=50.0,
            peak_balance=950.0,
        )

        # Assert: Daily P&L calculated from recovered day start
        call_kwargs = db_manager.log_account_snapshot.call_args.kwargs
        assert call_kwargs["daily_pnl"] == pytest.approx(50.0, rel=0.01)<|MERGE_RESOLUTION|>--- conflicted
+++ resolved
@@ -129,10 +129,8 @@
         assert position_notional == pytest.approx(expected_exit_notional, rel=0.01)
 
 
-<<<<<<< HEAD
-
-=======
->>>>>>> 10659f0b
+
+
 class TestTakeProfitLimitPricing:
     """Test take profit exits use limit price instead of favorable candle extremes."""
 
@@ -150,10 +148,8 @@
         exit_handler = LiveExitHandler(
             position_tracker=position_tracker,
             execution_engine=execution_engine,
-<<<<<<< HEAD
+
             execution_model=ExecutionModel(default_fill_policy()),
-=======
->>>>>>> 10659f0b
         )
 
         position = LivePosition(
@@ -196,10 +192,8 @@
         exit_handler = LiveExitHandler(
             position_tracker=position_tracker,
             execution_engine=execution_engine,
-<<<<<<< HEAD
+
             execution_model=ExecutionModel(default_fill_policy()),
-=======
->>>>>>> 10659f0b
         )
 
         position = LivePosition(
@@ -230,10 +224,8 @@
         assert base_price == pytest.approx(80.0)
 
 
-<<<<<<< HEAD
-
-=======
->>>>>>> 10659f0b
+
+
 class TestPositionTrackerThreadSafety:
     """Test thread safety of LivePositionTracker."""
 
@@ -381,10 +373,8 @@
         assert call_kwargs["daily_pnl"] == pytest.approx(50.0, rel=0.01)
 
 
-<<<<<<< HEAD
-
-=======
->>>>>>> 10659f0b
+
+
 class TestEntryBalanceBasis:
     """Test entry balance basis uses pre-fee balance."""
 
@@ -400,14 +390,11 @@
             entry_fee=1.23,
             slippage_cost=0.0,
         )
-<<<<<<< HEAD
+
         entry_handler = LiveEntryHandler(
             execution_engine=execution_engine,
             execution_model=ExecutionModel(default_fill_policy()),
         )
-=======
-        entry_handler = LiveEntryHandler(execution_engine=execution_engine)
->>>>>>> 10659f0b
         signal = LiveEntrySignal(
             should_enter=True,
             side=PositionSide.LONG,
@@ -428,10 +415,8 @@
         assert result.position is not None
         assert result.position.entry_balance == balance
 
-<<<<<<< HEAD
-
-=======
->>>>>>> 10659f0b
+
+
     def test_daily_pnl_resets_on_date_change(self) -> None:
         """Daily P&L should reset when the trading date changes."""
         # Arrange
