import pytest

from src.engines.live.trading_engine import LiveTradingEngine
from src.risk.risk_manager import RiskManager, RiskParameters
from src.strategies.components import Strategy as ComponentStrategy
from src.strategies.components.risk_adapter import CoreRiskAdapter
from tests.mocks import MockDatabaseManager


class DummySignalGenerator:
    """Mock signal generator with required interface for Strategy validation."""

    def __init__(self, name: str) -> None:
        self.name = name
        self.warmup_period = 0

    def get_feature_generators(self):  # pragma: no cover - interface compatibility
        return []

<<<<<<< HEAD
    def generate_signal(self, *args, **kwargs):  # pragma: no cover - required interface
        return None


class DummySizer:
    """Mock position sizer with required interface for Strategy validation."""

    def __init__(self, name: str) -> None:
        self.name = name
        self.warmup_period = 0

    def get_feature_generators(self):  # pragma: no cover - interface compatibility
        return []
=======
    def generate_signal(self, *args, **kwargs):  # pragma: no cover - interface compatibility
        return None

>>>>>>> 76d28041

    def size_position(self, *args, **kwargs):  # pragma: no cover - interface compatibility
        return 0.0

<<<<<<< HEAD
    def calculate_size(self, *args, **kwargs):  # pragma: no cover - required interface
=======
    def calculate_size(self, *args, **kwargs):  # pragma: no cover - interface compatibility
>>>>>>> 76d28041
        return 0.0


def _build_component_strategy(risk_params: RiskParameters) -> ComponentStrategy:
    core_manager = RiskManager(risk_params)
    adapter = CoreRiskAdapter(core_manager)
    return ComponentStrategy(
        name="test_component",
        signal_generator=DummySignalGenerator("signal"),
        risk_manager=adapter,
        position_sizer=DummySizer("sizer"),
        regime_detector=None,
        enable_logging=False,
    )


def _build_engine(
    *,
    monkeypatch: pytest.MonkeyPatch,
    strategy: ComponentStrategy,
    **engine_kwargs,
) -> LiveTradingEngine:
    monkeypatch.setattr("src.engines.live.trading_engine.DatabaseManager", MockDatabaseManager)
    engine_kwargs.setdefault("data_provider", object())
    engine_kwargs.setdefault("enable_live_trading", False)
    engine_kwargs.setdefault("log_trades", False)
    return LiveTradingEngine(strategy=strategy, **engine_kwargs)


def test_engine_uses_component_risk_parameters_when_none_provided(
    monkeypatch: pytest.MonkeyPatch,
) -> None:
    component_params = RiskParameters(
        base_risk_per_trade=0.015,
        max_position_size=0.1,
        default_take_profit_pct=0.04,
    )
    strategy = _build_component_strategy(component_params)

    engine = _build_engine(monkeypatch=monkeypatch, strategy=strategy)

    params = engine.risk_manager.params
    assert params.base_risk_per_trade == pytest.approx(0.015)
    assert params.max_position_size == pytest.approx(0.1)
    assert params.default_take_profit_pct == pytest.approx(0.04)


def test_engine_merges_engine_and_component_parameters(
    monkeypatch: pytest.MonkeyPatch,
) -> None:
    component_params = RiskParameters(
        base_risk_per_trade=0.015,
        max_position_size=0.1,
        default_take_profit_pct=0.04,
    )
    engine_params = RiskParameters(
        base_risk_per_trade=0.025,
        max_position_size=0.2,
    )

    strategy = _build_component_strategy(component_params)

    engine = _build_engine(
        monkeypatch=monkeypatch,
        strategy=strategy,
        risk_parameters=engine_params,
    )

    params = engine.risk_manager.params
    assert params.base_risk_per_trade == pytest.approx(0.025)
    assert params.max_position_size == pytest.approx(0.2)
    assert params.default_take_profit_pct == pytest.approx(0.04)


def test_engine_preserves_component_overrides_for_default_engine_parameters(
    monkeypatch: pytest.MonkeyPatch,
) -> None:
    component_params = RiskParameters(
        trailing_activation_threshold=None,
        trailing_distance_pct=None,
        partial_exit_targets=[],
        partial_exit_sizes=[],
        scale_in_thresholds=[],
        scale_in_sizes=[],
    )

    strategy = _build_component_strategy(component_params)

    engine = _build_engine(
        monkeypatch=monkeypatch,
        strategy=strategy,
        risk_parameters=RiskParameters(),
    )

    params = engine.risk_manager.params
    assert params.trailing_activation_threshold is None
    assert params.trailing_distance_pct is None
    assert params.partial_exit_targets == []
    assert params.partial_exit_sizes == []
    assert params.scale_in_thresholds == []
    assert params.scale_in_sizes == []<|MERGE_RESOLUTION|>--- conflicted
+++ resolved
@@ -7,9 +7,7 @@
 from tests.mocks import MockDatabaseManager
 
 
-class DummySignalGenerator:
-    """Mock signal generator with required interface for Strategy validation."""
-
+class DummyComponent:
     def __init__(self, name: str) -> None:
         self.name = name
         self.warmup_period = 0
@@ -17,34 +15,15 @@
     def get_feature_generators(self):  # pragma: no cover - interface compatibility
         return []
 
-<<<<<<< HEAD
-    def generate_signal(self, *args, **kwargs):  # pragma: no cover - required interface
+    def generate_signal(self, *args, **kwargs):  # pragma: no cover - interface compatibility
         return None
 
 
-class DummySizer:
-    """Mock position sizer with required interface for Strategy validation."""
-
-    def __init__(self, name: str) -> None:
-        self.name = name
-        self.warmup_period = 0
-
-    def get_feature_generators(self):  # pragma: no cover - interface compatibility
-        return []
-=======
-    def generate_signal(self, *args, **kwargs):  # pragma: no cover - interface compatibility
-        return None
-
->>>>>>> 76d28041
-
+class DummySizer(DummyComponent):
     def size_position(self, *args, **kwargs):  # pragma: no cover - interface compatibility
         return 0.0
 
-<<<<<<< HEAD
-    def calculate_size(self, *args, **kwargs):  # pragma: no cover - required interface
-=======
     def calculate_size(self, *args, **kwargs):  # pragma: no cover - interface compatibility
->>>>>>> 76d28041
         return 0.0
 
 
@@ -53,7 +32,7 @@
     adapter = CoreRiskAdapter(core_manager)
     return ComponentStrategy(
         name="test_component",
-        signal_generator=DummySignalGenerator("signal"),
+        signal_generator=DummyComponent("signal"),
         risk_manager=adapter,
         position_sizer=DummySizer("sizer"),
         regime_detector=None,
