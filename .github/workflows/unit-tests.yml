name: Unit Tests

on:
  pull_request
 
permissions:
  contents: read
  issues: write
  pull-requests: read
  actions: write

permissions:
  contents: read
  issues: write
  pull-requests: read

jobs:
  test:
    strategy:
      matrix:
        split-index: [1, 2, 3, 4]
        python-version: [3.11]
      fail-fast: false  # Continue running other groups if one fails

    runs-on: ubuntu-latest
    timeout-minutes: 30
    env:
      ACTIONS_STEP_DEBUG: true
      ACTIONS_RUNNER_DEBUG: true
      PYTHONPATH: ${{ github.workspace }}/src:${{ github.workspace }}

    steps:
    - name: Checkout code
      uses: actions/checkout@v4

    - name: Set up Python ${{ matrix.python-version }}
      uses: actions/setup-python@v5
      with:
        python-version: ${{ matrix.python-version }}
        cache: 'pip'

    - name: Install Python dependencies
      run: |
        python -m pip install --upgrade pip
        pip install -r requirements.txt

    - name: Run split ${{ matrix.split-index }} of 4
      run: |
        echo "=== Starting split: ${{ matrix.split-index }}/4 ==="
        echo "PYTHONPATH=$PYTHONPATH"
        python -m pytest \
          -v \
          --tb=short \
          --timeout=300 \
          --ignore=tests/integration \
          -m "not integration" \
          -n 2 --dist=loadgroup \
          -k "not test_ml_basic_backtest_2024_smoke and not test_very_large_dataset" \
          --splits 4 \
          --group ${{ matrix.split-index }} \
          --cov=src \
          --cov-report=term-missing \
          --cov-report=xml \
          --junitxml=junit-${{ matrix.split-index }}.xml

    - name: Upload test reports (split ${{ matrix.split-index }})
      if: always()
      uses: actions/upload-artifact@v4
      with:
        name: test-reports-${{ matrix.split-index }}
        path: |
          junit-${{ matrix.split-index }}.xml
          coverage.xml
        retention-days: 7

  autofix_agent:
    needs: test
<<<<<<< HEAD
    if: ${{ needs.test.result == 'failure' }}
=======
    if: ${{ always() }}
>>>>>>> 63a2fc50
    runs-on: ubuntu-latest
    env:
      COPILOT_AGENT_ASSIGNEE: copilot-coding-agent
    steps:
      - name: Request Copilot agent to fix on PR branch
<<<<<<< HEAD
=======
        if: ${{ needs.test.result == 'failure' }}
>>>>>>> 63a2fc50
        uses: actions/github-script@v7
        with:
          script: |
            const { owner, repo } = context.repo;

            const prPayload = context.payload.pull_request;
            if (!prPayload) {
              core.info('No pull_request payload available; nothing to do.');
              return;
            }
            const prNumber = prPayload.number;

            const { data: pr } = await github.rest.pulls.get({ owner, repo, pull_number: prNumber });

            const sameRepo = pr.head.repo.full_name === `${owner}/${repo}`;
            const canModifyFork = !!pr.maintainer_can_modify;
            const canPush = sameRepo || canModifyFork;

<<<<<<< HEAD
            const runUrl = `${context.serverUrl}/${owner}/${repo}/actions/runs/${context.runId}`;
=======
            const runId = process.env.GITHUB_RUN_ID;
            const runUrl = `${context.serverUrl}/${owner}/${repo}/actions/runs/${runId}`;
>>>>>>> 63a2fc50
            const title = `Auto-fix CI on PR #${pr.number} (commit to ${pr.head.ref})`;

            const instructions = (canPush
              ? `
              Please fix failing tests by committing directly to the PR branch:
              - PR: #${pr.number} (${pr.title})
              - Branch: ${pr.head.repo.full_name}:${pr.head.ref}
              - CI run: ${runUrl}
              Requirements:
              - Reproduce failures, implement minimal fixes, update/add tests if needed.
              - Push commits to the existing branch (do NOT open a new PR).
              - Keep changes focused and explain the fix in a short commit message.
              `.trim()
              : `
              The PR head branch is not writable (fork without maintainer edits). Open a new PR with fixes:
              - PR: #${pr.number} (${pr.title})
              - CI run: ${runUrl}
              `.trim()
            );

            // De-dupe: look for an open issue with ai:autofix mentioning this PR
            const search = await github.rest.search.issuesAndPullRequests({
              q: `repo:${owner}/${repo} is:issue is:open label:ai:autofix in:title "PR #${pr.number}"`
            });
            if (search.data.items.length > 0) {
              const issueNum = search.data.items[0].number;
              await github.rest.issues.createComment({
                owner, repo, issue_number: issueNum,
                body: `CI failed again. Latest run: ${runUrl}`
              });
              core.info(`Updated existing issue #${issueNum}`);
              return;
            }

<<<<<<< HEAD
            const issue = await github.rest.issues.create({
              owner, repo,
              title,
              body: `${instructions}\n\nRun ID: ${context.runId}`,
=======
            // Ensure labels exist
            const desiredLabels = ['ai:autofix','ci-failure'];
            for (const name of desiredLabels) {
              try {
                await github.rest.issues.getLabel({ owner, repo, name });
              } catch (err) {
                if (err.status === 404) {
                  await github.rest.issues.createLabel({ owner, repo, name, color: '0E8A16' });
                } else {
                  core.warning(`Label check failed for ${name}: ${err.message}`);
                }
              }
            }

            const issue = await github.rest.issues.create({
              owner, repo,
              title,
              body: `${instructions}\n\nRun ID: ${runId}`,
>>>>>>> 63a2fc50
              labels: ['ai:autofix','ci-failure'],
              assignees: [process.env.COPILOT_AGENT_ASSIGNEE],
            });
            core.info(`Created issue #${issue.data.number}`);<|MERGE_RESOLUTION|>--- conflicted
+++ resolved
@@ -8,11 +8,6 @@
   issues: write
   pull-requests: read
   actions: write
-
-permissions:
-  contents: read
-  issues: write
-  pull-requests: read
 
 jobs:
   test:
@@ -75,20 +70,13 @@
 
   autofix_agent:
     needs: test
-<<<<<<< HEAD
-    if: ${{ needs.test.result == 'failure' }}
-=======
     if: ${{ always() }}
->>>>>>> 63a2fc50
     runs-on: ubuntu-latest
     env:
       COPILOT_AGENT_ASSIGNEE: copilot-coding-agent
     steps:
       - name: Request Copilot agent to fix on PR branch
-<<<<<<< HEAD
-=======
         if: ${{ needs.test.result == 'failure' }}
->>>>>>> 63a2fc50
         uses: actions/github-script@v7
         with:
           script: |
@@ -107,12 +95,8 @@
             const canModifyFork = !!pr.maintainer_can_modify;
             const canPush = sameRepo || canModifyFork;
 
-<<<<<<< HEAD
-            const runUrl = `${context.serverUrl}/${owner}/${repo}/actions/runs/${context.runId}`;
-=======
             const runId = process.env.GITHUB_RUN_ID;
             const runUrl = `${context.serverUrl}/${owner}/${repo}/actions/runs/${runId}`;
->>>>>>> 63a2fc50
             const title = `Auto-fix CI on PR #${pr.number} (commit to ${pr.head.ref})`;
 
             const instructions = (canPush
@@ -147,12 +131,6 @@
               return;
             }
 
-<<<<<<< HEAD
-            const issue = await github.rest.issues.create({
-              owner, repo,
-              title,
-              body: `${instructions}\n\nRun ID: ${context.runId}`,
-=======
             // Ensure labels exist
             const desiredLabels = ['ai:autofix','ci-failure'];
             for (const name of desiredLabels) {
@@ -171,7 +149,6 @@
               owner, repo,
               title,
               body: `${instructions}\n\nRun ID: ${runId}`,
->>>>>>> 63a2fc50
               labels: ['ai:autofix','ci-failure'],
               assignees: [process.env.COPILOT_AGENT_ASSIGNEE],
             });
