name: Nightly Code Quality Maintenance

on:
  schedule:
    - cron: "0 2 * * *"  # 02:00 UTC nightly
  workflow_dispatch:

concurrency:
  group: nightly-code-quality
  cancel-in-progress: false

jobs:
  code-quality:
    runs-on: ubuntu-latest
    timeout-minutes: 30
    permissions:
      contents: write
      pull-requests: write
      checks: read
    env:
      COPILOT_ENABLED: ${{ vars.COPILOT_ENABLED || 'false' }}
      COPILOT_ASSIGNEE: ${{ vars.COPILOT_ASSIGNEE || '' }}

    steps:
      - name: Checkout code
        uses: actions/checkout@v4
        with:
          fetch-depth: 0

      - name: Determine default branch and date
        id: vars
        shell: bash
        run: |
          DEFAULT_BRANCH=$(git remote show origin | sed -n '/HEAD branch/s/.*: //p')
          if [ -z "$DEFAULT_BRANCH" ]; then
            DEFAULT_BRANCH="${GITHUB_REF_NAME}"
          fi
          echo "default_branch=$DEFAULT_BRANCH" >> $GITHUB_OUTPUT
          echo "date=$(date -u +%Y-%m-%d)" >> $GITHUB_OUTPUT

      - name: Set up Python
        uses: actions/setup-python@v5
        with:
          python-version: "3.11"

      - name: Install tooling
        run: |
          python -m pip install --upgrade pip
<<<<<<< HEAD
          pip install ruff==0.5.0 black==24.4.2 mypy==1.10.0 bandit==1.7.9 pip-audit
          pip install -r requirements.txt || true
=======
          pip install -r requirements.txt
          pip install pip-audit
>>>>>>> 1a7696ad

      - name: Prepare artifact directories
        run: |
          mkdir -p artifacts/security

      - name: Run ruff (fix)
        run: |
          ruff check . --fix || true

      - name: Run black (format)
        run: |
          black . || true

      - name: Stage formatting changes
        run: |
          git add -A

      - name: Run mypy
        id: mypy
        continue-on-error: true
        run: |
          set -o pipefail
          mypy --config-file mypy.ini src | tee artifacts/mypy.txt
          echo "mypy_exit=$?" >> $GITHUB_OUTPUT || true

      - name: Run bandit
        id: bandit
        continue-on-error: true
        run: |
          bandit -c pyproject.toml -r src -q -f txt -o artifacts/security/bandit.txt || true

      - name: Run pip-audit
        id: pipaudit
        continue-on-error: true
        run: |
          pip-audit -r requirements.txt -f json -o artifacts/security/pip-audit.json || true
          if command -v jq >/dev/null 2>&1; then
            jq -r '
              def row: "| \(.name) | \(.version) | \(.vulns|map(.id)|join(", ")) |";
              if (.dependencies|length)==0 then "# pip-audit: no known vulnerabilities found" else
              "# pip-audit summary\n\n| package | version | vulns |\n|---|---|---|\n" + (.dependencies|map(select(.vulns|length>0))|map(row)|join("\n")) end
            ' artifacts/security/pip-audit.json > artifacts/security/pip-audit.md || echo "# pip-audit run failed" > artifacts/security/pip-audit.md
          else
            echo "jq not available; saving minimal pip-audit summary" > artifacts/security/pip-audit.md
          fi

      - name: Run tests (optional)
        continue-on-error: true
        run: |
          pytest -q || true

      - name: Stage analysis artifacts
        run: |
          git add artifacts/mypy.txt artifacts/security/bandit.txt artifacts/security/pip-audit.json artifacts/security/pip-audit.md || true

      - name: Detect non-trivial issues
        id: detect
        shell: bash
        env:
          MYPY_EXIT: ${{ steps.mypy.outputs.mypy_exit }}
        run: |
          mypy_failed=false
          if [ -n "$MYPY_EXIT" ] && [ "$MYPY_EXIT" != "0" ]; then
            mypy_failed=true
          fi

          bandit_has_issues=false
          if [ -s artifacts/security/bandit.txt ]; then
            if ! grep -qi "No issues identified" artifacts/security/bandit.txt; then
              bandit_has_issues=true
            fi
          fi

          pipaudit_has_vulns=false
          if [ -s artifacts/security/pip-audit.json ]; then
            if command -v jq >/dev/null 2>&1; then
              if jq -e 'any(.dependencies[]?; (.vulns // []) | length > 0)' artifacts/security/pip-audit.json >/dev/null; then
                pipaudit_has_vulns=true
              fi
            else
              python - <<'PY'
              import json,sys
          try:
              with open('artifacts/security/pip-audit.json') as f:
                  data=json.load(f)
              deps=data.get('dependencies',[])
              print('true' if any(d.get('vulns') for d in deps) else 'false')
          except Exception:
              print('false')
          PY
<<<<<<< HEAD
                        | grep -q true && pipaudit_has_vulns=true || true
=======
          | grep -q true && pipaudit_has_vulns=true || true
>>>>>>> 1a7696ad
                      fi
                    fi

                    needs_copilot=false
                    if $mypy_failed || $bandit_has_issues || $pipaudit_has_vulns; then
                      needs_copilot=true
                    fi

                    echo "mypy_failed=$mypy_failed" >> $GITHUB_OUTPUT
                    echo "bandit_has_issues=$bandit_has_issues" >> $GITHUB_OUTPUT
                    echo "pipaudit_has_vulns=$pipaudit_has_vulns" >> $GITHUB_OUTPUT
                    echo "needs_copilot=$needs_copilot" >> $GITHUB_OUTPUT

                - name: Build Copilot task instructions
                  if: ${{ steps.detect.outputs.needs_copilot == 'true' && env.COPILOT_ENABLED == 'true' }}
                  shell: bash
                  run: |
          DATE="${{ steps.vars.outputs.date }}"
          {
            echo "Please fix non-trivial code quality issues and open a PR."
            echo
            echo "Scope:"
            echo "- Address mypy type-check failures (see artifacts/mypy.txt)."
            echo "- Address Bandit security findings where safe without behavioral changes (see artifacts/security/bandit.txt)."
            echo "- For dependencies with vulnerabilities (artifacts/security/pip-audit.md), prefer code-level mitigations; do NOT upgrade pinned versions in requirements.txt."
            echo
            echo "Constraints:"
            echo "- Follow project configs in pyproject.toml, mypy.ini, pytest.ini."
            echo "- No behavioral changes; only safe refactors and annotations."
            echo "- Keep formatting consistent (ruff/black)."
            echo
            echo "Acceptance criteria:"
            echo "- CI green on the default branch target."
            echo "- Tests pass: pytest -q."
            echo "- Lints clean: ruff check .; mypy src; bandit -c pyproject.toml -r src."
            echo
            echo "Artifacts to consult:"
            echo "- artifacts/mypy.txt"
            echo "- artifacts/security/bandit.txt"
            echo "- artifacts/security/pip-audit.md"
          } > copilot_task.md

      - name: Create Copilot task issue
        if: ${{ steps.detect.outputs.needs_copilot == 'true' && env.COPILOT_ENABLED == 'true' && env.COPILOT_ASSIGNEE != '' }}
        uses: peter-evans/create-issue-from-file@v5
        with:
          title: "chore: Copilot task - code quality fixes (${{ steps.vars.outputs.date }})"
          content-filepath: copilot_task.md
          labels: maintenance, automated, copilot
          assignees: ${{ env.COPILOT_ASSIGNEE }}

      - name: Build PR body
        id: pr_body
        shell: bash
        run: |
          DATE="${{ steps.vars.outputs.date }}"
          CHANGED_COUNT=$(git status --porcelain | wc -l | tr -d ' ')
          {
            echo "chore: nightly code quality fixes ($DATE)"
            echo
            echo "Summary:"
            echo "- Formatted and linted codebase (ruff, black)."
            echo "- Mypy, Bandit, and pip-audit executed. See artifacts below."
            echo
            echo "Agent escalation:"
            echo "- Needs Copilot: ${{ steps.detect.outputs.needs_copilot || 'false' }}"
            echo
            echo "Details:"
            echo "- Files changed (staged): $CHANGED_COUNT"
            echo "- Mypy exit code: ${{ steps.mypy.outputs.mypy_exit }}"
            echo
            echo "Artifacts:"
            echo "- Mypy: artifacts/mypy.txt"
            echo "- Bandit: artifacts/security/bandit.txt"
            echo "- pip-audit JSON: artifacts/security/pip-audit.json"
            echo "- pip-audit summary: artifacts/security/pip-audit.md"
          } > pr_body.md

      - name: Create Pull Request
        uses: peter-evans/create-pull-request@v6
        with:
          token: ${{ secrets.GITHUB_TOKEN }}
          commit-message: "chore: nightly code quality fixes (${{ steps.vars.outputs.date }})"
          committer: github-actions[bot] <41898282+github-actions[bot]@users.noreply.github.com>
          author: github-actions[bot] <41898282+github-actions[bot]@users.noreply.github.com>
          title: "chore: nightly code quality fixes (${{ steps.vars.outputs.date }})"
          body-path: pr_body.md
          branch: chore/nightly-code-quality
          base: ${{ steps.vars.outputs.default_branch }}
          labels: maintenance, automated
          signoff: false
          delete-branch: false
          draft: false<|MERGE_RESOLUTION|>--- conflicted
+++ resolved
@@ -46,13 +46,8 @@
       - name: Install tooling
         run: |
           python -m pip install --upgrade pip
-<<<<<<< HEAD
           pip install ruff==0.5.0 black==24.4.2 mypy==1.10.0 bandit==1.7.9 pip-audit
           pip install -r requirements.txt || true
-=======
-          pip install -r requirements.txt
-          pip install pip-audit
->>>>>>> 1a7696ad
 
       - name: Prepare artifact directories
         run: |
@@ -143,11 +138,7 @@
           except Exception:
               print('false')
           PY
-<<<<<<< HEAD
-                        | grep -q true && pipaudit_has_vulns=true || true
-=======
           | grep -q true && pipaudit_has_vulns=true || true
->>>>>>> 1a7696ad
                       fi
                     fi
 
