--- conflicted
+++ resolved
@@ -46,13 +46,8 @@
       - name: Install tooling
         run: |
           python -m pip install --upgrade pip
-<<<<<<< HEAD
-          pip install -r requirements.txt
-          pip install pip-audit
-=======
           pip install ruff==0.5.0 black==24.4.2 mypy==1.10.0 bandit==1.7.9 pip-audit
           pip install -r requirements.txt || true
->>>>>>> 827e33b7
 
       - name: Prepare artifact directories
         run: |
