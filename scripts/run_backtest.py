#!/usr/bin/env python3
import argparse
from datetime import datetime, timedelta
import logging
import importlib
import sys
from pathlib import Path

# Add project root and its 'src' directory to Python path so that imports like `config.*` work when running this script directly
project_root = Path(__file__).parent.parent
sys.path.append(str(project_root))
src_path = project_root / 'src'
if src_path.exists():
    sys.path.append(str(src_path))


from config.config_manager import get_config
from config.constants import DEFAULT_INITIAL_BALANCE

from data_providers import BinanceDataProvider
from data_providers.cached_data_provider import CachedDataProvider
from data_providers.cryptocompare_sentiment import CryptoCompareSentimentProvider
from risk import RiskParameters
from backtesting import Backtester

from strategies import MlBasic  # Direct import after removing deprecated strategies
from src.utils.symbol_factory import SymbolFactory
import pandas as pd
from pathlib import Path

from utils.logging_config import configure_logging
configure_logging()
logger = logging.getLogger('backtest')

def load_strategy(strategy_name: str):
    """Load a strategy by name"""
    try:
        # Import strategies
        if strategy_name == 'ml_basic':
            from strategies.ml_basic import MlBasic
            strategy = MlBasic()
        else:
            print(f"Unknown strategy: {strategy_name}")
            available_strategies = ['ml_basic']
            print(f"Available strategies: {', '.join(available_strategies)}")
            sys.exit(1)
        
        # Create and return strategy instance
        return strategy
        
    except Exception as e:
        logger.error(f"Error loading strategy: {e}")
        raise

def parse_args():
    parser = argparse.ArgumentParser(description='Run strategy backtest')
    parser.add_argument('strategy', help='Strategy name (e.g., ml_basic)')
    parser.add_argument('--symbol', default='BTCUSDT', help='Trading pair symbol')
    parser.add_argument('--timeframe', default='1h', help='Candle timeframe')
    parser.add_argument('--days', type=int, default=30, help='Number of days to backtest')
    parser.add_argument('--start', help='Start date (YYYY-MM-DD)')
    parser.add_argument('--end', help='End date (YYYY-MM-DD)')
    parser.add_argument('--initial-balance', type=float, default=DEFAULT_INITIAL_BALANCE, help='Initial balance')
    parser.add_argument('--risk-per-trade', type=float, default=0.01, help='Risk per trade (1% = 0.01)')
    parser.add_argument('--max-risk-per-trade', type=float, default=0.02, help='Maximum risk per trade')
    parser.add_argument('--use-sentiment', action='store_true', help='Use sentiment analysis in backtest')
    parser.add_argument('--no-cache', action='store_true', help='Disable data caching')
    parser.add_argument('--cache-ttl', type=int, default=24, help='Cache TTL in hours (default: 24)')
    parser.add_argument('--no-db', action='store_true', help='Disable database logging for this backtest')
    parser.add_argument('--provider', choices=['coinbase', 'binance'], default='binance', help='Exchange provider to use (default: binance)')
    parser.add_argument('--max-drawdown', type=float, default=None, help='Max drawdown threshold (0-1). If provided, overrides default (legacy 0.5 when no risk params).')
    return parser.parse_args()

def get_date_range(args):
    if args.start and args.end:
        start_date = datetime.strptime(args.start, '%Y-%m-%d')
        end_date = datetime.strptime(args.end, '%Y-%m-%d')
    elif args.start:
        start_date = datetime.strptime(args.start, '%Y-%m-%d')
        end_date = datetime.now()
    elif args.days:
        end_date = datetime.now()
        start_date = end_date - timedelta(days=args.days)
    else:
        end_date = datetime.now()
        start_date = end_date - timedelta(days=30)  # Default to 30 days
    return start_date, end_date

def main():
    args = parse_args()
    
    try:
        # Calculate date range
        start_date, end_date = get_date_range(args)
        
        # Load the strategy
        strategy = load_strategy(args.strategy)
        logger.info(f"Loaded strategy: {strategy.name}")
        
        # Initialize data provider with caching
        if args.provider == 'coinbase':
            from data_providers.coinbase_provider import CoinbaseProvider
            provider = CoinbaseProvider()
        else:
            from data_providers.binance_provider import BinanceProvider
            provider = BinanceProvider()
        if args.no_cache:
            data_provider = provider
            logger.info("Data caching disabled")
        else:
            from data_providers.cached_data_provider import CachedDataProvider
            data_provider = CachedDataProvider(provider, cache_ttl_hours=args.cache_ttl)
            logger.info(f"Using cached data provider (TTL: {args.cache_ttl} hours)")
            
            # Show cache info
            cache_info = data_provider.get_cache_info()
            logger.info(f"Cache info: {cache_info['total_files']} files, {cache_info['total_size_mb']} MB")
        
        # Initialize sentiment provider if requested
        sentiment_provider = None
        if args.use_sentiment:
            sentiment_provider = CryptoCompareSentimentProvider()
            logger.info("Using sentiment analysis in backtest")
        
        # Set up risk parameters
        # Respect optional max drawdown override; otherwise use RiskParameters default (0.20)
        rp_kwargs = dict(
            base_risk_per_trade=args.risk_per_trade,
            max_risk_per_trade=args.max_risk_per_trade,
        )
        if args.max_drawdown is not None:
            rp_kwargs['max_drawdown'] = float(args.max_drawdown)
        risk_params = RiskParameters(**rp_kwargs)
        
        # Create and run backtester
        backtester = Backtester(
            strategy=strategy,
            data_provider=data_provider,
            sentiment_provider=sentiment_provider,
            risk_parameters=risk_params,
            initial_balance=args.initial_balance,
            log_to_database=not args.no_db  # Disable DB logging if --no-db is passed
        )
        
        # Use strategy-specific trading pair if not overridden by command line
        # If user provided a symbol explicitly, use it; otherwise use strategy's default
        if args.symbol != 'BTC-USD':  # User provided a specific symbol
            trading_symbol = SymbolFactory.to_exchange_symbol(args.symbol, args.provider)
        else:  # Use strategy's default trading pair
            trading_symbol = strategy.get_trading_pair()
        
        # Run backtest; treat zero-trade/zero-return outcomes as valid results (no CSV fallback)
        results = {}
        used_csv_fallback = False
        effective_timeframe = args.timeframe
        try:
            results = backtester.run(
                symbol=trading_symbol,
                timeframe=args.timeframe,
                start=start_date,
                end=end_date
            )
        except Exception as e:
            logger.error(f"Primary backtest attempt failed: {e}")
            results = {}
<<<<<<< HEAD
        
=======
 
        # Only attempt CSV fallback when the primary attempt produced no results at all
        if not results:
            # Attempt CSV fallback only for BTC daily
            csv_path = Path(__file__).parent.parent / 'src' / 'data' / 'BTCUSDT_1d.csv'
            if csv_path.exists() and args.symbol.upper() in ['BTCUSDT', 'BTC-USD'] and args.timeframe == '1d':
                logger.info(f"Falling back to local CSV: {csv_path}")
                df = pd.read_csv(csv_path)
                # Parse timestamp
                if 'timestamp' in df.columns:
                    df['timestamp'] = pd.to_datetime(df['timestamp'])
                    df = df.set_index('timestamp')
                # Clip date range
                mask = (df.index >= pd.to_datetime(start_date)) & (df.index <= pd.to_datetime(end_date))
                df = df.loc[mask].copy()
                # If filtered CSV is empty, skip fallback to avoid errors
                if df.empty:
                    logger.warning("CSV fallback data is empty after filtering by date range. Skipping fallback.")
                else:
                    from data_providers.data_provider import DataProvider
                    class _CsvProvider(DataProvider):
                        def __init__(self, data: pd.DataFrame):
                            super().__init__()
                            self._data = data
                        def get_historical_data(self, symbol, timeframe, start, end=None):
                            return self._data.copy()
                        def get_live_data(self, symbol, timeframe, limit=100):
                            return self._data.tail(limit).copy()
                        def update_live_data(self, symbol, timeframe):
                            return self._data.copy()
                        def get_current_price(self, symbol: str) -> float:
                            return float(self._data.iloc[-1]['close']) if not self._data.empty else 0.0
                    csv_provider = _CsvProvider(df)
                    backtester_csv = Backtester(
                        strategy=strategy,
                        data_provider=csv_provider,
                        sentiment_provider=None,
                        risk_parameters=risk_params,
                        initial_balance=args.initial_balance,
                        log_to_database=False
                    )
                    results = backtester_csv.run(
                        symbol=trading_symbol,
                        timeframe='1d',
                        start=start_date,
                        end=end_date
                    )
                    used_csv_fallback = True
                    effective_timeframe = '1d'

>>>>>>> 88270acc
        # Print results
        print("\nBacktest Results:")
        print("=" * 50)
        print(f"Strategy: {strategy.name}")
        print(f"Symbol: {trading_symbol}")
        print(f"Period: {start_date.date()} to {end_date.date()}")
        print(f"Timeframe: {effective_timeframe}")
        print(f"Using Sentiment: {args.use_sentiment}")
        print(f"Using Cache: {not args.no_cache}")
        print(f"Database Logging: {not args.no_db}")
        print("-" * 50)
        if results:
            print(f"Total Trades: {results.get('total_trades', 0)}")
            print(f"Win Rate: {results.get('win_rate', 0.0):.2f}%")
            print(f"Total Return: {results.get('total_return', 0.0):.2f}%")
            if 'annualized_return' in results:
                print(f"Annualized Return: {results['annualized_return']:.2f}%")
            print(f"Max Drawdown: {results.get('max_drawdown', 0.0):.2f}%")
            print(f"Sharpe Ratio: {results.get('sharpe_ratio', 0.0):.2f}")
            print(f"Final Balance: ${results.get('final_balance', 0.0):.2f}")
        else:
            print("No results produced.")
        print("=" * 50)

        # Print session ID if database logging was enabled
        if not args.no_db and 'session_id' in results and results['session_id']:
            print(f"Database Session ID: {results['session_id']}")
            print("=" * 50)

        # Print early stop information if backtest was stopped early
        if results.get('early_stop_reason'):
            print("⚠️  BACKTEST STOPPED EARLY ⚠️")
            print(f"Reason: {results['early_stop_reason']}")
            print(f"Date: {results['early_stop_date']}")
            print(f"Candle: {results['early_stop_candle_index']} of {len(df) if 'df' in locals() else 'unknown'}")
            print("=" * 50)
        
        # Print yearly returns if available
        if 'yearly_returns' in results and results['yearly_returns']:
            print("Yearly Returns:")
            print(f"{'Year':<8} {'Return (%)':>12}")
            for year in sorted(results['yearly_returns'].keys()):
                print(f"{year:<8} {results['yearly_returns'][year]:>12.2f}")
            print("=" * 50)
        
        # Show final cache info if using cache
        if not args.no_cache:
            final_cache_info = data_provider.get_cache_info()
            logger.info(f"Final cache info: {final_cache_info['total_files']} files, {final_cache_info['total_size_mb']} MB")

        # --------------------------------------
        # NEW: Persist backtest run to log file
        # --------------------------------------
        try:
            import json
            import subprocess
            # Calculate duration in years (float with 2 decimals)
            duration_years = round((end_date - start_date).days / 365.25, 2)

            # Resolve git information (commit & branch) – fallback to 'unknown'
            try:
                commit_hash = subprocess.check_output(['git', 'rev-parse', 'HEAD'], stderr=subprocess.DEVNULL).decode().strip()
            except Exception:
                commit_hash = 'unknown'
            try:
                branch_name = subprocess.check_output(['git', 'rev-parse', '--abbrev-ref', 'HEAD'], stderr=subprocess.DEVNULL).decode().strip()
            except Exception:
                branch_name = 'unknown'

            # Prepare payload
            log_payload = {
                'timestamp': datetime.now().isoformat(timespec='seconds'),
                'strategy': strategy.name,
                'symbol': trading_symbol,
                'timeframe': effective_timeframe,
                'start_date': start_date.isoformat(),
                'end_date': end_date.isoformat(),
                'duration_years': duration_years,
                'initial_balance': args.initial_balance,
                'use_sentiment': args.use_sentiment,
                'use_cache': not args.no_cache,
                'database_logging': not args.no_db,
                'risk_per_trade': args.risk_per_trade,
                'max_risk_per_trade': args.max_risk_per_trade,
                'cache_ttl_hours': None if args.no_cache else args.cache_ttl,
                'git_commit': commit_hash,
                'git_branch': branch_name,
                'results': results,
                'strategy_config': getattr(strategy, 'config', {})
            }

            # Build filename and ensure directory exists
            import re
            timestamp_for_file = datetime.now().strftime('%Y%m%d_%H%M%S')
            sanitized_strategy_name = re.sub(r'[^a-zA-Z0-9_-]', '_', strategy.name)
            filename = f"{timestamp_for_file}_{sanitized_strategy_name}_{duration_years}yrs.json"
            logs_dir = Path(project_root) / 'logs' / 'backtest'
            logs_dir.mkdir(parents=True, exist_ok=True)
            filepath = logs_dir / filename

            with open(filepath, 'w') as f:
                json.dump(log_payload, f, indent=2)
            logger.info(f"Backtest log saved to {filepath.relative_to(project_root)}")
        except Exception as log_err:
            logger.warning(f"Failed to write backtest log: {log_err}")

        # --- Save aligned sentiment data to file if sentiment is used ---
        if sentiment_provider is not None:
            # Fetch price data
            df = data_provider.get_historical_data(args.symbol, args.timeframe, start_date, end_date)
            sentiment_df = sentiment_provider.get_historical_sentiment(args.symbol, start_date, end_date)
            if not sentiment_df.empty:
                sentiment_df = sentiment_provider.aggregate_sentiment(sentiment_df, window=args.timeframe)
                aligned_df = df.join(sentiment_df, how='left')
                print(f"Shape of aligned DataFrame: {aligned_df.shape}")
                if aligned_df.empty:
                    print("Warning: aligned DataFrame is empty. No file will be written.")
                output_path = '../data/sentiment_aligned_output.csv'
                try:
                    aligned_df.to_csv(output_path)
                    print(f'Aligned sentiment and price data saved to {output_path}')
                except Exception as file_err:
                    print(f'Error writing {output_path}: {file_err}')
                    logger.error(f'Error writing {output_path}: {file_err}')
        
    except Exception as e:
        logger.error(f"Error running backtest: {e}")
        sys.exit(1)

if __name__ == '__main__':
    main() <|MERGE_RESOLUTION|>--- conflicted
+++ resolved
@@ -163,60 +163,6 @@
         except Exception as e:
             logger.error(f"Primary backtest attempt failed: {e}")
             results = {}
-<<<<<<< HEAD
-        
-=======
- 
-        # Only attempt CSV fallback when the primary attempt produced no results at all
-        if not results:
-            # Attempt CSV fallback only for BTC daily
-            csv_path = Path(__file__).parent.parent / 'src' / 'data' / 'BTCUSDT_1d.csv'
-            if csv_path.exists() and args.symbol.upper() in ['BTCUSDT', 'BTC-USD'] and args.timeframe == '1d':
-                logger.info(f"Falling back to local CSV: {csv_path}")
-                df = pd.read_csv(csv_path)
-                # Parse timestamp
-                if 'timestamp' in df.columns:
-                    df['timestamp'] = pd.to_datetime(df['timestamp'])
-                    df = df.set_index('timestamp')
-                # Clip date range
-                mask = (df.index >= pd.to_datetime(start_date)) & (df.index <= pd.to_datetime(end_date))
-                df = df.loc[mask].copy()
-                # If filtered CSV is empty, skip fallback to avoid errors
-                if df.empty:
-                    logger.warning("CSV fallback data is empty after filtering by date range. Skipping fallback.")
-                else:
-                    from data_providers.data_provider import DataProvider
-                    class _CsvProvider(DataProvider):
-                        def __init__(self, data: pd.DataFrame):
-                            super().__init__()
-                            self._data = data
-                        def get_historical_data(self, symbol, timeframe, start, end=None):
-                            return self._data.copy()
-                        def get_live_data(self, symbol, timeframe, limit=100):
-                            return self._data.tail(limit).copy()
-                        def update_live_data(self, symbol, timeframe):
-                            return self._data.copy()
-                        def get_current_price(self, symbol: str) -> float:
-                            return float(self._data.iloc[-1]['close']) if not self._data.empty else 0.0
-                    csv_provider = _CsvProvider(df)
-                    backtester_csv = Backtester(
-                        strategy=strategy,
-                        data_provider=csv_provider,
-                        sentiment_provider=None,
-                        risk_parameters=risk_params,
-                        initial_balance=args.initial_balance,
-                        log_to_database=False
-                    )
-                    results = backtester_csv.run(
-                        symbol=trading_symbol,
-                        timeframe='1d',
-                        start=start_date,
-                        end=end_date
-                    )
-                    used_csv_fallback = True
-                    effective_timeframe = '1d'
-
->>>>>>> 88270acc
         # Print results
         print("\nBacktest Results:")
         print("=" * 50)
